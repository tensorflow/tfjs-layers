--- conflicted
+++ resolved
@@ -30,13 +30,8 @@
 
   Returns:
     (json, groups)
-<<<<<<< HEAD
       json: a json dictionary (empty if unused)
-      groups: an array of weight_groups as defined in tfjs write_weights
-=======
-    json: a json dictionary (empty if unused)
-    groups: an array of weight_groups as defined in tfjs weights_writer
->>>>>>> 488fae14
+      groups: an array of weight_groups as defined in tfjs weights_writer
   """
   converter = h5_conversion.HDF5Converter()
 
