{
  "name": "@tensorflow/tfjs-layers",
  "version": "0.7.5",
  "description": "TensorFlow layers API in JavaScript",
  "private": false,
  "main": "dist/index.js",
  "types": "dist/index.d.ts",
  "jsnext:main": "dist/tf-layers.esm.js",
  "module": "dist/tf-layers.esm.js",
  "jsdelivr": "dist/tf-layers.min.js",
  "unpkg": "dist/tf-layers.min.js",
  "devDependencies": {
<<<<<<< HEAD
    "@tensorflow/tfjs-core": "~0.12.18",
=======
    "@tensorflow/tfjs-core": "0.12.18",
>>>>>>> ad98c7ad
    "@types/jasmine": "~2.5.53",
    "clang-format": "~1.2.2",
    "http-server": "~0.10.0",
    "jasmine-core": "~3.1.0",
    "karma": "~2.0.0",
    "karma-browserstack-launcher": "~1.3.0",
    "karma-chrome-launcher": "~2.2.0",
    "karma-firefox-launcher": "~1.1.0",
    "karma-jasmine": "~1.1.1",
    "karma-typescript": "^3.0.12",
    "rimraf": "~2.6.2",
    "rollup": "^0.58.2",
    "rollup-plugin-commonjs": "9.1.3",
    "rollup-plugin-node-resolve": "3.3.0",
    "rollup-plugin-typescript2": "0.13.0",
    "rollup-plugin-uglify": "~3.0.0",
    "tslint": "~5.11.0",
    "tslint-no-circular-imports": "^0.5.0",
    "typescript": "2.8.3",
    "yalc": "~1.0.0-pre.21"
  },
  "scripts": {
    "build": "tsc",
    "build-npm": "./scripts/build-npm.sh",
    "format": "./tools/clang_format_ts.sh",
    "publish-npm": "./scripts/publish-npm.sh",
    "link-local": "yalc link",
    "publish-local": "yarn build-npm && yalc push",
    "test": "karma start",
    "test-integ": "cd integration_tests/tfjs2keras && ./run-test.sh",
    "test-travis": "karma start --browsers='bs_firefox_mac,bs_chrome_mac' --singleRun --reporters='dots,karma-typescript'",
    "lint": "tslint -p . -t verbose"
  },
  "peerDependencies": {
<<<<<<< HEAD
    "@tensorflow/tfjs-core": "~0.12.18"
=======
    "@tensorflow/tfjs-core": "0.12.18"
>>>>>>> ad98c7ad
  }
}<|MERGE_RESOLUTION|>--- conflicted
+++ resolved
@@ -10,11 +10,7 @@
   "jsdelivr": "dist/tf-layers.min.js",
   "unpkg": "dist/tf-layers.min.js",
   "devDependencies": {
-<<<<<<< HEAD
-    "@tensorflow/tfjs-core": "~0.12.18",
-=======
     "@tensorflow/tfjs-core": "0.12.18",
->>>>>>> ad98c7ad
     "@types/jasmine": "~2.5.53",
     "clang-format": "~1.2.2",
     "http-server": "~0.10.0",
@@ -49,10 +45,6 @@
     "lint": "tslint -p . -t verbose"
   },
   "peerDependencies": {
-<<<<<<< HEAD
-    "@tensorflow/tfjs-core": "~0.12.18"
-=======
     "@tensorflow/tfjs-core": "0.12.18"
->>>>>>> ad98c7ad
   }
 }