/**
 * @license
 * Copyright 2018 Google LLC
 *
 * Use of this source code is governed by an MIT-style
 * license that can be found in the LICENSE file or at
 * https://opensource.org/licenses/MIT.
 * =============================================================================
 */

/**
 * Unit tests for the TF.js core backend of TF.js Layers.
 */

// tslint:disable:max-line-length
import * as tfc from '@tensorflow/tfjs-core';
import {Scalar, scalar, slice, Tensor, memory, tensor1d, tensor2d, tensor3d, tensor4d, Tensor4D, zeros} from '@tensorflow/tfjs-core';

import {DataFormat, PaddingMode, PoolMode} from '../common';
import {DType, SymbolicTensor} from '../types';
import {LayerVariable} from '../variable';
import {unique} from '../utils/generic_utils';
import {range} from '../utils/math_utils';
import {describeMathCPU, describeMathCPUAndGPU, expectTensorsClose} from '../utils/test_utils';

import * as K from './tfjs_backend';

// tslint:enable:max-line-length

describe('TensorMath', () => {
  it('Setting and getting backend', () => {
    // Default deeplearn.js backend is WebGL (GPU).
    const originalBackend = K.getBackend();
    expect(originalBackend).toEqual('webgl');

    K.setBackend('cpu');
    expect(K.getBackend()).toEqual('cpu');
  });
});

describe('shape', () => {
  it('Scalar', () => {
    const x = zeros([]);
    expect(K.shape(x)).toEqual([]);
  });

  it('Tensor1D', () => {
    const x = zeros([3]);
    expect(K.shape(x)).toEqual([3]);
  });

  it('Tensor2D', () => {
    const x = zeros([3, 2]);
    expect(K.shape(x)).toEqual([3, 2]);
  });

  it('Tensor3D', () => {
    const x = zeros([4, 3, 2]);
    expect(K.shape(x)).toEqual([4, 3, 2]);
  });

  it('Tensor4D', () => {
    const x = zeros([4, 3, 2, 1]);
    expect(K.shape(x)).toEqual([4, 3, 2, 1]);
  });
});

describe('intShape', () => {
  it('Scalar', () => {
    const x = zeros([]);
    expect(K.intShape(x)).toEqual([]);
  });

  it('Tensor1D', () => {
    const x = zeros([3]);
    expect(K.intShape(x)).toEqual([3]);
  });

  it('Tensor2D', () => {
    const x = zeros([3, 2]);
    expect(K.intShape(x)).toEqual([3, 2]);
  });

  it('Tensor3D', () => {
    const x = zeros([4, 3, 2]);
    expect(K.intShape(x)).toEqual([4, 3, 2]);
  });

  it('Tensor4D', () => {
    const x = zeros([4, 3, 2, 1]);
    expect(K.intShape(x)).toEqual([4, 3, 2, 1]);
  });
});

describe('ndim', () => {
  it('Scalar', () => {
    const x = zeros([]);
    expect(K.ndim(x)).toEqual(0);
  });

  it('Tensor1D', () => {
    const x = zeros([3]);
    expect(K.ndim(x)).toEqual(1);
  });

  it('Tensor2D', () => {
    const x = zeros([3, 2]);
    expect(K.ndim(x)).toEqual(2);
  });

  it('Tensor3D', () => {
    const x = zeros([4, 3, 2]);
    expect(K.ndim(x)).toEqual(3);
  });

  it('Tensor4D', () => {
    const x = zeros([4, 3, 2, 1]);
    expect(K.ndim(x)).toEqual(4);
  });
});

describe('dtype', () => {
  it('returns float32 for an Tensor', () => {
    const x = zeros([1]);
    expect(K.dtype(x)).toEqual(DType.float32);
  });

  it('returns float32 for a SymbolicTensor', () => {
    const x = new SymbolicTensor(DType.float32, [1], null, [], {});
    expect(K.dtype(x)).toEqual(DType.float32);
  });
});

describe('normalizeAxis', () => {
  let x: Tensor;
  beforeEach(() => {
    x = zeros([2, 2, 2, 2]);
  });

  it('handles single-value axis.', () => {
    expect(K.normalizeAxis(x, -1)).toEqual(3);
  });

  it('handles an array of axes.', () => {
    expect(K.normalizeAxis(x, [-1, 1])).toEqual([3, 1]);
  });

  it('returns null if axis is null.', () => {
    expect(K.normalizeAxis(x, null)).toBeNull();
  });

  it('throws exception if a single index is invalid.', () => {
    expect(() => K.normalizeAxis(x, 4)).toThrowError();
  });

  it('throws exception if a single index in an array is invalid.', () => {
    expect(() => K.normalizeAxis(x, [1, 4])).toThrowError();
  });

  it('throws exception if a single index in an array is null.', () => {
    expect(() => K.normalizeAxis(x, [null])).toThrowError();
  });
});

describeMathCPU('countParams', () => {
  it('Scalar', () => {
    const x = zeros([]);
    expect(K.countParams(x)).toEqual(1);
    expect(K.countParams(new LayerVariable(x).read())).toEqual(1);
  });

  it('Tensor1D', () => {
    const x = zeros([3]);
    expect(K.countParams(x)).toEqual(3);
    expect(K.countParams(new LayerVariable(x).read())).toEqual(3);
  });

  it('Tensor2D', () => {
    const x = zeros([3, 2]);
    expect(K.countParams(x)).toEqual(6);
    expect(K.countParams(new LayerVariable(x).read())).toEqual(6);
  });

  it('Tensor3D', () => {
    const x = zeros([4, 3, 2]);
    expect(K.countParams(x)).toEqual(24);
    expect(K.countParams(new LayerVariable(x).read())).toEqual(24);
  });

  it('Tensor4D', () => {
    const x = zeros([4, 3, 2, 1]);
    expect(K.countParams(x)).toEqual(24);
    expect(K.countParams(new LayerVariable(x).read())).toEqual(24);
  });
});

describeMathCPUAndGPU('cast', () => {
  it('float32 to int32', () => {
    const x =
      tensor2d([[-1.1, -1.6], [1.1, 2.2], [3.6, 4.7]], [3, 2], 'float32');
    const y = K.cast(x, 'int32');
    expect(y.dtype).toEqual('int32');
    expect(y.shape).toEqual([3, 2]);
    expect(Array.from(y.dataSync())).toEqual([-1, -1, 1, 2, 3, 4]);
  });
  it('int32 to float32', () => {
    const x = tensor2d([[-1, -1], [1, 2], [3, 4]], [3, 2], 'int32');
    const y = K.cast(x, 'float32');
    expect(y.dtype).toEqual('float32');
    expect(y.shape).toEqual([3, 2]);
    expect(Array.from(y.dataSync())).toEqual([-1, -1, 1, 2, 3, 4]);
  });
  it('float32 to bool', () => {
    const x =
      tensor2d([[-1.1, -1.6], [0.0, 2.2], [3.6, 4.7]], [3, 2], 'float32');
    const y = K.cast(x, 'bool');
    expect(y.dtype).toEqual('bool');
    expect(y.shape).toEqual([3, 2]);
    expect(Array.from(y.dataSync())).toEqual([1, 1, 0, 1, 1, 1]);
  });
  it('bool to float32', () => {
    const x = tensor2d([[0, 1], [0, 1], [1, 0]], [3, 2], 'bool');
    const y = K.cast(x, 'float32');
    expect(y.dtype).toEqual('float32');
    expect(y.shape).toEqual([3, 2]);
    expect(Array.from(y.dataSync())).toEqual([0, 1, 0, 1, 1, 0]);
  });
  it('int32 to bool', () => {
    const x = tensor2d([[-1, -2], [0, 2], [3, 4]], [3, 2], 'int32');
    const y = K.cast(x, 'bool');
    expect(y.dtype).toEqual('bool');
    expect(y.shape).toEqual([3, 2]);
    expect(Array.from(y.dataSync())).toEqual([1, 1, 0, 1, 1, 1]);
  });
  it('bool to int32', () => {
    const x = tensor2d([[0, 1], [0, 1], [1, 0]], [3, 2], 'bool');
    const y = K.cast(x, 'int32');
    expect(y.dtype).toEqual('int32');
    expect(y.shape).toEqual([3, 2]);
    expect(Array.from(y.dataSync())).toEqual([0, 1, 0, 1, 1, 0]);
  });
});

describeMathCPUAndGPU('Reshape', () => {
  it('1D', () => {
    const x = zeros([12]);
    expect(K.reshape(x, [12]).shape).toEqual([12]);
    expect(K.reshape(x, [3, 4]).shape).toEqual([3, 4]);
    expect(K.reshape(x, [2, 2, 3]).shape).toEqual([2, 2, 3]);
    expect(K.reshape(x, [1, 2, 2, 3]).shape).toEqual([1, 2, 2, 3]);
    expect(() => {
      K.reshape(x, [2, 2, 2, 3]);
    }).toThrowError();
  });

  it('Scalar', () => {
    const s = zeros([]);
    expect(K.reshape(s, []).shape).toEqual([]);
    expect(K.reshape(s, [1]).shape).toEqual([1]);
    expect(() => {
      K.reshape(s, [2]);
    }).toThrowError();
  });

  it('2D to 1D', () => {
    const x = tensor2d([[10, 20, 30], [40, 50, 60]], [2, 3]);
    const reshaped = K.reshape(x, [6]);
    expect(reshaped.shape).toEqual([6]);
    expect(reshaped.dataSync()).toEqual(new Float32Array([
      10, 20, 30, 40, 50, 60
    ]));
  });

  it('3D to 2D', () => {
    const x = tensor3d(
      [[[10, 20, 30], [40, 50, 60]], [[-10, -20, -30], [-40, -50, -60]]],
      [2, 2, 3]);
    const reshaped = K.reshape(x, [2, 6]);
    expect(reshaped.shape).toEqual([2, 6]);
    expect(reshaped.dataSync()).toEqual(new Float32Array([
      10, 20, 30, 40, 50, 60, -10, -20, -30, -40, -50, -60
    ]));
  });
});

describeMathCPUAndGPU('expandDims', () => {
  it('Scalar to 1D', () => {
    const x = scalar(10);
    expectTensorsClose(K.expandDims(x), tensor1d([10]));
  });
  it('1D to 2D: Last dimension', () => {
    const x = tensor1d([10, 20, 30]);
    expectTensorsClose(K.expandDims(x), tensor2d([[10], [20], [30]], [3, 1]));
  });
  it('1D to 2D: First dimension', () => {
    const x = tensor1d([10, 20, 30]);
    expectTensorsClose(K.expandDims(x, 0), tensor2d([[10, 20, 30]], [1, 3]));
  });
  it('2D to 3D: Last dimension', () => {
    const x = tensor2d([[10, 20], [30, 40]], [2, 2]);
    expectTensorsClose(
      K.expandDims(x), tensor3d([[[10], [20]], [[30], [40]]], [2, 2, 1]));
  });
  it('2D to 3D: Second dimension', () => {
    const x = tensor2d([[10, 20], [30, 40]], [2, 2]);
    expectTensorsClose(
      K.expandDims(x, 1), tensor3d([[[10, 20]], [[30, 40]]], [2, 1, 2]));
  });
  it('2D to 3D: First dimension', () => {
    const x = tensor2d([[10, 20], [30, 40]], [2, 2]);
    expectTensorsClose(
      K.expandDims(x, 0), tensor3d([[[10, 20], [30, 40]]], [1, 2, 2]));
  });
});

describeMathCPUAndGPU('temporalPadding', () => {
  it('default padding 1-1', () => {
    const x = tensor3d([[[1, 2], [3, 4]], [[-1, -2], [-3, -4]]]);
    const y = K.temporalPadding(x);
    expectTensorsClose(y, tensor3d([
      [[0, 0], [1, 2], [3, 4], [0, 0]],
      [[0, 0], [-1, -2], [-3, -4], [0, 0]]
    ]));
  });
  it('custom padding 2-2', () => {
    const x = tensor3d([[[1, 2], [3, 4]], [[-1, -2], [-3, -4]]]);
    const y = K.temporalPadding(x, [2, 2]);
    expectTensorsClose(
      y, tensor3d([
        [[0, 0], [0, 0], [1, 2], [3, 4], [0, 0], [0, 0]],
        [[0, 0], [0, 0], [-1, -2], [-3, -4], [0, 0], [0, 0]]
      ]));
  });
});

describeMathCPUAndGPU('spatial2dPadding', () => {
  it('default padding 1-1-1-1', () => {
    const x = tfc.ones([2, 3, 4, 3]);
    const y = K.spatial2dPadding(x);

    expect(y.shape).toEqual([2, 5, 6, 3]);
    expectTensorsClose(slice(y, [0, 1, 1, 0], [2, 3, 4, 3]), x);
    expectTensorsClose(
      slice(y, [0, 0, 0, 0], [2, 1, 6, 3]), tfc.zeros([2, 1, 6, 3]));
    expectTensorsClose(
      slice(y, [0, 4, 0, 0], [2, 1, 6, 3]), tfc.zeros([2, 1, 6, 3]));
    expectTensorsClose(
      slice(y, [0, 0, 0, 0], [2, 5, 1, 3]), tfc.zeros([2, 5, 1, 3]));
    expectTensorsClose(
      slice(y, [0, 0, 5, 0], [2, 5, 1, 3]), tfc.zeros([2, 5, 1, 3]));
  });

  it('custom padding 2-2-3-0', () => {
    const x = tfc.ones([2, 3, 4, 3]);
    const y = K.spatial2dPadding(x, [[2, 2], [3, 0]]);
    expect(y.shape).toEqual([2, 7, 7, 3]);

    expectTensorsClose(slice(y, [0, 2, 3, 0], [2, 3, 4, 3]), x);
    expectTensorsClose(
      slice(y, [0, 0, 0, 0], [2, 2, 7, 3]), tfc.zeros([2, 2, 7, 3]));
    expectTensorsClose(
      slice(y, [0, 5, 0, 0], [2, 2, 7, 3]), tfc.zeros([2, 2, 7, 3]));
    expectTensorsClose(
      slice(y, [0, 0, 0, 0], [2, 7, 3, 3]), tfc.zeros([2, 7, 3, 3]));
  });
});

describeMathCPUAndGPU('Repeat', () => {
  it('2D array', () => {
    const x = tensor2d([[1, 2], [3, 4]], [2, 2]);
    const y = K.repeat(x, 3);
    expectTensorsClose(
      y,
      tensor3d(
        [[[1, 2], [1, 2], [1, 2]], [[3, 4], [3, 4], [3, 4]]], [2, 3, 2]));
  });
  it('Non-2D array leads to AssertionError', () => {
    const x = tensor1d([1, 2, 3]);
    expect(() => K.repeat(x, 2))
      .toThrowError(
        /repeat\(\) expects a rank-2 tensor, but received a rank-1 tensor/);
  });
});

describeMathCPUAndGPU('Flatten', () => {
  it('1D Tensor', () => {
    const x = tensor1d([1, 3, 3, 7]);
    const flattend = K.flatten(x);
    expect(flattend.shape).toEqual([4]);
    expect(flattend.dataSync()).toEqual(new Float32Array([1, 3, 3, 7]));
  });

  it('2D Tensor', () => {
    const x = tensor2d([1, 3, 3, 7], [2, 2]);
    const flattend = K.flatten(x);
    expect(flattend.shape).toEqual([4]);
    expect(flattend.dataSync()).toEqual(new Float32Array([1, 3, 3, 7]));
  });

  it('3D Tensor', () => {
    const x = tensor3d(
      [[[10, 20, 30], [40, 50, 60]], [[-10, -20, -30], [-40, -50, -60]]],
      [2, 2, 3]);
    const flattend = K.flatten(x);
    expect(flattend.shape).toEqual([12]);
    expect(flattend.dataSync()).toEqual(new Float32Array([
      10, 20, 30, 40, 50, 60, -10, -20, -30, -40, -50, -60
    ]));
  });

  it('4D Tensor', () => {
    const x = tensor4d(
      [1, 2, 3, 4, 5, 6, 7, 8, -8, -7, -6, -5, -4, -3, -2, -1], [2, 2, 2, 2]);
    const flattend = K.flatten(x);
    expect(flattend.shape).toEqual([16]);
    expect(flattend.dataSync()).toEqual(new Float32Array([
      1, 2, 3, 4, 5, 6, 7, 8, -8, -7, -6, -5, -4, -3, -2, -1
    ]));
  });
});

describeMathCPUAndGPU('batchFlatten', () => {
  it('Scalar Tensor leads to error', () => {
    const x = scalar(1337);
    expect(() => K.batchFlatten(x))
      .toThrowError(
        /batchFlatten requires a minimum rank of 2\. Got rank: 0/);
  });

  it('1D Tensor leads to error', () => {
    const x = tensor1d([1, 3, 3, 7]);
    expect(() => K.batchFlatten(x))
      .toThrowError(
        /batchFlatten requires a minimum rank of 2\. Got rank: 1/);
  });

  it('2D Tensor', () => {
    const x = tensor2d([1, 3, 3, 7], [2, 2]);
    const batchFlattened = K.batchFlatten(x);
    expect(batchFlattened.shape).toEqual([2, 2]);
    expect(batchFlattened.dataSync()).toEqual(new Float32Array([1, 3, 3, 7]));
  });

  it('3D Tensor', () => {
    const x = tensor3d(
      [[[10, 20, 30], [40, 50, 60]], [[-10, -20, -30], [-40, -50, -60]]],
      [2, 2, 3]);
    const batchFlattened = K.batchFlatten(x);
    expect(batchFlattened.shape).toEqual([2, 6]);
    expect(batchFlattened.dataSync()).toEqual(new Float32Array([
      10, 20, 30, 40, 50, 60, -10, -20, -30, -40, -50, -60
    ]));
  });

  it('4D Tensor', () => {
    const x = tensor4d(
      [1, 2, 3, 4, 5, 6, 7, 8, -8, -7, -6, -5, -4, -3, -2, -1], [2, 2, 2, 2]);
    const batchFlattened = K.batchFlatten(x);
    expect(batchFlattened.shape).toEqual([2, 8]);
    expect(batchFlattened.dataSync()).toEqual(new Float32Array([
      1, 2, 3, 4, 5, 6, 7, 8, -8, -7, -6, -5, -4, -3, -2, -1
    ]));
  });
});

describeMathCPUAndGPU('sliceAlongFirstAxis', () => {
  const array1DData = [10, 20, 30, 40];
  it('1D', () => {
    const x = tensor1d(array1DData);
    expectTensorsClose(K.sliceAlongFirstAxis(x, 1, 2), tensor1d([20, 30]));
  });

  const array2DData = [[10, 11], [20, 21], [30, 31], [40, 41]];
  it('2D', () => {
    const x = tensor2d(array2DData, [4, 2]);
    expectTensorsClose(
      K.sliceAlongFirstAxis(x, 1, 2), tensor2d([[20, 21], [30, 31]], [2, 2]));
  });

  const array3DData = [[[10]], [[20]], [[30]], [[40]]];
  it('3D', () => {
    const x = tensor3d(array3DData, [4, 1, 1]);
    expectTensorsClose(
      K.sliceAlongFirstAxis(x, 1, 2), tensor3d([[[20]], [[30]]], [2, 1, 1]));
  });

  const array4DData = [[[[10]]], [[[20]]], [[[30]]], [[[40]]]];
  it('4D', () => {
    const x = tensor4d(array4DData, [4, 1, 1, 1]);
    expectTensorsClose(
      K.sliceAlongFirstAxis(x, 1, 2),
      tensor4d([[[[20]]], [[[30]]]], [2, 1, 1, 1]));
  });

  it('Scalar leads to error', () => {
    expect(() => {
      K.sliceAlongFirstAxis(scalar(24), 0, 1);
    }).toThrow();
  });
});

describeMathCPUAndGPU('sliceAlongLastAxis', () => {
  const array1DData = [10, 20, 30, 40];
  it('1D', () => {
    const x = tensor1d(array1DData);
    expectTensorsClose(K.sliceAlongLastAxis(x, 1, 2), tensor1d([20, 30]));
  });

  const array2DData = [[10, 11, 12, 13], [20, 21, 22, 23]];
  it('2D', () => {
    const x = tensor2d(array2DData, [2, 4]);
    expectTensorsClose(
      K.sliceAlongLastAxis(x, 1, 2), tensor2d([[11, 12], [21, 22]], [2, 2]));
  });

  const array3DData = [[[10, 20, 30, 40]]];
  it('3D', () => {
    const x = tensor3d(array3DData, [1, 1, 4]);
    expectTensorsClose(
      K.sliceAlongLastAxis(x, 1, 2), tensor3d([[[20, 30]]], [1, 1, 2]));
  });

  const array4DData = [[[[10, 20, 30, 40]]]];
  it('3D', () => {
    const x = tensor4d(array4DData, [1, 1, 1, 4]);
    expectTensorsClose(
      K.sliceAlongLastAxis(x, 1, 2), tensor4d([[[[20, 30]]]], [1, 1, 1, 2]));
  });
});


describeMathCPUAndGPU('sliceAlongAxis', () => {
  it('1D', () => {
    const array1DData = [10, 20, 30, 40];
    const x = tensor1d(array1DData);
    expectTensorsClose(K.sliceAlongAxis(x, 1, 2, 1), tensor1d([20, 30]));
  });

  const array2DData = [[10, 11], [20, 21], [30, 31], [40, 41]];
  it('2D-1', () => {
    const x = tensor2d(array2DData, [4, 2]);
    expectTensorsClose(
      K.sliceAlongAxis(x, 1, 2, 1), tensor2d([[20, 21], [30, 31]], [2, 2]));
  });

  it('2D-2', () => {
    const x = tensor2d(array2DData, [4, 2]);
    expectTensorsClose(
      K.sliceAlongAxis(x, 0, 1, 2),
      tensor2d([[10], [20], [30], [40]], [4, 1]));
  });

  const array3DData = [[[1, 2], [3, 4]], [[5, 6], [7, 8]]];
  it('3D-1', () => {
    const x = tensor3d(array3DData, [2, 2, 2]);
    expectTensorsClose(
      K.sliceAlongAxis(x, 0, 1, 1), tensor3d([[[1, 2], [3, 4]]], [1, 2, 2]));
  });
  it('3D-2', () => {
    const x = tensor3d(array3DData, [2, 2, 2]);
    expectTensorsClose(
      K.sliceAlongAxis(x, 0, 1, 2),
      tensor3d([[[1, 2]], [[5, 6]]], [2, 1, 2]));
  });
  it('3D-3', () => {
    const x = tensor3d(array3DData, [2, 2, 2]);
    expectTensorsClose(
      K.sliceAlongAxis(x, 0, 1, 3),
      tensor3d([[[1], [3]], [[5], [7]]], [2, 2, 1]));
  });


  it('4D', () => {
    const array4DData = [[[[10, 1]]], [[[20, 2]]], [[[30, 3]]], [[[40, 4]]]];
    const x = tensor4d(array4DData, [4, 1, 1, 2]);
    expectTensorsClose(
      K.sliceAlongAxis(x, 0, 1, 4),
      tensor4d([[[[10]]], [[[20]]], [[[30]]], [[[40]]]], [4, 1, 1, 1]));
  });
});
describeMathCPUAndGPU('normalizeBatchInTraining', () => {
  // The reference values for assertion below can be obtained with Python code
  // as the following:
  // ```python
  // import keras
  // import numpy as np
  // import tensorflow as tf
  //
  // with tf.Session() as sess:
  //   x = tf.Variable(np.array(
  //       [[1, 2, 3, 4], [2, 4, 6, 8], [12, 11, 10, 9]], dtype=np.float32))
  //   gamma = tf.Variable(np.array([1, 1, 1, 1], dtype=np.float32))
  //   beta = tf.Variable(np.array([0, 0, 0, 0], dtype=np.float32))
  //   reduction_axes = [0]
  //   normed, mean, variance = keras.backend.normalize_batch_in_training(
  //       x, gamma, beta, reduction_axes)
  //   print(normed)
  //   print(mean)
  //   print(variance)
  // ```

  it('2D, no broadcasting', () => {
    const x = tensor2d([[1, 2, 3, 4], [2, 4, 6, 8], [12, 11, 10, 9]], [3, 4]);
    const gamma = tensor1d([1, 1, 1, 1]);
    const beta = tensor1d([0, 0, 0, 0]);
    const reductionAxes = [0];
    const [normed, mean, variance] =
      K.normalizeBatchInTraining(x, gamma, beta, reductionAxes);
    expectTensorsClose(
      normed,
      tensor2d(
        [
          [-0.805371, -0.9502233, -1.1624058, -1.3885813],
          [-0.6040282, -0.4319197, -0.11624074, 0.46286058],
          [1.4093992, 1.3821429, 1.2786462, 0.92572117]
        ],
        [3, 4]));
    expectTensorsClose(mean, tensor1d([5.0, 5.6666665, 6.3333335, 7.0]));
    expectTensorsClose(
      variance, tensor1d([24.666666, 14.888889, 8.222222, 4.6666665]));
  });

  it('3D, no broadcasting', () => {
    const x = tensor3d(
      [[[1, 2], [3, 4]], [[2, 4], [6, 8]], [[12, 11], [10, 9]]], [3, 2, 2]);
    const gamma = tensor1d([1, 1]);
    const beta = tensor1d([0, 0]);
    const reductionAxes = [0, 1];
    const [normed, mean, variance] =
      K.normalizeBatchInTraining(x, gamma, beta, reductionAxes);
    expectTensorsClose(
      normed,
      tensor3d(
        [
          [[-1.1355163, -1.3552775], [-0.6488664, -0.7297648]],
          [[-0.8921913, -0.7297648], [0.08110833, 0.5212605]],
          [[1.5410578, 1.4595294], [1.0544081, 0.8340168]]
        ],
        [3, 2, 2]));
    expectTensorsClose(mean, tensor1d([5.6666665, 6.3333335]));
    expectTensorsClose(variance, tensor1d([16.88889, 10.222222]));
  });

  it('3D, broadcasting', () => {
    const x = tensor3d(
      [[[1, 2], [3, 4]], [[2, 4], [6, 8]], [[12, 11], [10, 9]]], [3, 2, 2]);
    const gamma = tensor2d([[1, 1], [1, 1]], [2, 2]);
    const beta = tensor2d([[0, 0], [0, 0]], [2, 2]);
    const reductionAxes = [0];
    const [normed, mean, variance] =
      K.normalizeBatchInTraining(x, gamma, beta, reductionAxes);
    expectTensorsClose(
      normed,
      tensor3d(
        [
          [[-0.805371, -0.9502233], [-1.1624058, -1.3885813]],
          [[-0.6040282, -0.4319197], [-0.11624074, 0.46286058]],
          [[1.4093992, 1.3821429], [1.2786462, 0.92572117]]
        ],
        [3, 2, 2]));
    expectTensorsClose(
      mean, tensor2d([[5, 5.6666665], [6.3333335, 7]], [2, 2]));
    expectTensorsClose(
      variance,
      tensor2d([[24.666666, 14.888889], [8.222222, 4.6666665]], [2, 2]));
  });

  it('4D, broadcasting', () => {
    const x = tensor4d(
      [[[[1, 2], [3, 4]], [[2, 4], [6, 8]], [[12, 11], [10, 9]]]],
      [1, 3, 2, 2]);
    const gamma = tensor2d([[1, 1], [1, 1]], [2, 2]);
    const beta = tensor2d([[0, 0], [0, 0]], [2, 2]);
    const reductionAxes = [0, 1];
    const [normed, mean, variance] =
      K.normalizeBatchInTraining(x, gamma, beta, reductionAxes);
    expectTensorsClose(
      normed,
      tensor4d(
        [[
          [[-0.805371, -0.9502233], [-1.1624058, -1.3885813]],
          [[-0.6040282, -0.4319197], [-0.11624074, 0.46286058]],
          [[1.4093992, 1.3821429], [1.2786462, 0.92572117]]
        ]],
        [1, 3, 2, 2]));
    expectTensorsClose(
      mean, tensor2d([[5, 5.6666665], [6.3333335, 7]], [2, 2]));
    expectTensorsClose(
      variance,
      tensor2d([[24.666666, 14.888889], [8.222222, 4.6666665]], [2, 2]));
  });
});

describeMathCPUAndGPU('concatenate', () => {
  it('1D', () => {
    const x = tensor1d([1, 2, 3, 4]);
    const y = tensor1d([-1, -2, -3, -4]);
    const expected = tensor1d([1, 2, 3, 4, -1, -2, -3, -4]);
    expectTensorsClose(K.concatenate([x, y]), expected);
    expectTensorsClose(K.concatenate([x, y], -1), expected);
    expectTensorsClose(K.concatenate([x, y], 0), expected);
  });
  it('2D', () => {
    const x = tensor2d([1, 2, 3, 4], [2, 2]);
    const y = tensor2d([-1, -2, -3, -4], [2, 2]);
    let expected = tensor2d([1, 2, -1, -2, 3, 4, -3, -4], [2, 4]);
    expectTensorsClose(K.concatenate([x, y]), expected);
    expectTensorsClose(K.concatenate([x, y], -1), expected);
    expectTensorsClose(K.concatenate([x, y], 1), expected);
    expected = tensor2d([1, 2, 3, 4, -1, -2, -3, -4], [4, 2]);
    expectTensorsClose(K.concatenate([x, y], 0), expected);
  });
  it('3D', () => {
    const x = tensor3d([1, 2, 3, 4], [2, 2, 1]);
    const y = tensor3d([-1, -2, -3, -4], [2, 2, 1]);
    let expected = tensor3d([1, -1, 2, -2, 3, -3, 4, -4], [2, 2, 2]);
    expectTensorsClose(K.concatenate([x, y]), expected);
    expectTensorsClose(K.concatenate([x, y], -1), expected);
    expectTensorsClose(K.concatenate([x, y], 2), expected);
    expected = tensor3d([1, 2, -1, -2, 3, 4, -3, -4], [2, 4, 1]);
    expectTensorsClose(K.concatenate([x, y], 1), expected);
    expected = tensor3d([1, 2, 3, 4, -1, -2, -3, -4], [4, 2, 1]);
    expectTensorsClose(K.concatenate([x, y], 0), expected);
  });
  it('3D', () => {
    const x = tensor4d([1, 2, 3, 4, 5, 6, 7, 8], [2, 2, 2, 1]);
    const y = tensor4d([-1, -2, -3, -4, -5, -6, -7, -8], [2, 2, 2, 1]);
    let expected = tensor4d(
      [1, -1, 2, -2, 3, -3, 4, -4, 5, -5, 6, -6, 7, -7, 8, -8], [2, 2, 2, 2]);
    expectTensorsClose(K.concatenate([x, y]), expected);
    expectTensorsClose(K.concatenate([x, y], -1), expected);
    expectTensorsClose(K.concatenate([x, y], 3), expected);
    expected = tensor4d(
      [1, 2, -1, -2, 3, 4, -3, -4, 5, 6, -5, -6, 7, 8, -7, -8], [2, 2, 4, 1]);
    expectTensorsClose(K.concatenate([x, y], 2), expected);
    expected = tensor4d(
      [1, 2, 3, 4, -1, -2, -3, -4, 5, 6, 7, 8, -5, -6, -7, -8], [2, 4, 2, 1]);
    expectTensorsClose(K.concatenate([x, y], 1), expected);
    expected = tensor4d(
      [1, 2, 3, 4, 5, 6, 7, 8, -1, -2, -3, -4, -5, -6, -7, -8], [4, 2, 2, 1]);
    expectTensorsClose(K.concatenate([x, y], 0), expected);
  });
});

describeMathCPUAndGPU('concatAlongFirstAxis', () => {
  const array1DData1 = [10, 20, 30, 40];
  const array1DData2 = [-10, -20, -30, -40];
  it('1D', () => {
    const a = tensor1d(array1DData1);
    const b = tensor1d(array1DData2);
    expectTensorsClose(
      K.concatAlongFirstAxis(a, b),
      tensor1d([10, 20, 30, 40, -10, -20, -30, -40]));
  });

  const array2DData1 = [[10, 11], [20, 21]];
  const array2DData2 = [[30, 31], [40, 41]];
  it('2D', () => {
    const a = tensor2d(array2DData1, [2, 2]);
    const b = tensor2d(array2DData2, [2, 2]);
    expectTensorsClose(
      K.concatAlongFirstAxis(a, b),
      tensor2d([[10, 11], [20, 21], [30, 31], [40, 41]], [4, 2]));
  });

  const array3DData1 = [[[10]], [[20]]];
  const array3DData2 = [[[30]], [[40]]];
  it('3D', () => {
    const a = tensor3d(array3DData1, [2, 1, 1]);
    const b = tensor3d(array3DData2, [2, 1, 1]);
    expectTensorsClose(
      K.concatAlongFirstAxis(a, b),
      tensor3d([[[10]], [[20]], [[30]], [[40]]], [4, 1, 1]));
  });

  const array4DData1 = [[[[10]]], [[[20]]]];
  const array4DData2 = [[[[30]]], [[[40]]]];
  it('4D', () => {
    const a = tensor4d(array4DData1, [2, 1, 1, 1]);
    const b = tensor4d(array4DData2, [2, 1, 1, 1]);
    expectTensorsClose(
      K.concatAlongFirstAxis(a, b),
      tensor4d([[[[10]]], [[[20]]], [[[30]]], [[[40]]]], [4, 1, 1, 1]));
  });

  it('Scalar leads to error', () => {
    expect(() => {
      K.concatAlongFirstAxis(scalar(24), scalar(-24));
    }).toThrow();
  });
});

describeMathCPUAndGPU('tile', () => {
  it('1D, n is number', () => {
    const x = tensor1d([1, 3, 3, 7]);
    const n = 3;
    const y = K.tile(x, n);
    expectTensorsClose(y, tensor1d([1, 3, 3, 7, 1, 3, 3, 7, 1, 3, 3, 7]));
  });
  it('1D, n is number Array', () => {
    const x = tensor1d([1, 3, 3, 7]);
    const n = [3];
    const y = K.tile(x, n);
    expectTensorsClose(y, tensor1d([1, 3, 3, 7, 1, 3, 3, 7, 1, 3, 3, 7]));
  });
  it('2D', () => {
    const x = tensor2d([[1, 3], [3, 7]], [2, 2]);
    const n = [2, 3];
    const y = K.tile(x, n);
    expectTensorsClose(
      y,
      tensor2d(
        [
          [1, 3, 1, 3, 1, 3], [3, 7, 3, 7, 3, 7], [1, 3, 1, 3, 1, 3],
          [3, 7, 3, 7, 3, 7]
        ],
        [4, 6]));
  });
  it('3D', () => {
    const x = tensor3d([[[1]]], [1, 1, 1]);
    const n = [2, 3, 4];
    const y = K.tile(x, n);
    expectTensorsClose(y, tfc.ones([2, 3, 4]));
  });
  it('Mismatch in x dimensions and n length leads to exception', () => {
    expect(() => K.tile(tfc.zeros([2, 2]), 1))
      .toThrowError(/The length of input n \(1\) does not match .*2/);
  });
});

describeMathCPUAndGPU('Identity', () => {
  it('Scalar', () => {
    const s = scalar(12);
    const sIdentity = K.identity(s);
    expect(sIdentity.shape).toEqual([]);
    expect(sIdentity.dataSync()).toEqual(new Float32Array([12]));
  });

  it('1D', () => {
    const v = tensor1d([-12, 12]);
    const vIdentity = K.identity(v);
    expect(vIdentity.shape).toEqual([2]);
    expect(vIdentity.dataSync()).toEqual(new Float32Array([-12, 12]));
  });

  it('2D', () => {
    const m = tensor2d([[-12, 12], [-10, 10]], [2, 2]);
    const mIdentity = K.identity(m);
    expect(mIdentity.shape).toEqual([2, 2]);
    expect(mIdentity.dataSync()).toEqual(new Float32Array([-12, 12, -10, 10]));
  });
});

<<<<<<< HEAD
describeMathCPUAndGPU('eye (I-matrix builder)', () => {
  it('Zero sized 2D matrix', () => {
    const I = K.eye(0);
    expect(I.shape).toEqual([0, 0]);
  });
  it('1 sized 2D matrix', () => {
    const I = K.eye(1);
    expect(I.shape).toEqual([1, 1]);
    expect(I.dataSync()).toEqual(new Float32Array([1]));
  });
  it('2 sized 2D matrix', () => {
    const I = K.eye(2);
    expect(I.shape).toEqual([2, 2]);
    expect(I.dataSync()).toEqual(new Float32Array([1, 0, 0, 1]));
  });
});

=======
>>>>>>> 842e6c15
describeMathCPUAndGPU('scalarTimesArray', () => {
  it('Scalar x Scalar', () => {
    expectTensorsClose(K.scalarTimesArray(scalar(-2), scalar(-3)), scalar(6));
  });
  it('Scalar x 4D', () => {
    const y = K.scalarTimesArray(scalar(-2), tfc.ones([2, 2, 2, 2]));
    expect(y.shape).toEqual([2, 2, 2, 2]);
    const yValues = Array.from(y.dataSync());
    expect(unique(yValues)).toEqual([-2]);
  });
});

describeMathCPUAndGPU('scalarPlusArray', () => {
  it('Scalar + Scalar', () => {
    expectTensorsClose(K.scalarPlusArray(scalar(-2), scalar(-3)), scalar(-5));
  });
  it('Scalar + 4D', () => {
    const shape = [2, 2, 2, 2];
    const y = K.scalarPlusArray(scalar(-1), tfc.ones(shape));
    expectTensorsClose(y, tfc.zeros(shape));
  });
});


describeMathCPUAndGPU('randomNormal', () => {
  const dtypes = [DType.float32, DType.int32];
  for (const dtype of dtypes) {
    // TODO(bileschi): Add probabilistic assertions on values here.
    it(`Scalar ${dtype}`, () => {
      const s = K.randomNormal([], 0, 10, dtype);
      expect(K.shape(s)).toEqual([]);
    });

    it(`1D ${dtype}`, () => {
      const v = K.randomNormal([20], 0, 2, dtype);
      expect(K.shape(v)).toEqual([20]);
    });

    it(`2D ${dtype}`, () => {
      const x = K.randomNormal([3, 20], -10, 20, dtype);
      expect(K.shape(x)).toEqual([3, 20]);
    });

    it(`3D ${dtype}`, () => {
      const y = K.randomNormal([2, 3, 4], 100, 10, dtype);
      expect(K.shape(y)).toEqual([2, 3, 4]);
    });
  }
});

describeMathCPUAndGPU('dot', () => {
  it('2D x 2D', () => {
    const x = tensor2d([[1, 0], [0, -1]], [2, 2]);
    const y = tensor2d([[3], [4]], [2, 1]);
    const output = K.dot(x, y);
    expectTensorsClose(output, tensor2d([[3], [-4]], [2, 1]));
  });
  it('2D x 2D: Incompatible dimensions', () => {
    const x = tensor2d([[1, 0], [0, -1]], [2, 2]);
    const y = tensor2d([[3], [4], [5]], [3, 1]);
    expect(() => K.dot(x, y)).toThrowError();
  });
  it('3D x 2D', () => {
    const x = tensor3d([[[1, 0], [0, -1]], [[-2, 0], [0, -2]]], [2, 2, 2]);
    const y = tensor2d([[-1], [1]], [2, 1]);
    expectTensorsClose(
      K.dot(x, y), tensor3d([[[-1], [-1]], [[2], [-2]]], [2, 2, 1]));
  });
  it('2D x 1D leads to error', () => {
    const x = tensor2d([[1, 0], [0, -1]], [2, 2]);
    const y = tensor1d([3, 4]);
    expect(() => K.dot(x, y)).toThrowError();
  });
  it('2D x Scalar leads to error', () => {
    const x = tensor2d([[1]], [1, 1]);
    const y = scalar(10);
    expect(() => K.dot(x, y)).toThrowError();
  });
  it('1D x 1D leads to error', () => {
    const x = tensor1d([1, 2]);
    const y = tensor1d([3, 4]);
    expect(() => K.dot(x, y)).toThrowError();
  });
});

describeMathCPUAndGPU('sign', () => {
  it('Scalar', () => {
    expectTensorsClose(K.sign(scalar(0)), scalar(0));
    expectTensorsClose(K.sign(scalar(0.5)), scalar(1));
    expectTensorsClose(K.sign(scalar(-0.5)), scalar(-1));
  });
  it('1D', () => {
    const x = tensor1d([1, 2, -1, 0, 3, -4]);
    expectTensorsClose(K.sign(x), tensor1d([1, 1, -1, 0, 1, -1]));
  });
  it('2D', () => {
    const x = tensor2d([[1, 2, -1], [0, 3, -4]], [2, 3]);
    expectTensorsClose(K.sign(x), tensor2d([[1, 1, -1], [0, 1, -1]], [2, 3]));
  });
});


describeMathCPUAndGPU('qr', () => {
  it('1x1', () => {
    const x = tensor2d([[10]], [1, 1]);
    const [q, r] = K.qr(x);
    expectTensorsClose(q, tensor2d([[-1]], [1, 1]));
    expectTensorsClose(r, tensor2d([[-10]], [1, 1]));
  });

  it('2x2', () => {
    const x = tensor2d([[1, 3], [-2, -4]], [2, 2]);
    const [q, r] = K.qr(x);
    expectTensorsClose(
      q, tensor2d([[-0.4472, -0.8944], [0.8944, -0.4472]], [2, 2]));
    expectTensorsClose(r, tensor2d([[-2.2361, -4.9193], [0, -0.8944]], [2, 2]));
  });

  it('3x3', () => {
    const x = tensor2d([[1, 3, 2], [-2, 0, 7], [8, -9, 4]], [3, 3]);
    const [q, r] = K.qr(x);
    expectTensorsClose(
      q,
      tensor2d(
        [
          [-0.1204, 0.8729, 0.4729], [0.2408, -0.4364, 0.8669],
          [-0.9631, -0.2182, 0.1576]
        ],
        [3, 3]));
    expectTensorsClose(
      r,
      tensor2d(
        [[-8.3066, 8.3066, -2.4077], [0, 4.5826, -2.1822], [0, 0, 7.6447]],
        [3, 3]));
  });

  it('3x2', () => {
    const x = tensor2d([[1, 2], [3, -3], [-2, 1]], [3, 2]);
    const [q, r] = K.qr(x);
    expectTensorsClose(
      q,
      tensor2d(
        [
          [-0.2673, 0.9221, 0.2798], [-0.8018, -0.3738, 0.4663],
          [0.5345, -0.0997, 0.8393]
        ],
        [3, 3]));
    expectTensorsClose(
      r, tensor2d([[-3.7417, 2.4054], [0, 2.8661], [0, 0]], [3, 2]));
  });

  it('does not leak memory', () => {
    const x = tensor2d([[1, 3], [-2, -4]], [2, 2]);
    // The first call to qr creates and keeps internal singleton tensors.
    // Subsequent calls should always create exactly two tensors.
    K.qr(x);
    // Count before real call.
    const numTensors = memory().numTensors;
    K.qr(x);
    expect(memory().numTensors).toEqual(numTensors + 2);
  });

  it('Incorrect shape leads to error', () => {
    const x = tensor2d([[1, 2, 3], [-3, -2, 1]], [2, 3]);
    expect(() => K.qr(x)).toThrowError(/requires.*shape/);
  });
});

describeMathCPUAndGPU('OneHot', () => {
  it('Unsupported indices', () => {
    const numClasses = 2;
    const indices = tensor2d([[-12, 12], [-10, 10]], [2, 2]);
    expect(() => {
      K.oneHot(indices, numClasses);
    }).toThrowError();
  });
  it('Unsupported numClasses', () => {
    const numClasses = 1;
    const indices = tensor1d([2, 2]);
    expect(() => {
      K.oneHot(indices, numClasses);
    }).toThrowError();
  });
  it('Supported use case', () => {
    const numClasses = 5;
    const indices = tensor1d([1, 3]);
    expectTensorsClose(
      K.oneHot(indices, numClasses),
      tensor2d([[0, 1, 0, 0, 0], [0, 0, 0, 1, 0]], [2, 5]));
  });
});

describeMathCPUAndGPU('Mean', () => {
  it('reduce_mean', () => {
    expectTensorsClose(
      K.mean(tensor2d([[4, -1], [0, -2]], [2, 2])), scalar(0.25));
  });
  it('mean 2D, axis=1, keepdims=false', () => {
    expectTensorsClose(
      K.mean(tensor2d([[4, -1], [0, -2]], [2, 2]), 1), tensor1d([1.5, -1]));
  });
  it('mean 2D, axis=1, keepdims=true', () => {
    expectTensorsClose(
      K.mean(tensor2d([[4, -1], [0, -2]], [2, 2]), 1, true),
      tensor2d([[1.5], [-1]], [2, 1]));
  });
  it('mean 3D, axis=[1,2], keepdims=false', () => {
    expectTensorsClose(
      K.mean(
        tensor3d([[[4, -1], [0, -2]], [[40, -10], [0, -20]]], [2, 2, 2]),
        [1, 2]),
      tensor1d([0.25, 2.5]));
  });
  it('mean 3D, axis=[1,2], keepdims=true', () => {
    expectTensorsClose(
      K.mean(
        tensor3d([[[4, -1], [0, -2]], [[40, -10], [0, -20]]], [2, 2, 2]),
        [1, 2], true),
      tensor3d([[[0.25]], [[2.5]]], [2, 1, 1]));
  });
  it('reduce_mean keepdims=true', () => {
    expectTensorsClose(
      K.mean(tensor2d([[4, -1], [0, -2]], [2, 2]), undefined, true),
      tensor2d([[0.25]], [1, 1]));
  });
});

describeMathCPUAndGPU('Argmax', () => {
  it('2D, default axis', () => {
    expectTensorsClose(
      K.argmax(tensor2d([[4, -1], [-2, 0]], [2, 2])),
      tensor1d([0, 1], 'int32'));
  });
  it('2D, axis=-1', () => {
    expectTensorsClose(
      K.argmax(tensor2d([[4, -1], [-2, 0]], [2, 2]), -1),
      tensor1d([0, 1], 'int32'));
  });
  it('2D, axis=0', () => {
    expectTensorsClose(
      K.argmax(tensor2d([[4, -1], [3, 2]], [2, 2]), 0),
      tensor1d([0, 1], 'int32'));
  });
});

describeMathCPUAndGPU('Gather', () => {
  it('1D, Array of numbers with repeats', () => {
    expectTensorsClose(
      K.gather(tensor1d([0, 10, 20, 30]), [2, 2, 3, 1]),
      tensor1d([20, 20, 30, 10]));
  });
  it('2D, Array of numbers', () => {
    expectTensorsClose(
      K.gather(tensor2d([[10, 20], [30, 40], [50, 60]], [3, 2]), [2, 0]),
      tensor2d([[50, 60], [10, 20]], [2, 2]));
  });
  it('2D, Tensor1D', () => {
    expectTensorsClose(
      K.gather(
        tensor2d([[10, 20], [30, 40], [50, 60]], [3, 2]), tensor1d([2, 1])),
      tensor2d([[50, 60], [30, 40]], [2, 2]));
  });
  it('3D, Tensor1D', () => {
    expectTensorsClose(
      K.gather(
        tensor3d([[[10, 20], [30, 40]], [[50, 60], [70, 80]]], [2, 2, 2]),
        tensor1d([1, 0])),
      tensor3d([[[50, 60], [70, 80]], [[10, 20], [30, 40]]], [2, 2, 2]));
  });
  it('2D, Non-default axis', () => {
    expectTensorsClose(
      K.gather(tensor2d([[10, 20], [30, 40], [50, 60]], [3, 2]), [1], 1),
      tensor2d([[20], [40], [60]], [3, 1]));
  });
});


describeMathCPUAndGPU('Square', () => {
  it('Element-wise square', () => {
    expectTensorsClose(
      K.square(tensor2d([[1, -2], [-3, 4]], [2, 2])),
      tensor2d([1, 4, 9, 16], [2, 2]));
  });
});

describeMathCPUAndGPU('Pow', () => {
  it('Element-wise Pow: Positive Scalar', () => {
    expectTensorsClose(
      K.pow(tensor2d([[1, 1.5], [2, 2.5]], [2, 2]), scalar(2, 'int32')),
      tensor2d([[1, 2.25], [4, 6.25]], [2, 2]));
  });
  it('Element-wise Pow: Negative Scalar', () => {
    expectTensorsClose(
      K.pow(tensor2d([[1, 1.5], [2, 2.5]], [2, 2]), scalar(-2, 'int32')),
      tensor2d(
        [[1, 1 / (1.5 * 1.5)], [1 / (2 * 2), 1 / (2.5 * 2.5)]], [2, 2]));
  });
  it('Element-wise Pow: Zero Scalar', () => {
    expectTensorsClose(
      K.pow(tensor2d([[1, 1.5], [2, 2.5]], [2, 2]), scalar(0, 'int32')),
      tensor2d([[1, 1], [1, 1]], [2, 2]));
  });
  it('Element-wise Pow: number', () => {
    expectTensorsClose(
      K.pow(tensor2d([[1, 1.5], [2, 2.5]], [2, 2]), 2),
      tensor2d([[1, 2.25], [4, 6.25]], [2, 2]));
  });
});

describeMathCPUAndGPU('softsign', () => {
  it('Element-wise softsign', () => {
    expectTensorsClose(
      tfc.tanh(tensor2d([[-2, -1], [1, 2]], [2, 2])),
      tensor2d(
        [Math.tanh(-2), Math.tanh(-1), Math.tanh(1), Math.tanh(2)],
        [2, 2]));
  });
});


describeMathCPUAndGPU('batchNormalization', () => {
  it('2D, no broadcast, no gamma, no beta', () => {
    const x = tensor2d([[10, 20], [30, 40]], [2, 2]);
    const mean = tensor2d([[5, 5], [5, 5]], [2, 2]);
    const variance = tensor2d([[4, 16], [4, 16]], [2, 2]);
    expectTensorsClose(
      K.batchNormalization(x, mean, variance, null, null, 0),
      tensor2d([[2.5, 3.75], [12.5, 8.75]], [2, 2]));
  });
  it('2D, no broadcast, no gamma, no beta, custom epsilon', () => {
    const x = tensor2d([[30, 30], [60, 60]], [2, 2]);
    const mean = tensor2d([[0, 0], [0, 0]], [2, 2]);
    const variance = tensor2d([[7, 7], [7, 7]], [2, 2]);
    expectTensorsClose(
      K.batchNormalization(x, mean, variance, null, null, 2),
      tensor2d([[10, 10], [20, 20]], [2, 2]));
  });
  it('2D, no broadcast, gamma, no beta', () => {
    const x = tensor2d([[10, 20], [30, 40]], [2, 2]);
    const mean = tensor2d([[5, 5], [5, 5]], [2, 2]);
    const variance = tensor2d([[4, 16], [4, 16]], [2, 2]);
    const gamma = tensor2d([[1, 2], [3, 4]], [2, 2]);
    expectTensorsClose(
      K.batchNormalization(x, mean, variance, null, gamma, 0),
      tensor2d([[2.5, 7.5], [37.5, 35]], [2, 2]));
  });
  it('2D, no broadcast, gamma, beta', () => {
    const x = tensor2d([[10, 20], [30, 40]], [2, 2]);
    const mean = tensor2d([[5, 5], [5, 5]], [2, 2]);
    const variance = tensor2d([[4, 16], [4, 16]], [2, 2]);
    const gamma = tensor2d([[1, 2], [3, 4]], [2, 2]);
    const beta = tensor2d([[-1, -1], [-2, -2]], [2, 2]);
    expectTensorsClose(
      K.batchNormalization(x, mean, variance, beta, gamma, 0),
      tensor2d([[1.5, 6.5], [35.5, 33]], [2, 2]));
  });
  it('2D, broadcast, gamma, beta', () => {
    const x = tensor2d([[10, 20], [30, 40]], [2, 2]);
    const mean = tensor1d([2, 5]);
    const variance = tensor1d([1, 4]);
    const gamma = tensor1d([3, 4]);
    const beta = tensor1d([-1, -2]);
    expectTensorsClose(
      K.batchNormalization(x, mean, variance, beta, gamma, 0),
      tensor2d([[23, 28], [83, 68]], [2, 2]));
  });
  it('3D, no broadcast, no gamma, no beta', () => {
    const x = tensor3d([[[10, 20], [30, 40]], [[10, 20], [30, 40]]], [2, 2, 2]);
    const mean = tensor3d([[[5, 5], [5, 5]], [[5, 5], [5, 5]]], [2, 2, 2]);
    const variance =
      tensor3d([[[4, 16], [4, 16]], [[16, 25], [16, 25]]], [2, 2, 2]);
    expectTensorsClose(
      K.batchNormalization(x, mean, variance, null, null, 0),
      tensor3d(
        [[[2.5, 3.75], [12.5, 8.75]], [[1.25, 3], [6.25, 7]]], [2, 2, 2]));
  });
  it('3D, no broadcast, gamma, beta', () => {
    const x = tensor3d([[[10, 20], [30, 40]], [[10, 20], [30, 40]]], [2, 2, 2]);
    const mean = tensor3d([[[5, 5], [5, 5]], [[5, 5], [5, 5]]], [2, 2, 2]);
    const variance =
      tensor3d([[[4, 16], [4, 16]], [[16, 25], [16, 25]]], [2, 2, 2]);
    const gamma = tensor3d([[[2, 2], [2, 2]], [[4, 4], [4, 4]]], [2, 2, 2]);
    const beta =
      tensor3d([[[-1, -1], [-2, -2]], [[-1, -1], [-2, -2]]], [2, 2, 2]);
    expectTensorsClose(
      K.batchNormalization(x, mean, variance, beta, gamma, 0),
      tensor3d([[[4, 6.5], [23, 15.5]], [[4, 11], [23, 26]]], [2, 2, 2]));
  });
  it('3D, broadcast, gamma, beta', () => {
    const x = tensor3d([[[10, 20], [30, 40]], [[10, 20], [30, 40]]], [2, 2, 2]);
    const mean = tensor1d([5, 5]);
    const variance = tensor1d([4, 16]);
    const gamma = tensor1d([2, 4]);
    const beta = tensor1d([-1, -2]);
    expectTensorsClose(
      K.batchNormalization(x, mean, variance, beta, gamma, 0),
      tensor3d([[[4, 13], [24, 33]], [[4, 13], [24, 33]]], [2, 2, 2]));
  });
  it('4D, no broadcast, no gamma, no beta', () => {
    const x = tensor4d(
      [
        [[[10, 20], [30, 40]], [[10, 20], [30, 40]]],
        [[[-10, -20], [-30, -40]], [[-10, -20], [-30, -40]]]
      ],
      [2, 2, 2, 2]);
    const mean = tensor4d(
      [
        [[[5, 5], [5, 5]], [[5, 5], [5, 5]]],
        [[[-5, -5], [-5, -5]], [[-5, -5], [-5, -5]]]
      ],
      [2, 2, 2, 2]);
    const variance = tensor4d(
      [
        [[[4, 16], [4, 16]], [[16, 25], [16, 25]]],
        [[[4, 16], [4, 16]], [[16, 25], [16, 25]]]
      ],
      [2, 2, 2, 2]);
    expectTensorsClose(
      K.batchNormalization(x, mean, variance, null, null, 0),
      tensor4d(
        [
          [[[2.5, 3.75], [12.5, 8.75]], [[1.25, 3], [6.25, 7]]],
          [[[-2.5, -3.75], [-12.5, -8.75]], [[-1.25, -3], [-6.25, -7]]]
        ],
        [2, 2, 2, 2]));
  });
  it('4D, no broadcast, gamma, beta', () => {
    const x = tensor4d(
      [
        [[[10, 20], [30, 40]], [[10, 20], [30, 40]]],
        [[[-10, -20], [-30, -40]], [[-10, -20], [-30, -40]]]
      ],
      [2, 2, 2, 2]);
    const mean = tensor4d(
      [
        [[[5, 5], [5, 5]], [[5, 5], [5, 5]]],
        [[[-5, -5], [-5, -5]], [[-5, -5], [-5, -5]]]
      ],
      [2, 2, 2, 2]);
    const variance = tensor4d(
      [
        [[[4, 16], [4, 16]], [[16, 25], [16, 25]]],
        [[[4, 16], [4, 16]], [[16, 25], [16, 25]]]
      ],
      [2, 2, 2, 2]);
    const gamma = tensor4d(
      [
        [[[2, 2], [2, 2]], [[4, 4], [4, 4]]],
        [[[2, 2], [2, 2]], [[4, 4], [4, 4]]]
      ],
      [2, 2, 2, 2]);
    const beta = tensor4d(
      [
        [[[-1, -1], [-2, -2]], [[-1, -1], [-2, -2]]],
        [[[1, 1], [2, 2]], [[1, 1], [2, 2]]]
      ],
      [2, 2, 2, 2]);
    expectTensorsClose(
      K.batchNormalization(x, mean, variance, beta, gamma, 0),
      tensor4d(
        [
          [[[4, 6.5], [23, 15.5]], [[4, 11], [23, 26]]],
          [[[-4, -6.5], [-23, -15.5]], [[-4, -11], [-23, -26]]]
        ],
        [2, 2, 2, 2]));
  });
  it('4D, broadcast, gamma, beta', () => {
    const x = tensor4d(
      [[[[10, 20], [30, 40]]], [[[10, 20], [30, 40]]]], [2, 1, 2, 2]);
    const mean = tensor1d([5, 5]);
    const variance = tensor1d([4, 16]);
    const gamma = tensor1d([2, 4]);
    const beta = tensor1d([-1, -2]);
    expectTensorsClose(
      K.batchNormalization(x, mean, variance, beta, gamma, 0),
      tensor4d([[[[4, 13], [24, 33]]], [[[4, 13], [24, 33]]]], [2, 1, 2, 2]));
  });
});

describeMathCPUAndGPU('dropout', () => {
  const dropoutLevels = [0, 0.75];
  for (const dropoutLevel of dropoutLevels) {
    it(`Level = ${dropoutLevel}`, () => {
      const x = tensor2d(range(1, 21), [10, 2]);
      const y = K.dropout(x, scalar(dropoutLevel));
      expect(y.dtype).toEqual(x.dtype);
      expect(y.shape).toEqual(x.shape);
      const xValue = x.dataSync();
      const yValue = y.dataSync();
      let nKept = 0;
      for (let i = 0; i < xValue.length; ++i) {
        if (yValue[i] !== 0) {
          nKept++;
          expect(yValue[i]).toBeCloseTo(1 / (1 - dropoutLevel) * xValue[i]);
        }
      }
      const numel = K.countParams(x);
      if (dropoutLevel === 0) {
        expect(nKept).toEqual(numel);
      } else {
        expect(nKept).toBeLessThan(numel);
      }
    });
  }
});

describeMathCPUAndGPU('l2Normalize', () => {
  it('normalizes with no axis defined.', () => {
    const x = tensor2d([[1, 2], [3, 4]], [2, 2]);
    const norm = Math.sqrt(1 * 1 + 2 * 2 + 3 * 3 + 4 * 4);
    const expected =
      tensor2d([[1 / norm, 2 / norm], [3 / norm, 4 / norm]], [2, 2]);
    const result = K.l2Normalize(x);
    expectTensorsClose(result, expected);
  });

  it('normalizes along axis = -1.', () => {
    const x = tensor2d([[1, 2], [3, 4]], [2, 2]);
    const firstNorm = Math.sqrt(1 * 1 + 2 * 2);
    const secondNorm = Math.sqrt(3 * 3 + 4 * 4);
    const expected = tensor2d(
      [[1 / firstNorm, 2 / firstNorm], [3 / secondNorm, 4 / secondNorm]],
      [2, 2]);
    const result = K.l2Normalize(x, -1);
    expectTensorsClose(result, expected);
  });

  it('normalizes with zeros.', () => {
    const x = zeros([2, 2]);
    const result = K.l2Normalize(x);
    expectTensorsClose(result, x);
  });
});


describeMathCPUAndGPU('biasAdd', () => {
  it('1D + 1D', () => {
    const x = tfc.ones([2]);
    const y = tensor1d([-1, 1]);
    expectTensorsClose(K.biasAdd(x, y), tensor1d([0, 2]));
  });
  it('2D + 1D', () => {
    const x = tfc.ones([2, 2]);
    const y = tensor1d([-1, 1]);
    expectTensorsClose(K.biasAdd(x, y), tensor2d([[0, 2], [0, 2]], [2, 2]));
  });
  it('3D + 1D', () => {
    const x = tfc.ones([2, 2, 2]);
    const y = tensor1d([-1, 1]);
    expectTensorsClose(
      K.biasAdd(x, y),
      tensor3d([[[0, 2], [0, 2]], [[0, 2], [0, 2]]], [2, 2, 2]));
  });
  it('4D + 1D', () => {
    const x = tfc.ones([1, 2, 2, 2]);
    const y = tensor1d([-1, 1]);
    expectTensorsClose(
      K.biasAdd(x, y),
      tensor4d([[[[0, 2], [0, 2]], [[0, 2], [0, 2]]]], [1, 2, 2, 2]));
  });
  it('2D + 1D: Incompatible size', () => {
    const x = tfc.ones([2, 2]);
    const y = tensor1d([-1, 0, 1]);
    expect(() => K.biasAdd(x, y)).toThrowError();
  });
  it('3D + 2D leads to error', () => {
    const x = tfc.ones([2, 2, 2]);
    const y = tfc.ones([2, 2]);
    expect(() => K.biasAdd(x, y)).toThrowError();
  });
});

describeMathCPUAndGPU('elu', () => {
  it('elu', () => {
    const xData = [-1, 0, 1, -1];
    expectTensorsClose(
      K.elu(tensor2d(xData, [2, 2])),
      tensor2d(xData.map(x => x < 0 ? Math.exp(x) - 1 : x), [2, 2]));
  });
});

describeMathCPUAndGPU('softplus', () => {
  it('softplus', () => {
    const xData = [-1, 0, 1, -1];
    expectTensorsClose(
      K.softplus(tensor2d(xData, [2, 2])),
      tensor2d(xData.map(x => Math.log(Math.exp(x) + 1)), [2, 2]));
  });
});

describeMathCPUAndGPU('softsign', () => {
  it('softsign', () => {
    const xData = [-1, 0, 1, -1];
    expectTensorsClose(
      K.softsign(tensor2d(xData, [2, 2])),
      tensor2d(xData.map(x => x / (Math.abs(x) + 1)), [2, 2]));
  });
});

describeMathCPUAndGPU('conv1dWithBias', () => {
  const xLength4Data = [10, 20, 40, 80];
  const kernelLength2Data = [1, -1];
  const biasScalarData = 2.2;
  // In the basic case, this convolves [10, 20, 40, 80] with the kernel [1, -1],
  // producing [-10, -20, -40], and adds the bias 2.2, producing
  // [-7.8, -17.8, -37.7].  The test is reproduced for either 1 or 2 output
  // channels, and several reasonable data formats.

  const outChannelsArray = [1, 2];
  const dataFormats: DataFormat[] =
    [undefined, 'channelsFirst', 'channelsLast'];
  const paddingModes: PaddingMode[] = [undefined, 'same', 'valid'];
  const stride = 1;

  for (const outChannels of outChannelsArray) {
    for (const dataFormat of dataFormats) {
      for (const paddingMode of paddingModes) {
        const testTitle = `outChannels=${outChannels}, stride=${stride}, ` +
          `${paddingMode}, ${dataFormat}`;
        it(testTitle, () => {
          let x: Tensor = tensor3d(xLength4Data, [1, 4, 1]);
          if (dataFormat === 'channelsFirst') {
            x = tfc.transpose(x, [0, 2, 1]);  // NWC -> NCW.
          }

          let kernelData: number[] = [];
          let biasData: number[] = [];
          for (let i = 0; i < outChannels; ++i) {
            kernelData = kernelData.concat(kernelLength2Data);
            biasData = biasData.concat([biasScalarData + i]);
          }
          const kernel =
            tfc.transpose(tensor3d(kernelData, [1, outChannels, 2]), [2, 0, 1]);
          const bias = tensor1d(biasData);

          const y = K.conv1dWithBias(
            x, kernel, bias, stride, paddingMode, dataFormat);

          let yExpectedShape: [number, number, number];
          let yExpectedData: number[];
          if (paddingMode === 'valid' || paddingMode === undefined) {
            if (outChannels === 1) {
              yExpectedShape = [1, 3, 1];
              yExpectedData = [-7.8, -17.8, -37.8];
            } else if (outChannels === 2) {
              yExpectedShape = [1, 3, 2];
              yExpectedData = [-7.8, -6.8, -17.8, -16.8, -37.8, -36.8];
            }
          } else if (paddingMode === 'same') {
            if (outChannels === 1) {
              yExpectedShape = [1, 4, 1];
              yExpectedData = [-7.8, -17.8, -37.8, 82.2];
            } else if (outChannels === 2) {
              yExpectedShape = [1, 4, 2];
              yExpectedData =
                [-7.8, -6.8, -17.8, -16.8, -37.8, -36.8, 82.2, 83.2];
            }
          }
          expectTensorsClose(y, tensor3d(yExpectedData, yExpectedShape));
        });
      }
    }
  }
});

describeMathCPUAndGPU('conv1d', () => {
  const xLength4Data = [10, 20, 40, 80];
  const kernelLength2Data = [1, -1];

  const stride = 2;
  const outChannels = 2;
  const dataFormat = 'channelsLast';
  const paddingMode = 'valid';
  const testTitle = `outChannels=${outChannels}, stride=${stride}, ` +
    `${paddingMode}, ${dataFormat}`;
  it(testTitle, () => {
    const x = tensor3d(xLength4Data, [1, 4, 1]);
    let kernelData: number[] = [];
    for (let i = 0; i < outChannels; ++i) {
      kernelData = kernelData.concat(kernelLength2Data);
    }
    const kernel =
      tfc.transpose(tensor3d(kernelData, [1, outChannels, 2]), [2, 0, 1]);
    const y = K.conv1d(x, kernel, stride, paddingMode, dataFormat);
    expectTensorsClose(y, tensor3d([-10, -10, -40, -40], [1, 2, 2]));
  });
});

describeMathCPUAndGPU('conv2d', () => {
  const x4by4Data = [[[
    [10, 30, 50, 70], [20, 40, 60, 80], [-10, -30, -50, -70],
    [-20, -40, -60, -80]
  ]]];
  const kernel2by2Data = [1, 0, 0, -1];

  const dataFormats: DataFormat[] =
    [undefined, 'channelsFirst', 'channelsLast'];
  const paddingModes: PaddingMode[] = [undefined, 'same', 'valid'];
  const stridesArray = [1, 2];

  for (const dataFormat of dataFormats) {
    for (const paddingMode of paddingModes) {
      for (const stride of stridesArray) {
        const testTitle = `stride=${stride}, ${paddingMode}, ` +
          `${dataFormat}`;
        it(testTitle, () => {
          let x: Tensor = tensor4d(x4by4Data, [1, 1, 4, 4]);
          if (dataFormat !== 'channelsFirst') {
            x = tfc.transpose(x, [0, 2, 3, 1]);  // NCHW -> NHWC.
          }
          const kernel = tensor4d(kernel2by2Data, [2, 2, 1, 1]);
          const y = K.conv2d(x, kernel, [stride, stride], 'valid', dataFormat);

          let yExpected: Tensor;
          if (stride === 1) {
            yExpected = tensor4d(
              [[[[-30, -30, -30], [50, 90, 130], [30, 30, 30]]]],
              [1, 1, 3, 3]);
          } else if (stride === 2) {
            yExpected = tensor4d([[[[-30, -30], [30, 30]]]], [1, 1, 2, 2]);
          }
          if (dataFormat !== 'channelsFirst') {
            yExpected = tfc.transpose(yExpected, [0, 2, 3, 1]);
          }
          expectTensorsClose(y, yExpected);
        });
      }
    }
  }
});

describeMathCPUAndGPU('conv2dWithBias', () => {
  const x4by4Data = [[[
    [10, 30, 50, 70], [20, 40, 60, 80], [-10, -30, -50, -70],
    [-20, -40, -60, -80]
  ]]];
  const kernel2by2Data = [1, 0, 0, -1];
  const biasScalarData = [2.2];

  const outChannelsArray = [2, 3];
  const dataFormats: DataFormat[] =
    [undefined, 'channelsFirst', 'channelsLast'];
  const paddingModes: PaddingMode[] = [undefined, 'same', 'valid'];
  const stridesArray = [1, 2];

  for (const outChannels of outChannelsArray) {
    for (const dataFormat of dataFormats) {
      for (const paddingMode of paddingModes) {
        for (const stride of stridesArray) {
          const testTitle = `outChannels=${outChannels}, stride=${stride}, ` +
            `${paddingMode}, ${dataFormat}`;
          it(testTitle, () => {
            let x: Tensor = tensor4d(x4by4Data, [1, 1, 4, 4]);
            if (dataFormat !== 'channelsFirst') {
              x = tfc.transpose(x, [0, 2, 3, 1]);  // NCHW -> NHWC.
            }

            let kernelData: number[] = [];
            let biasData: number[] = [];
            for (let i = 0; i < outChannels; ++i) {
              kernelData = kernelData.concat(kernel2by2Data);
              biasData = biasData.concat(biasScalarData);
            }
            const kernel = tfc.transpose(
              tensor4d(kernelData, [outChannels, 2, 2, 1]), [1, 2, 3, 0]);
            const bias = tensor1d(biasData);

            const y = K.conv2dWithBias(
              x, kernel, bias, [stride, stride], 'valid', dataFormat);

            let yExpectedShape: [number, number, number, number];
            let yExpectedDataPerChannel: number[];
            if (stride === 1) {
              yExpectedShape = [1, outChannels, 3, 3];
              yExpectedDataPerChannel =
                [-30, -30, -30, 50, 90, 130, 30, 30, 30];
            } else if (stride === 2) {
              yExpectedShape = [1, outChannels, 2, 2];
              yExpectedDataPerChannel = [-30, -30, 30, 30];
            }
            for (let i = 0; i < yExpectedDataPerChannel.length; ++i) {
              yExpectedDataPerChannel[i] += biasScalarData[0];
            }
            let yExpectedData: number[] = [];
            for (let i = 0; i < outChannels; ++i) {
              yExpectedData = yExpectedData.concat(yExpectedDataPerChannel);
            }
            let yExpected: Tensor = tensor4d(yExpectedData, yExpectedShape);
            if (dataFormat !== 'channelsFirst') {
              yExpected = tfc.transpose(yExpected, [0, 2, 3, 1]);
            }
            expectTensorsClose(y, yExpected);
          });
        }
      }
    }
  }
});

describeMathCPUAndGPU('depthwiseConv2d', () => {
  const x4by4Data = [[[
    [10, 30, 50, 70], [20, 40, 60, 80], [-10, -30, -50, -70],
    [-20, -40, -60, -80]
  ]]];

  const dataFormats: DataFormat[] =
    [undefined, 'channelsFirst', 'channelsLast'];
  const paddingModes: PaddingMode[] = [undefined, 'same', 'valid'];
  const stridesArray = [1, 2];
  const depthMultipliers = [1, 2];

  for (const dataFormat of dataFormats) {
    for (const paddingMode of paddingModes) {
      for (const stride of stridesArray) {
        for (const depthMultiplier of depthMultipliers) {
          const testTitle = `stride=${stride}, ${paddingMode}, ` +
            `${dataFormat}, depthMultiplier=${depthMultiplier}`;
          it(testTitle, () => {
            let x: Tensor = tensor4d(x4by4Data, [1, 1, 4, 4]);
            if (dataFormat !== 'channelsFirst') {
              x = tfc.transpose(x, [0, 2, 3, 1]);  // NCHW -> NHWC.
            }

            let kernel: Tensor4D;
            if (depthMultiplier === 1) {
              kernel = tensor4d([1, 0, 0, -1], [2, 2, 1, 1]);
            } else if (depthMultiplier === 2) {
              // Two kernels of the same absolute values but opposite signs:
              //   [[1, 0], [0, -1]] and [[-1, 0], [0, 1]].
              kernel = tensor4d([1, -1, 0, 0, 0, 0, -1, 1], [2, 2, 1, 2]);
            }
            const y = K.depthwiseConv2d(
              x, kernel, [stride, stride], 'valid', dataFormat);

            let yExpected: Tensor;
            if (stride === 1) {
              if (depthMultiplier === 1) {
                yExpected = tensor4d(
                  [[[[-30, -30, -30], [50, 90, 130], [30, 30, 30]]]],
                  [1, 1, 3, 3]);
              } else if (depthMultiplier === 2) {
                yExpected = tensor4d(
                  [[
                    [[-30, -30, -30], [50, 90, 130], [30, 30, 30]],
                    [[30, 30, 30], [-50, -90, -130], [-30, -30, -30]]
                  ]],
                  [1, 2, 3, 3]);
              }
            } else if (stride === 2) {
              if (depthMultiplier === 1) {
                yExpected = tensor4d([[[[-30, -30], [30, 30]]]], [1, 1, 2, 2]);
              } else if (depthMultiplier === 2) {
                yExpected = tensor4d(
                  [[[[-30, -30], [30, 30]], [[30, 30], [-30, -30]]]],
                  [1, 2, 2, 2]);
              }
            }
            if (dataFormat !== 'channelsFirst') {
              yExpected = tfc.transpose(yExpected, [0, 2, 3, 1]);
            }
            expectTensorsClose(y, yExpected);
          });
        }
      }
    }
  }

  it('Non-4D kernel leads to exception', () => {
    const x = tfc.zeros([1, 1, 4, 4]);
    expect(() => K.depthwiseConv2d(x, tfc.zeros([1, 2, 2]), [
      1, 1
    ])).toThrowError(/.* is required to be 4-D, but is instead 3-D/);
  });
});

describeMathCPUAndGPU('pool2d', () => {
  const x4by4Data = [[[
    [10, 30, 50, 70], [20, 40, 60, 80], [-10, -30, -50, -70],
    [-20, -40, -60, -80]
  ]]];
  const x5by5Data = [[[
    [0, 1, 3, 5, 7], [0, 2, 4, 6, 8], [0, 0, 0, 0, 0], [0, -1, -3, -5, -7],
    [0, -2, -4, -6, -8]
  ]]];

  const poolModes: PoolMode[] = [undefined, 'max', 'avg'];
  const dataFormats: DataFormat[] =
    [undefined, 'channelsFirst', 'channelsLast'];
  const stridesArray = [1, 2];
  for (const poolMode of poolModes) {
    for (const dataFormat of dataFormats) {
      for (const stride of stridesArray) {
        const testTitle = `4x4, ${stride}, same, ${dataFormat}, ` +
          `${poolMode}`;
        it(testTitle, () => {
          let x: Tensor = tensor4d(x4by4Data, [1, 1, 4, 4]);
          if (dataFormat !== 'channelsFirst') {
            x = tfc.transpose(x, [0, 2, 3, 1]);  // NCHW -> NHWC.
          }
          let yExpected: Tensor;
          if (poolMode === 'avg') {
            if (stride === 1) {
              yExpected = tensor4d(
                [[[
                  [25, 45, 65, 75], [5, 5, 5, 5], [-25, -45, -65, -75],
                  [-30, -50, -70, -80]
                ]]],
                [1, 1, 4, 4]);
            } else {
              yExpected = tensor4d([[[[25, 65], [-25, -65]]]], [1, 1, 2, 2]);
            }
          } else {
            if (stride === 1) {
              yExpected = tensor4d(
                [[[
                  [40, 60, 80, 80], [40, 60, 80, 80], [-10, -30, -50, -70],
                  [-20, -40, -60, -80]
                ]]],
                [1, 1, 4, 4]);
            } else if (stride === 2) {
              yExpected = tensor4d([[[[40, 80], [-10, -50]]]], [1, 1, 2, 2]);
            }
          }
          if (dataFormat !== 'channelsFirst') {
            yExpected = tfc.transpose(yExpected, [0, 2, 3, 1]);
          }
          const y = K.pool2d(
            x, [2, 2], [stride, stride], 'same', dataFormat, poolMode);
          expectTensorsClose(y, yExpected);
        });
      }
    }
  }

  for (const poolMode of poolModes) {
    it(`5x5, 2, same, CHANNEL_FIRST, ${poolMode}`, () => {
      const x5by5 = tensor4d(x5by5Data, [1, 1, 5, 5]);
      let yExpected = tensor4d(x4by4Data, [1, 1, 4, 4]);
      if (poolMode === 'avg') {
        yExpected = tensor4d(
          [[[[0.75, 4.5, 7.5], [-0.25, -2, -3.5], [-1, -5, -8]]]],
          [1, 1, 3, 3]);
      } else {
        yExpected =
          tensor4d([[[[2, 6, 8], [0, 0, 0], [0, -4, -8]]]], [1, 1, 3, 3]);
      }
      const y =
        K.pool2d(x5by5, [2, 2], [2, 2], 'same', 'channelsFirst', poolMode);
      expectTensorsClose(y, yExpected);
    });
  }

  for (const poolMode of poolModes) {
    it(`5x5, 2, valid, CHANNEL_LAST, ${poolMode}`, () => {
      const x5by5 =
        tfc.transpose(tensor4d(x5by5Data, [1, 1, 5, 5]), [0, 2, 3, 1]);
      let yExpected: Tensor4D;
      if (poolMode === 'avg') {
        yExpected = tensor4d([[[[0.75, 4.5], [-0.25, -2]]]], [1, 1, 2, 2]);
      } else {
        yExpected = tensor4d([[[[2, 6], [0, 0]]]], [1, 1, 2, 2]);
      }
      const y =
        K.pool2d(x5by5, [2, 2], [2, 2], 'valid', 'channelsLast', poolMode);
      expectTensorsClose(y, tfc.transpose(yExpected, [0, 2, 3, 1]));
    });
  }
});

describe('floatx ', () => {
  it('returns "float32"', () => {
    expect(K.floatx()).toEqual(DType.float32);
  });
});

describe('Name scope ', () => {
  it('returns function\'s value from the name scope.', () => {
    const name = 'name';
    const val = 'val';
    const fn = () => val;
    expect(K.nameScope<string>(name, fn)).toEqual(val);
  });

  it('re-throws exception.', () => {
    const exceptionValue = 'exception';
    const exceptionFn = () => {
      throw new Error(exceptionValue);
    };
    const nameScopeFn = () => {
      K.nameScope('foo', exceptionFn);
    };
    expect(nameScopeFn).toThrowError(exceptionValue);
  });
});

describe('getUID ', () => {
  it('second UID is different.', () => {
    const name = 'def';
    const firstUID = K.getUid(name);
    const secondUID = K.getUid(name);
    expect(secondUID).not.toEqual(firstUID);
  });

  it('with no prefix works and returns different UIDs.', () => {
    const firstUID = K.getUid();
    const secondUID = K.getUid();
    expect(firstUID).not.toEqual(secondUID);
  });
});

describeMathCPUAndGPU('categoricalCrossentropy ', () => {
  it('from logits', () => {
    const x = tensor2d([[1, 2], [3, 4]], [2, 2]);
    const target = tensor2d([[0.25, 0.75], [0.1, 0.9]], [2, 2]);
    const expected = tensor1d([
      -1 *
      (Math.log(Math.exp(1) / (Math.exp(1) + Math.exp(2))) * 0.25 +
        Math.log(Math.exp(2) / (Math.exp(1) + Math.exp(2))) * 0.75),
      -1 *
      (Math.log(Math.exp(3) / (Math.exp(3) + Math.exp(4))) * 0.1 +
        Math.log(Math.exp(4) / (Math.exp(3) + Math.exp(4))) * 0.9)
    ]);
    const result = K.categoricalCrossentropy(target, x, true);
    expectTensorsClose(result, expected);
  });

  it('from softmax', () => {
    const x = tensor2d([[0.3, 0.7], [0.4, 0.6]], [2, 2]);
    const target = tensor2d([[0.25, 0.75], [0.1, 0.9]], [2, 2]);
    const expected = tensor1d([
      -1 * (Math.log(0.3) * 0.25 + Math.log(0.7) * 0.75),
      -1 * (Math.log(0.4) * 0.1 + Math.log(0.6) * 0.9)
    ]);
    const result = K.categoricalCrossentropy(target, x, false);
    expectTensorsClose(result, expected);
  });
});

describeMathCPUAndGPU('sparseCategoricalCrossentropy ', () => {
  it('from logits', () => {
    const x = tensor2d([[1, 2, 3], [4, 5, 6]], [2, 3]);
    const target = tensor1d([0, 2]);
    const expected = tensor1d([
      -1 * Math.log(Math.exp(1) / (Math.exp(1) + Math.exp(2) + Math.exp(3))),
      -1 * Math.log(Math.exp(6) / (Math.exp(4) + Math.exp(5) + Math.exp(6)))
    ]);
    const result = K.sparseCategoricalCrossentropy(target, x, true);
    expectTensorsClose(result, expected);
  });

  it('from softmax', () => {
    const x = tensor2d([[0.1, 0.2, 0.7], [0.2, 0.3, 0.5]], [2, 3]);
    const target = tensor1d([0, 2]);
    const expected = tensor1d([-1 * Math.log(0.1), -1 * Math.log(0.5)]);
    const result = K.sparseCategoricalCrossentropy(target, x, false);
    expectTensorsClose(result, expected);
  });
});

describeMathCPUAndGPU('binaryCrossentropy', () => {
  function _binaryCrossentropy(target: Tensor, output: Tensor): Tensor {
    const targetComplement = K.scalarPlusArray(scalar(1), tfc.neg(target));
    const outputComplement = K.scalarPlusArray(scalar(1), tfc.neg(output));
    return tfc.neg(tfc.add(
      tfc.mul(target, tfc.log(output)),
      tfc.mul(targetComplement, tfc.log(outputComplement))));
  }

  it('from logits', () => {
    const x = tensor2d([[1, 2], [3, 4]], [2, 2]);
    const target = tensor2d([[0.25, 0.75], [0.1, 0.9]], [2, 2]);
    const sigmoidX = tfc.sigmoid(x);
    const expected = _binaryCrossentropy(target, sigmoidX);
    const result = K.binaryCrossentropy(target, x, true);
    expectTensorsClose(result, expected);
  });

  it('from sigmoid', () => {
    const x = tensor2d([[0.3, 0.7], [0.4, 0.6]], [2, 2]);
    const target = tensor2d([[0.25, 0.75], [0.1, 0.9]], [2, 2]);
    const expected = _binaryCrossentropy(target, x);
    const result = K.binaryCrossentropy(target, x, false);
    expectTensorsClose(result, expected);
  });
});

describeMathCPUAndGPU('sigmoidCrossEntropyWithLogits', () => {
  it('outputs sigmoid cross-entropy', () => {
    const x = tensor2d([[1, 2], [3, 4]], [2, 2]);
    const target = tensor2d([[0.25, 0.75], [0.1, 0.9]], [2, 2]);
    const targetComplement = K.scalarPlusArray(scalar(1), tfc.neg(target));
    const sigmoidX = tfc.sigmoid(x);
    const sigmoidXComplement = K.scalarPlusArray(scalar(1), tfc.neg(sigmoidX));
    const expected = tfc.add(
      tfc.mul(target, tfc.neg(tfc.log(sigmoidX))),
      tfc.mul(targetComplement, tfc.neg(tfc.log(sigmoidXComplement))));
    const result = K.sigmoidCrossEntropyWithLogits(target, x);
    expectTensorsClose(result, expected);
  });
});

describeMathCPUAndGPU('Sigmoid', () => {
  it('2D', () => {
    const xValues = [-5, -2, 0, 1, 2, 5];
    const x = tensor2d(xValues, [2, 3]);
    const y = tfc.sigmoid(x);
    const yValuesExpected = xValues.map(v => 1 / (1 + Math.exp(-v)));
    expectTensorsClose(y, tensor2d(yValuesExpected, [2, 3]));
  });
});

describeMathCPUAndGPU('hardSigmoid', () => {
  it('2D', () => {
    const xValues = [-5, -2, 0, 1, 2, 5];
    const x = tensor2d(xValues, [2, 3]);
    const y = K.hardSigmoid(x);
    const yValuesExpected = xValues.map(x => {
      const y = 0.2 * x + 0.5;
      if (y > 1) {
        return 1;
      } else if (y < 0) {
        return 0;
      } else {
        return y;
      }
    });
    expectTensorsClose(y, tensor2d(yValuesExpected, [2, 3]));
  });
});

describe('inTrainPhase', () => {
  it('training = true', () => {
    expect(K.inTrainPhase(() => -5, () => 5, true)).toEqual(-5);
  });
  it('training = false', () => {
    expect(K.inTrainPhase(() => -5, () => 5, false)).toEqual(5);
  });
  it('training = default false', () => {
    expect(K.inTrainPhase(() => -5, () => 5)).toEqual(5);
  });
});

/**
 * A simplistic RNN step function for testing.
 * This step function simply
 * - calculates a reduced mean over all input elements, for each sample.
 * - adds that mean to the state tensor(s),
 * - take the negative of the 1st current state tensor and use it as the
 *   output.
 * @param inputs
 * @param states
 */
function rnnStepForTest(inputs: Tensor, states: Tensor[]): [Tensor, Tensor[]] {
  const mean = K.mean(inputs) as Scalar;
  const newStates = states.map(state => K.scalarPlusArray(mean, state));
  const output = tfc.neg(newStates[0]);
  return [output, newStates];
}

describeMathCPUAndGPU('rnn', () => {
  it('Simple step function: 3D inputs, 1 state', () => {
    const inputs = tensor3d(
      [[[1, 2], [3, 4], [5, 6]], [[10, 20], [30, 40], [50, 60]]], [2, 3, 2]);
    const initialStates = [tfc.zeros([2, 4])];
    const rnnOutputs = K.rnn(rnnStepForTest, inputs, initialStates);
    const lastOutput = rnnOutputs[0];
    const outputs = rnnOutputs[1];
    const newStates = rnnOutputs[2];
    expectTensorsClose(
      lastOutput,
      tensor2d(
        [
          [-57.75, -57.75, -57.75, -57.75],
          [-57.75, -57.75, -57.75, -57.75]
        ],
        [2, 4]));
    expectTensorsClose(
      outputs,
      tensor3d(
        [
          [
            [-8.25, -8.25, -8.25, -8.25], [-27.5, -27.5, -27.5, -27.5],
            [-57.75, -57.75, -57.75, -57.75]
          ],
          [
            [-8.25, -8.25, -8.25, -8.25], [-27.5, -27.5, -27.5, -27.5],
            [-57.75, -57.75, -57.75, -57.75]
          ]
        ],
        [2, 3, 4]));
    expect(newStates.length).toEqual(1);
    expectTensorsClose(
      newStates[0],
      tensor2d(
        [[57.75, 57.75, 57.75, 57.75], [57.75, 57.75, 57.75, 57.75]],
        [2, 4]));
  });

  it('Simple step function: 3D inputs, 2 states', () => {
    const inputs = tensor3d(
      [[[1, 2], [3, 4], [5, 6]], [[10, 20], [30, 40], [50, 60]]], [2, 3, 2]);
    // The two state tensors have different shapes.
    const initialStates = [tfc.zeros([2, 4]), tfc.ones([2, 3])];
    const rnnOutputs = K.rnn(rnnStepForTest, inputs, initialStates);
    const lastOutput = rnnOutputs[0];
    const outputs = rnnOutputs[1];
    const newStates = rnnOutputs[2];
    expectTensorsClose(
      lastOutput,
      tensor2d(
        [
          [-57.75, -57.75, -57.75, -57.75],
          [-57.75, -57.75, -57.75, -57.75]
        ],
        [2, 4]));
    expectTensorsClose(
      outputs,
      tensor3d(
        [
          [
            [-8.25, -8.25, -8.25, -8.25], [-27.5, -27.5, -27.5, -27.5],
            [-57.75, -57.75, -57.75, -57.75]
          ],
          [
            [-8.25, -8.25, -8.25, -8.25], [-27.5, -27.5, -27.5, -27.5],
            [-57.75, -57.75, -57.75, -57.75]
          ]
        ],
        [2, 3, 4]));
    expect(newStates.length).toEqual(2);
    expectTensorsClose(
      newStates[0],
      tensor2d(
        [[57.75, 57.75, 57.75, 57.75], [57.75, 57.75, 57.75, 57.75]],
        [2, 4]));
    expectTensorsClose(
      newStates[1],
      tensor2d([[58.75, 58.75, 58.75], [58.75, 58.75, 58.75]], [2, 3]));
  });

  it('Simple step function: 4D inputs, 2 states', () => {
    const inputs = tensor4d(
      [
        [[[1], [2]], [[3], [4]], [[5], [6]]],
        [[[10], [20]], [[30], [40]], [[50], [60]]]
      ],
      [2, 3, 2, 1]);
    // The two state tensors have different shapes.
    const initialStates = [tfc.zeros([2, 4]), tfc.ones([2, 3])];
    const rnnOutputs = K.rnn(rnnStepForTest, inputs, initialStates);
    const lastOutput = rnnOutputs[0];
    const outputs = rnnOutputs[1];
    const newStates = rnnOutputs[2];
    expectTensorsClose(
      lastOutput,
      tensor2d(
        [
          [-57.75, -57.75, -57.75, -57.75],
          [-57.75, -57.75, -57.75, -57.75]
        ],
        [2, 4]));
    expectTensorsClose(
      outputs,
      tensor3d(
        [
          [
            [-8.25, -8.25, -8.25, -8.25], [-27.5, -27.5, -27.5, -27.5],
            [-57.75, -57.75, -57.75, -57.75]
          ],
          [
            [-8.25, -8.25, -8.25, -8.25], [-27.5, -27.5, -27.5, -27.5],
            [-57.75, -57.75, -57.75, -57.75]
          ]
        ],
        [2, 3, 4]));
    expect(newStates.length).toEqual(2);
    expectTensorsClose(
      newStates[0],
      tensor2d(
        [[57.75, 57.75, 57.75, 57.75], [57.75, 57.75, 57.75, 57.75]],
        [2, 4]));
    expectTensorsClose(
      newStates[1],
      tensor2d([[58.75, 58.75, 58.75], [58.75, 58.75, 58.75]], [2, 3]));
  });

  it('Using inputs <3D leads to ValueError', () => {
    const inputs = tensor2d([[1, 2], [3, 4]], [2, 2]);
    const initialStates = [tfc.zeros([4]), tfc.ones([3])];
    expect(() => K.rnn(rnnStepForTest, inputs, initialStates)).toThrowError();
  });
});

describeMathCPUAndGPU('gradients', () => {
  it('Simple mean: 1 variable', () => {
    const var1 =
      new LayerVariable(K.scalarTimesArray(scalar(2.0), tfc.ones([2, 2])));
    const gradients = K.gradients(() => K.mean(var1.read()) as Scalar, [var1]);
    expect(gradients.length).toEqual(1);
    expectTensorsClose(
      tensor2d([[0.25, 0.25], [0.25, 0.25]], [2, 2]), gradients[0]);
  });
  it('Simple matmul and mean: 2 variables', () => {
    const var1 = new LayerVariable(tensor2d([[1, 0], [0, 0]], [2, 2]));
    const var2 = new LayerVariable(tensor2d([[1, 0], [0, 1]], [2, 2]));
    const gradients = K.gradients(
      () => K.mean(K.dot(var1.read(), var2.read())) as Scalar, [var1, var2]);
    expect(gradients.length).toEqual(2);
    // d(loss) / d(var1).
    expectTensorsClose(
      tensor2d([[0.25, 0.25], [0.25, 0.25]], [2, 2]), gradients[0]);
    // d(loss) / d(var2).
    expectTensorsClose(tensor2d([[0.25, 0.25], [0, 0]], [2, 2]), gradients[1]);
  });
});<|MERGE_RESOLUTION|>--- conflicted
+++ resolved
@@ -851,26 +851,6 @@
   });
 });
 
-<<<<<<< HEAD
-describeMathCPUAndGPU('eye (I-matrix builder)', () => {
-  it('Zero sized 2D matrix', () => {
-    const I = K.eye(0);
-    expect(I.shape).toEqual([0, 0]);
-  });
-  it('1 sized 2D matrix', () => {
-    const I = K.eye(1);
-    expect(I.shape).toEqual([1, 1]);
-    expect(I.dataSync()).toEqual(new Float32Array([1]));
-  });
-  it('2 sized 2D matrix', () => {
-    const I = K.eye(2);
-    expect(I.shape).toEqual([2, 2]);
-    expect(I.dataSync()).toEqual(new Float32Array([1, 0, 0, 1]));
-  });
-});
-
-=======
->>>>>>> 842e6c15
 describeMathCPUAndGPU('scalarTimesArray', () => {
   it('Scalar x Scalar', () => {
     expectTensorsClose(K.scalarTimesArray(scalar(-2), scalar(-3)), scalar(6));
