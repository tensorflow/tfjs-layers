--- conflicted
+++ resolved
@@ -143,7 +143,6 @@
 
 /**
  * Do slicing along the first axis.
-<<<<<<< HEAD
  *
  * @param array input `Tensor`.
  * @param start starting index, inclusive.
@@ -151,13 +150,6 @@
  * @returns result of the slicing.
  * @throws ValueError: If `array` is of an `Scalar` (rank-0 Tensor`), which
  *   cannot be sliced.
-=======
- * @param array input `tf.Tensor`.
- * @param start starting index, inclusive.
- * @param size size of the slice along the first axis.
- * @returns result of the slicing.
- * @throws ValueError: If `array` is of an unsupported subtype of `tf.Tensor`.
->>>>>>> 6edbeada
  */
 export function sliceAlongFirstAxis(
     array: Tensor, start: number, size: number): Tensor {
@@ -175,7 +167,6 @@
 
 /**
  * Do slicing along the last axis.
-<<<<<<< HEAD
  *
  * @param array input `Tensor`.
  * @param start starting index, inclusive.
@@ -183,13 +174,6 @@
  * @returns result of the slicing.
  * @throws ValueError: If `array` is of an `Scalar` (rank-0 Tensor`), which
  *   cannot be sliced.
-=======
- * @param array input `tf.Tensor`.
- * @param start starting index, inclusive.
- * @param size size of the slice along the last axis.
- * @returns result of the slicing.
- * @throws ValueError: If `array` is of an unsupported subtype of `tf.Tensor`.
->>>>>>> 6edbeada
  */
 export function sliceAlongLastAxis(
     array: Tensor, start: number, size: number): Tensor {
@@ -209,12 +193,7 @@
 
 /**
  * Do slicing along the sepcified axis.
-<<<<<<< HEAD
- *
- * @param array input `Tensor`.
-=======
  * @param array input `tf.Tensor`.
->>>>>>> 6edbeada
  * @param start starting index, inclusive.
  * @param size of the slice along the chosen axis.
  * @param choose an axis.
