/**
 * @license
 * Copyright 2018 Google LLC
 *
 * Use of this source code is governed by an MIT-style
 * license that can be found in the LICENSE file or at
 * https://opensource.org/licenses/MIT.
 * =============================================================================
 */

/* Original source: keras/engine/topology.py */

// tslint:disable:max-line-length
import {DataType, Scalar, serialization, Tensor, tidy, util} from '@tensorflow/tfjs-core';

import {getNextUniqueTensorId, getUid} from '../backend/state';
import {getScopedTensorName, getUniqueTensorName, nameScope} from '../common';
import {Constraint} from '../constraints';
import {AttributeError, NotImplementedError, RuntimeError, ValueError} from '../errors';
import {Initializer} from '../initializers';
import {Regularizer} from '../regularizers';
import {Kwargs, RegularizerFn, Shape} from '../types';
import * as generic_utils from '../utils/generic_utils';
import * as types_utils from '../utils/types_utils';
import * as variable_utils from '../utils/variable_utils';
import {batchGetValue, batchSetValue, LayerVariable} from '../variables';
// tslint:enable:max-line-length

// TODO(michaelterry): This is a stub until it's defined.
export type Op = (x: LayerVariable) => LayerVariable;

/**
 * Constructor arguments for InputSpec.
 */
export interface InputSpecConfig {
  /** Expected datatype of the input. */
  dtype?: DataType;
  /** Expected shape of the input (may include null for unchecked axes). */
  shape?: Shape;
  /** Expected rank of the input. */
  ndim?: number;
  /** Maximum rank of the input. */
  maxNDim?: number;
  /** Minimum rank of the input. */
  minNDim?: number;
  /** Dictionary mapping integer axes to a specific dimension value. */
  axes?: {[axis: number]: number};
}

/**
 * Specifies the ndim, dtype and shape of every input to a layer.
 *
 * Every layer should expose (if appropriate) an `inputSpec` attribute:
 * a list of instances of InputSpec (one per input tensor).
 *
 * A null entry in a shape is compatible with any dimension,
 * a null shape is compatible with any shape.
 */
export class InputSpec {
  /** Expected datatype of the input. */
  dtype?: DataType;
  /** Expected shape of the input (may include null for unchecked axes). */
  shape?: Shape;
  /** Expected rank of the input. */
  ndim?: number;
  /** Maximum rank of the input. */
  maxNDim?: number;
  /** Minimum rank of the input. */
  minNDim?: number;
  /** Dictionary mapping integer axes to a specific dimension value. */
  axes?: {[axis: number]: number};

  constructor(config: InputSpecConfig) {
    this.dtype = config.dtype;
    this.shape = config.shape;
    /*
      TODO(michaelterry): Could throw error if ndim and shape are both defined
        (then backport).
    */
    if (config.shape != null) {
      this.ndim = config.shape.length;
    } else {
      this.ndim = config.ndim;
    }
    this.maxNDim = config.maxNDim;
    this.minNDim = config.minNDim;
    this.axes = config.axes || {};
  }
}

/**
 * `SymbolicTensor` is a placeholder for a Tensor without any concrete value.
 *
 * They are most often encountered when building a graph of `Layer`s for a
 * a `Model` and the input data's shape, but not values are known.
 */
/** @doc {heading: 'Models', 'subheading': 'Classes'} */
export class SymbolicTensor {
  /* A unique ID for the tensor to be able to differentiate tensors. */
  readonly id: number;
  // The fully scoped name of this Variable, including a unique suffix if needed
  readonly name: string;
  // The originally requested fully scoped name of this Variable, not including
  // any unique suffix.  This may be needed when restoring weights because this
  // original name is used as a key.
  readonly originalName?: string;
  /**
   * Rank/dimensionality of the tensor.
   */
  readonly rank: number;
  /**
   * Replacement for _keras_history.
   */
  nodeIndex: number;
  /**
   * Replacement for _keras_history.
   */
  tensorIndex: number;

  /**
   *
   * @param dtype
   * @param shape
   * @param sourceLayer The Layer that produced this symbolic tensor.
   * @param inputs The inputs passed to sourceLayer's __call__() method.
   * @param nodeIndex
   * @param tensorIndex
   * @param callArgs The keyword arguments passed to the __call__() method.
   * @param name
   * @param outputTensorIndex The index of this tensor in the list of outputs
   *   returned by apply().
   */
  constructor(
      readonly dtype: DataType, readonly shape: Shape,
      public sourceLayer: Layer, readonly inputs: SymbolicTensor[],
      readonly callArgs: Kwargs, name?: string,
      readonly outputTensorIndex?: number) {
    this.id = getNextUniqueTensorId();
    if (name != null) {
      this.originalName = getScopedTensorName(name);
      this.name = getUniqueTensorName(this.originalName);
    }
    this.rank = shape.length;
  }
}

/**
 * Constructor arguments for Node.
 */
export interface NodeConfig {
  /**
   * The layer that takes `inputTensors` and turns them into `outputTensors`.
   * (the node gets created when the `call` method of the layer is called).
   */
  outboundLayer: Layer;
  /**
   * A list of layers, the same length as `inputTensors`, the layers from where
   * `inputTensors` originate.
   */
  inboundLayers: Layer[];
  /**
   * A list of integers, the same length as `inboundLayers`. `nodeIndices[i]` is
   * the origin node of `inputTensors[i]` (necessary since each inbound layer
   * might have several nodes, e.g. if the layer is being shared with a
   * different data stream).
   */
  nodeIndices: number[];
  /**
   * A list of integers, the same length as `inboundLayers`. `tensorIndices[i]`
   * is the index of `inputTensors[i]` within the output of the inbound layer
   * (necessary since each inbound layer might have multiple tensor outputs,
   * with each one being independently manipulable).
   */
  tensorIndices: number[];
  /** List of input tensors. */
  inputTensors: SymbolicTensor[];
  /** List of output tensors. */
  outputTensors: SymbolicTensor[];
  /** List of input masks (a mask can be a tensor, or null). */
  inputMasks: Tensor[];
  /** List of output masks (a mask can be a tensor, or null). */
  outputMasks: Tensor[];
  /** List of input shape tuples. */
  inputShapes: Shape|Shape[];
  /** List of output shape tuples. */
  outputShapes: Shape|Shape[];
}

let _nextNodeID = 0;

/**
 * A `Node` describes the connectivity between two layers.
 *
 * Each time a layer is connected to some new input,
 * a node is added to `layer.inboundNodes`.
 *
 * Each time the output of a layer is used by another layer,
 * a node is added to `layer.outboundNodes`.
 *
 * `nodeIndices` and `tensorIndices` are basically fine-grained coordinates
 * describing the origin of the `inputTensors`, verifying the following:
 *
 * `inputTensors[i] ==
 * inboundLayers[i].inboundNodes[nodeIndices[i]].outputTensors[
 *   tensorIndices[i]]`
 *
 * A node from layer A to layer B is added to:
 *     A.outboundNodes
 *     B.inboundNodes
 */
export class Node {
  /**
   * The layer that takes `inputTensors` and turns them into `outputTensors`
   * (the node gets created when the `call` method of the layer is called).
   */
  outboundLayer: Layer;
  /**
   * A list of layers, the same length as `inputTensors`, the layers from where
   * `inputTensors` originate.
   */
  inboundLayers: Layer[];
  /**
   * A list of integers, the same length as `inboundLayers`. `nodeIndices[i]` is
   * the origin node of `inputTensors[i]` (necessary since each inbound layer
   * might have several nodes, e.g. if the layer is being shared with a
   * different data stream).
   */
  nodeIndices: number[];
  /**
   * A list of integers, the same length as `inboundLayers`. `tensorIndices[i]`
   * is the index of `inputTensors[i]` within the output of the inbound layer
   * (necessary since each inbound layer might have multiple tensor outputs,
   * with each one being independently manipulable).
   */
  tensorIndices: number[];
  /** List of input tensors. */
  inputTensors: SymbolicTensor[];
  /** List of output tensors. */
  outputTensors: SymbolicTensor[];
  /** List of input masks (a mask can be a tensor, or null). */
  inputMasks: Tensor[];
  /** List of output masks (a mask can be a tensor, or null). */
  outputMasks: Tensor[];
  /** List of input shape tuples. */
  inputShapes: Shape|Shape[];
  /** List of output shape tuples. */
  outputShapes: Shape|Shape[];

  readonly id: number;

  constructor(
      config: NodeConfig,
      // TODO(michaelterry): Define actual type for this.
      public callArgs?: Kwargs) {
    this.id = _nextNodeID++;
    /*
      Layer instance (NOT a list).
      this is the layer that takes a list of input tensors
      and turns them into a list of output tensors.
      the current node will be added to
      the inboundNodes of outboundLayer.
    */
    this.outboundLayer = config.outboundLayer;

    /*
        The following 3 properties describe where
        the input tensors come from: which layers,
        and for each layer, which node and which
        tensor output of each node.
    */

    // List of layer instances.
    this.inboundLayers = config.inboundLayers;
    // List of integers, 1:1 mapping with inboundLayers.
    this.nodeIndices = config.nodeIndices;
    // List of integers, 1:1 mapping with inboundLayers.
    this.tensorIndices = config.tensorIndices;

    /*
        Following 2 properties:
        tensor inputs and outputs of outboundLayer.
    */

    // List of tensors. 1:1 mapping with inboundLayers.
    this.inputTensors = config.inputTensors;
    // List of tensors, created by outboundLayer.call().
    this.outputTensors = config.outputTensors;

    /*
        Following 2 properties: input and output masks.
        List of tensors, 1:1 mapping with inputTensor.
    */
    this.inputMasks = config.inputMasks;
    // List of tensors, created by outboundLayer.computeMask().
    this.outputMasks = config.outputMasks;

    // Following 2 properties: input and output shapes.

    // List of shape tuples, shapes of inputTensors.
    this.inputShapes = config.inputShapes;
    // List of shape tuples, shapes of outputTensors.
    this.outputShapes = config.outputShapes;

    // Add nodes to all layers involved.
    for (const layer of config.inboundLayers) {
      if (layer != null) {
        layer.outboundNodes.push(this);
      }
    }
    config.outboundLayer.inboundNodes.push(this);
  }

  getConfig(): serialization.ConfigDict {
    const inboundNames: string[] = [];
    for (const layer of this.inboundLayers) {
      if (layer != null) {
        inboundNames.push(layer.name);
      } else {
        inboundNames.push(null);
      }
    }
    return {
      outboundLayer: this.outboundLayer ? this.outboundLayer.name : null,
      inboundLayers: inboundNames,
      nodeIndices: this.nodeIndices,
      tensorIndices: this.tensorIndices
    };
  }
}

/** Constructor arguments for Layer. */
export interface LayerConfig {
  /**
   * If defined, will be used to create an input layer to insert before this
   * layer. If both `inputShape` and `batchInputShape` are defined,
   * `batchInputShape` will be used. This argument is only applicable to input
   * layers (the first layer of a model).
   */
  inputShape?: Shape;
  /**
   * If defined, will be used to create an input layer to insert before this
   * layer. If both `inputShape` and `batchInputShape` are defined,
   * `batchInputShape` will be used. This argument is only applicable to input
   * layers (the first layer of a model).
   */
  batchInputShape?: Shape;
  /**
   * If `inputShape` is specified and `batchInputShape` is *not* specifiedd,
   * `batchSize` is used to construct the `batchInputShape`: `[batchSize,
   * ...inputShape]`
   */
  batchSize?: number;
  /**
   * The data-type for this layer. Defaults to 'float32'.
   * This argument is only applicable to input layers (the first layer of a
   * model).
   */
  dtype?: DataType;
  /** Name for this layer. */
  name?: string;
  /** Whether this layer is trainable. Defaults to true. */
  trainable?: boolean;
  /** Whether the weights of this layer are updatable by `fit`. */
  updatable?: boolean;
  /**
   * Initial weight values of the layer.
   */
  weights?: Tensor[];
  /** Legacy support. Do not use for new code. */
  inputDType?: DataType;
}

// If necessary, add `output` arguments to the CallHook function.
// This is currently used for testing only, but may be used for debugger-related
// purposes in the future.
export type CallHook = (inputs: Tensor|Tensor[], kwargs: Kwargs) => void;

let _nextLayerID = 0;

/**
 * A layer is a grouping of operations and weights that can be composed to
 * create a `Model`.
 *
 * Layers are constructed by using the functions under the
 * [tf.layers](#Layers-Basic) namespace.
 */
/** @doc {heading: 'Layers', subheading: 'Classes', namespace: 'layers'} */
export abstract class Layer extends serialization.Serializable {
  /** Name for this layer. Must be unique within a model. */
  name: string;
  /**
   * List of InputSpec class instances.
   *
   * Each entry describes one required input:
   * - ndim
   * - dtype
   * A layer with `n` input tensors must have an `inputSpec` of length `n`.
   */
  inputSpec: InputSpec[];
  supportsMasking: boolean;
  /** Whether the layer weights will be updated during training. */
  trainable: boolean;
  updatable: boolean;
  batchInputShape: Shape;
  dtype: DataType;
  initialWeights: Tensor[];

  inboundNodes: Node[];
  outboundNodes: Node[];

  activityRegularizer: Regularizer;

  protected _trainableWeights: LayerVariable[];
  private _nonTrainableWeights: LayerVariable[];
  private _losses: RegularizerFn[];
  // TODO(cais): _updates is currently unused.
  private _updates: Tensor[];
  private _built: boolean;
  private _callHook: CallHook = null;

  private _addedWeightNames: string[] = [];

  readonly id: number;

  // Porting Notes: PyKeras does not have this property in this base Layer
  //   class. Instead lets Layer subclass set it dynamically and checks the
  //   value with `hasattr`. In tfjs-layers, we let this be a member of this
  //   base class.
  protected _stateful = false;

  constructor(config: LayerConfig) {
    super();
    this.id = _nextLayerID++;

    this.activityRegularizer = null;

    this.inputSpec = null;
    this.supportsMasking = false;

    // These properties will be set upon call of this.build()
    this._trainableWeights = [];
    this._nonTrainableWeights = [];
    this._losses = [];
    this._updates = [];
    this._built = false;

    /*
      These lists will be filled via successive calls
      to this.addInboundNode().
     */
    this.inboundNodes = [];
    this.outboundNodes = [];

    let name = config.name;
    if (!name) {
      const prefix = this.getClassName();
      name = generic_utils.toSnakeCase(prefix) + '_' + getUid(prefix);
    }
    this.name = name;

    this.trainable = config.trainable == null ? true : config.trainable;
    this.updatable = config.updatable == null ? true : config.updatable;

    if (config.inputShape != null || config.batchInputShape != null) {
      /*
        In this case we will later create an input layer
        to insert before the current layer
       */
      let batchInputShape: Shape;
      if (config.batchInputShape != null) {
        batchInputShape = config.batchInputShape;
      } else if (config.inputShape != null) {
        let batchSize: number = null;
        if (config.batchSize != null) {
          batchSize = config.batchSize;
        }
        batchInputShape = [batchSize].concat(config.inputShape);
      }
      this.batchInputShape = batchInputShape;

      // Set dtype.
      let dtype = config.dtype;
      if (dtype == null) {
        dtype = config.inputDType;
      }
      if (dtype == null) {
        dtype = 'float32';
      }
      this.dtype = dtype;
    }

    if (config.weights != null) {
      this.initialWeights = config.weights;
    } else {
      this.initialWeights = null;
    }
  }

  /**
   * Converts a layer and its index to a unique (immutable type) name.
   * This function is used internally with `this.containerNodes`.
   * @param layer The layer.
   * @param nodeIndex The layer's position (e.g. via enumerate) in a list of
   *   nodes.
   *
   * @returns The unique name.
   */
  protected static nodeKey(layer: Layer, nodeIndex: number) {
    return layer.name + '_ib-' + nodeIndex.toString();
  }

  /**
   * Returns this.inboundNode at index nodeIndex.
   *
   * Porting note: This is a replacement for _get_node_attribute_at_index()
   * @param nodeIndex
   * @param attrName The name of the attribute related to request for this node.
   */
  private getNodeAtIndex(nodeIndex: number, attrName: string): Node {
    if (this.inboundNodes.length === 0) {
      throw new RuntimeError(
          'The layer has never been called ' +
          `and thus has no defined ${attrName}.`);
    }
    if (this.inboundNodes.length <= nodeIndex) {
      throw new ValueError(
          `Asked to get ${attrName} at node ${nodeIndex}, ` +
          `but the layer has only ${this.inboundNodes.length} inbound nodes.`);
    }
    return this.inboundNodes[nodeIndex];
  }

  /**
   * Retrieves the input tensor(s) of a layer at a given node.
   *
   * @param nodeIndex Integer, index of the node from which to retrieve the
   *   attribute. E.g. `nodeIndex=0` will correspond to the first time the layer
   *   was called.
   *
   * @return A tensor (or list of tensors if the layer has multiple inputs).
   */
  getInputAt(nodeIndex: number): SymbolicTensor|SymbolicTensor[] {
    return generic_utils.singletonOrArray(
        this.getNodeAtIndex(nodeIndex, 'input').inputTensors);
  }

  /**
   * Retrieves the output tensor(s) of a layer at a given node.
   *
   * @param nodeIndex Integer, index of the node from which to retrieve the
   *   attribute. E.g. `nodeIndex=0` will correspond to the first time the layer
   *   was called.
   *
   * @return A tensor (or list of tensors if the layer has multiple outputs).
   */
  getOutputAt(nodeIndex: number): SymbolicTensor|SymbolicTensor[] {
    return generic_utils.singletonOrArray(
        this.getNodeAtIndex(nodeIndex, 'output').outputTensors);
  }

  // Properties

  /**
   * Retrieves the input tensor(s) of a layer.
   *
   * Only applicable if the layer has exactly one inbound node,
   * i.e. if it is connected to one incoming layer.
   *
   * @return Input tensor or list of input tensors.
   *
   * @exception AttributeError if the layer is connected to more than one
   *   incoming layers.
   */
  get input(): SymbolicTensor|SymbolicTensor[] {
    if (this.inboundNodes.length > 1) {
      throw new AttributeError(
          `Layer ${this.name}` +
          ' has multiple inbound nodes, ' +
          'hence the notion of "layer input" ' +
          'is ill-defined. ' +
          'Use `getInputAt(nodeIndex)` instead.');
    } else if (this.inboundNodes.length === 0) {
      throw new AttributeError(
          `Layer ${this.name}` +
          ' is not connected, no input to return.');
    }
    return generic_utils.singletonOrArray(
        this.getNodeAtIndex(0, 'input').inputTensors);
  }

  /**
   * Retrieves the output tensor(s) of a layer.
   *
   * Only applicable if the layer has exactly one inbound node,
   * i.e. if it is connected to one incoming layer.
   *
   * @return Output tensor or list of output tensors.
   *
   * @exception AttributeError if the layer is connected to more than one
   *   incoming layers.
   */
  get output(): SymbolicTensor|SymbolicTensor[] {
    if (this.inboundNodes.length === 0) {
      throw new AttributeError(
          `Layer ${this.name}` +
          ' has no inbound nodes.');
    }
    if (this.inboundNodes.length > 1) {
      throw new AttributeError(
          `Layer ${this.name}` +
          ' has multiple inbound nodes, ' +
          'hence the notion of "layer output" ' +
          'is ill-defined. ' +
          'Use `getOutputAt(nodeIndex)` instead.');
    }
    return generic_utils.singletonOrArray(
        this.getNodeAtIndex(0, 'output').outputTensors);
  }

  get losses(): RegularizerFn[] {
    return this._losses;
  }

  /**
   * Retrieves the Layer's current loss values.
   *
   * Used for regularizers during training.
   */
  calculateLosses(): Scalar[] {
    // Porting Node: This is an augmentation to Layer.loss in PyKeras.
    //   In PyKeras, Layer.loss returns symbolic tensors. Here a concrete
    //   Tensor (specifically Scalar) values are returned. This is due to the
    //   imperative backend.
    return this.losses.map(lossFn => lossFn());
  }

  get updates(): Tensor[] {
    return this._updates;
  }

  get built(): boolean {
    return this._built;
  }

  set built(built: boolean) {
    this._built = built;
  }

  get trainableWeights(): LayerVariable[] {
    if (this.trainable) {
      return this._trainableWeights;
    } else {
      return [];
    }
  }

  set trainableWeights(weights: LayerVariable[]) {
    this._trainableWeights = weights;
  }

  get nonTrainableWeights(): LayerVariable[] {
    if (!this.trainable) {
      return this._trainableWeights.concat(this._nonTrainableWeights);
    } else {
      return this._nonTrainableWeights;
    }
  }

  set nonTrainableWeights(weights: LayerVariable[]) {
    this._nonTrainableWeights = weights;
  }

  /**
   * The concatenation of the lists trainableWeights and nonTrainableWeights
   * (in this order).
   */
  get weights(): LayerVariable[] {
    return this.trainableWeights.concat(this.nonTrainableWeights);
  }

  get stateful(): boolean {
    return this._stateful;
  }

  /**
   * Checks compatibility between the layer and provided inputs.
   *
   * This checks that the tensor(s) `input`
   * verify the input assumptions of the layer
   * (if any). If not, exceptions are raised.
   *
   * @param inputs Input tensor or list of input tensors.
   *
   * @exception ValueError in case of mismatch between
   *   the provided inputs and the expectations of the layer.
   */
  protected assertInputCompatibility(inputs: Tensor|Tensor[]|SymbolicTensor|
                                     SymbolicTensor[]): void {
    inputs = generic_utils.toList(inputs);
    if (this.inputSpec == null || this.inputSpec.length === 0) {
      return;
    }
    const inputSpec = generic_utils.toList(this.inputSpec);
    if (inputs.length !== inputSpec.length) {
      throw new ValueError(
          `Layer ${this.name} expects ${inputSpec.length} inputs, ` +
          `but it received ${inputs.length} input tensors. ` +
          `Input received: ${inputs}`);
    }
    for (let inputIndex = 0; inputIndex < inputs.length; inputIndex++) {
      const x = inputs[inputIndex];
      const spec: InputSpec = inputSpec[inputIndex];
      if (spec == null) {
        continue;
      }

      // Check ndim.
      const ndim = x.rank;
      if (spec.ndim != null) {
        if (ndim !== spec.ndim) {
          throw new ValueError(
              `Input ${inputIndex} is incompatible with layer ${this.name}: ` +
              `expected ndim=${spec.ndim}, found ndim=${ndim}`);
        }
      }
      if (spec.maxNDim != null) {
        if (ndim > spec.maxNDim) {
          throw new ValueError(
              `Input ${inputIndex} is incompatible with layer ${this.name}` +
              `: expected max_ndim=${spec.maxNDim}, found ndim=${ndim}`);
        }
      }
      if (spec.minNDim != null) {
        if (ndim < spec.minNDim) {
          throw new ValueError(
              `Input ${inputIndex} is incompatible with layer ${this.name}` +
              `: expected min_ndim=${spec.minNDim}, found ndim=${ndim}.`);
        }
      }

      // Check dtype.
      if (spec.dtype != null) {
        if (x.dtype !== spec.dtype) {
          throw new ValueError(
              `Input ${inputIndex} is incompatible with layer ${this.name} ` +
              `: expected dtype=${spec.dtype}, found dtype=${x.dtype}.`);
        }
      }

      // Check specific shape axes.
      if (spec.axes) {
        const xShape = x.shape;
        for (const key in spec.axes) {
          const axis = Number(key);
          const value = spec.axes[key];
          // Perform Python-style slicing in case axis < 0;
          // TODO(cais): Use https://github.com/alvivi/typescript-underscore to
          // ensure type safety through Underscore calls.
          const xShapeAtAxis =
              axis >= 0 ? xShape[axis] : xShape[xShape.length + axis];
          if (value != null && [value, null].indexOf(xShapeAtAxis) === -1) {
            throw new ValueError(
                `Input ${inputIndex} is incompatible with layer ` +
                `${this.name}: expected axis ${axis} of input shape to ` +
                `have value ${value} but got shape ${xShape}.`);
          }
        }
      }

      // Check shape.
      if (spec.shape != null) {
        for (let i = 0; i < spec.shape.length; ++i) {
          const specDim = spec.shape[i];
          const dim = x.shape[i];
          if (specDim != null && dim != null) {
            if (specDim !== dim) {
              throw new ValueError(
                  `Input ${inputIndex} is incompatible with layer ` +
                  `${this.name}: expected shape=${spec.shape}, ` +
                  'found shape=${xShape}.');
            }
          }
        }
      }
    }
  }

  /**
   * This is where the layer's logic lives.
   *
   * @param inputs Input tensor, or list/tuple of input tensors.
   * @param kwargs Additional keyword arguments.
   *
   * @return A tensor or list/tuple of tensors.
   */
  call(inputs: Tensor|Tensor[], kwargs: Kwargs): Tensor|Tensor[] {
    return inputs;
  }

  protected invokeCallHook(inputs: Tensor|Tensor[], kwargs: Kwargs) {
    if (this._callHook != null) {
      this._callHook(inputs, kwargs);
    }
  }

  /**
   * Set call hook.
   * This is currently used for testing only.
   * @param callHook
   */
  setCallHook(callHook: CallHook) {
    this._callHook = callHook;
  }

  /**
   * Clear call hook.
   * This is currently used for testing only.
   */
  clearCallHook() {
    this._callHook = null;
  }

  /**
   * Builds or executes a `Layer's logic.
   *
   * When called with `Tensor`(s), execute the `Layer`s computation and
   * return Tensor(s). For example:
   *
   * ```js
   * const denseLayer = tf.layers.dense({
   *   units: 1,
   *   kernelInitializer: 'zeros',
   *   useBias: false
   * });
   *
   * // Invoke the layer's apply() method with a `Tensor` (with concrete
   * // numeric values).
   * const input = tf.ones([2, 2]);
   * const output = denseLayer.apply(input);
   *
   * // The output's value is expected to be [[0], [0]], due to the fact that
   * // the dense layer has a kernel initialized to all-zeros and does not have
   * // a bias.
   * output.print();
   * ```
   *
   * When called with `SymbolicTensor`(s), this will prepare the layer for
   * future execution.  This entails internal book-keeping on shapes of
   * expected Tensors, wiring layers together, and initializing weights.
   *
   * Calling `apply` with `SymbolicTensor`s are typically used during the
   * building of non-`Sequential` models. For example:
   *
   * ```js
   * const flattenLayer = tf.layers.flatten();
   * const denseLayer = tf.layers.dense({units: 1});
   *
   * // Use tf.layers.input() to obtain a SymbolicTensor as input to apply().
   * const input = tf.input({shape: [2, 2]});
   * const output1 = flattenLayer.apply(input);
   *
   * // output1.shape is [null, 4]. The first dimension is the undetermined
   * // batch size. The second dimension comes from flattening the [2, 2]
   * // shape.
   * console.log(JSON.stringify(output1.shape));
   *
   * // The output SymbolicTensor of the flatten layer can be used to call
   * // the apply() of the dense layer:
   * const output2 = denseLayer.apply(output1);
   *
   * // output2.shape is [null, 1]. The first dimension is the undetermined
   * // batch size. The second dimension matches the number of units of the
   * // dense layer.
   * console.log(JSON.stringify(output2.shape));
   *
   * // The input and output and be used to construct a model that consists
   * // of the flatten and dense layers.
   * const model = tf.model({inputs: input, outputs: output2});
   * ```
   *
   * @param inputs a `Tensor` or `SymbolicTensor` or an Array of them.
   * @param kwargs Additional keyword arguments to be passed to `call()`.
   *
   * @return Output of the layer's `call` method.
   *
   * @exception ValueError error in case the layer is missing shape information
   *   for its `build` call.
   */
  // Porting Note: This is a replacement for __call__() in Python.
  /** @doc {heading: 'Models', 'subheading': 'Classes'} */
  apply(
      inputs: Tensor|Tensor[]|SymbolicTensor|SymbolicTensor[],
      kwargs?: Kwargs): Tensor|Tensor[]|SymbolicTensor|SymbolicTensor[] {
    kwargs = kwargs || {};

    // Ensure inputs are all the same type.
    const inputsList = generic_utils.toList(inputs);

    let allAreSymbolic = true;
    for (const input of inputsList) {
      if (!(input instanceof SymbolicTensor)) {
        allAreSymbolic = false;
        break;
      }
    }
    let noneAreSymbolic = true;
    for (const input of inputsList) {
      if (input instanceof SymbolicTensor) {
        noneAreSymbolic = false;
        break;
      }
    }

    if (allAreSymbolic === noneAreSymbolic) {
      throw new ValueError(
          'Arguments to apply() must be all ' +
          'SymbolicTensors or all Tensors');
    }

    // TODO(michaelterry): nameScope() may not be necessary.
    return nameScope(this.name, () => {
      // Handle laying building (weight creating, input spec locking).
      if (!this.built) {
        /*
          Throw exceptions in case the input is not compatible
          with the inputSpec specified in the layer constructor.
         */
        this.assertInputCompatibility(inputs);

        // Collect input shapes to build layer.
        const inputShapes: Shape[] = [];
        for (const xElem of generic_utils.toList(inputs)) {
          inputShapes.push(xElem.shape);
        }
        this.build(generic_utils.singletonOrArray(inputShapes));
        this.built = true;

        // Load weights that were specified at layer instantiation.
        if (this.initialWeights) {
          this.setWeights(this.initialWeights);
        }
      }

      /*
        Throw exceptions in case the input is not compatible
        with the inputSpec set at build time.
      */
      this.assertInputCompatibility(inputs);

      // Handle mask propagation.
      // TODO(michaelterry): Mask propagation not currently implemented.

      // Actually call the layer, collecting output(s), mask(s), and shape(s).
      if (noneAreSymbolic) {
        let output = this.call(inputs as Tensor | Tensor[], kwargs);
        // TODO(michaelterry): Compute the outputMask

        // If the layer returns tensors from its inputs, unmodified,
        // we copy them to avoid loss of tensor metadata.
        const outputList: Tensor[] = generic_utils.toList(output);
        const outputListCopy: Tensor[] = [];
        // TODO(michaelterry): This copying may not be necessary given our eager
        // backend.
        for (let x of outputList) {
          if (inputsList.indexOf(x) !== -1) {
            x = x.clone();
          }
          outputListCopy.push(x);
        }
        output = generic_utils.singletonOrArray(outputListCopy);

        if (this.activityRegularizer != null) {
          throw new NotImplementedError(
              'Layer invocation in the presence of activity ' +
              'regularizer(s) is not supported yet.');
        }

        // TODO(michaelterry): Call addInboundNode()?
        return output;
      } else {
        const inputShape = collectInputShape(inputs);
        const outputShape = this.computeOutputShape(inputShape);
        let output: SymbolicTensor|SymbolicTensor[];
        const outputDType = guessOutputDType(inputs);
        this.warnOnIncompatibleInputShape(
            Array.isArray(inputs) ? inputShape[0] as Shape :
                                    inputShape as Shape);

        if (outputShape != null && outputShape.length > 0 &&
            Array.isArray(outputShape[0])) {
          // We have multiple output shapes. Create multiple output tensors.
          output = (outputShape as Shape[])
                       .map(
                           (shape, index) => new SymbolicTensor(
                               outputDType, shape, this,
                               generic_utils.toList(inputs), kwargs, this.name,
                               index));
        } else {
          output = new SymbolicTensor(
              outputDType, outputShape as Shape, this,
              generic_utils.toList(inputs), kwargs, this.name);
        }

        /*
          Add an inbound node to the layer, so that it keeps track
          of the call and of all new variables created during the call.
          This also updates the layer history of the output tensor(s).
          If the input tensor(s) had no previous history,
          this does nothing.
        */
        this.addInboundNode(
            inputs as SymbolicTensor | SymbolicTensor[], output, null, null,
            inputShape, outputShape, kwargs);

        if (this.activityRegularizer != null) {
          throw new NotImplementedError(
              'Layer invocation in the presence of activity ' +
              'regularizer(s) is not supported yet.');
        }

        return output;
      }
    });
  }

  /**
   * Check compatibility between input shape and this layer's batchInputShape.
   *
   * Print warning if any incompatibility is found.
   *
   * @param inputShape Input shape to be checked.
   */
  protected warnOnIncompatibleInputShape(inputShape: Shape) {
    if (this.batchInputShape == null) {
      return;
    } else if (inputShape.length !== this.batchInputShape.length) {
      console.warn(
          `The rank of the input tensor provided (shape: ` +
          `${JSON.stringify(inputShape)}) does not match that of the ` +
          `batchInputShape (${JSON.stringify(this.batchInputShape)}) ` +
          `of the layer ${this.name}`);
    } else {
      let dimMismatch = false;
      this.batchInputShape.forEach((dimension, i) => {
        if (dimension != null && inputShape[i] != null &&
            inputShape[i] !== dimension) {
          dimMismatch = true;
        }
      });
      if (dimMismatch) {
        console.warn(
            `The shape of the input tensor ` +
            `(${JSON.stringify(inputShape)}) does not ` +
            `match the expectation of layer ${this.name}: ` +
            `${JSON.stringify(this.batchInputShape)}`);
      }
    }
  }

  /**
   * Retrieves the output shape(s) of a layer.
   *
   * Only applicable if the layer has only one inbound node, or if all inbound
   * nodes have the same output shape.
   *
   * @returns Output shape or shapes.
   * @throws AttributeError: if the layer is connected to more than one incoming
   *   nodes.
   */
  get outputShape(): Shape|Shape[] {
    if (this.inboundNodes == null || this.inboundNodes.length === 0) {
      throw new AttributeError(
          `The layer ${this.name} has never been called and thus has no ` +
          `defined output shape.`);
    }
    const allOutputShapes: string[] = [];
    for (const node of this.inboundNodes) {
      const shapeString = JSON.stringify(node.outputShapes);
      if (allOutputShapes.indexOf(shapeString) === -1) {
        allOutputShapes.push(shapeString);
      }
    }
    if (allOutputShapes.length === 1) {
      const outputShapes = this.inboundNodes[0].outputShapes;
      if (Array.isArray(outputShapes) && Array.isArray(outputShapes[0]) &&
          outputShapes.length === 1) {
        return (outputShapes as Shape[])[0];
      } else {
        return outputShapes;
      }

    } else {
      throw new AttributeError(
          `The layer ${this.name} has multiple inbound nodes with different ` +
          `output shapes. Hence the notion of "outut shape" is ill-defined ` +
          `for the layer.`);
      // TODO(cais): Implement getOutputShapeAt().
    }
  }

  /**
   * Counts the total number of numbers (e.g., float32, int32) in the
   * weights.
   *
   * @returns An integer count.
   * @throws RuntimeError: If the layer is not built yet (in which case its
   *   weights are not defined yet.)
   */
  countParams(): number {
    if (!this.built) {
      throw new RuntimeError(
          `You tried to call countParams() on ${this.name}, ` +
          `but the layer is not built yet. Build it first by calling ` +
          `build(batchInputShape).`);
    }
    return variable_utils.countParamsInWeights(this.weights);
  }

  /**
   * Creates the layer weights.
   *
   * Must be implemented on all layers that have weights.
   *
   * Called when apply() is called to construct the weights.
   *
   * @param inputShape A `Shape` or array of `Shape` (unused).
   */
  build(inputShape: Shape|Shape[]) {
    this.built = true;
  }

  /**
   * Returns the current values of the weights of the layer.
   *
   * @param trainableOnly Whether to get the values of only trainable weights.
   * @returns Weight values as an `Array` of `Tensor`s.
   */
  getWeights(trainableOnly = false): Tensor[] {
    return batchGetValue(trainableOnly ? this.trainableWeights : this.weights);
  }

  /**
   * Sets the weights of the layer, from Tensors.
   *
   * @param weights a list of Tensors. The number of arrays and their shape
   *   must match number of the dimensions of the weights of the layer (i.e.
   *   it should match the output of `getWeights`).
   *
   * @exception ValueError If the provided weights list does not match the
   *   layer's specifications.
   */
  setWeights(weights: Tensor[]): void {
    tidy(() => {
      const params = this.weights;
      if (params.length !== weights.length) {
        // TODO(cais): Restore the following and use `providedWeights`, instead
        // of `weights` in the error message, once the deeplearn.js bug is
        // fixed: https://github.com/PAIR-code/deeplearnjs/issues/498 const
        // providedWeights = JSON.stringify(weights).substr(0, 50);
        throw new ValueError(
            `You called setWeights(weights) on layer "${this.name}" ` +
            `with a weight list of length ${weights.length}, ` +
            `but the layer was expecting ${params.length} weights. ` +
            `Provided weights: ${weights}...`);
      }
      if (params.length === 0) {
        return;
      }
      const weightValueTuples: Array<[LayerVariable, Tensor]> = [];
      const paramValues = batchGetValue(params);
      for (let i = 0; i < paramValues.length; ++i) {
        const pv = paramValues[i];
        const p = params[i];
        const w = weights[i];
        if (!util.arraysEqual(pv.shape, w.shape)) {
          throw new ValueError(
              `Layer weight shape ${pv.shape} ` +
              `not compatible with provided weight shape ${w.shape}`);
        }
        weightValueTuples.push([p, w]);
      }
      batchSetValue(weightValueTuples);
    });
  }

  /**
   * Adds a weight variable to the layer.
   *
   * @param name Name of the new weight variable.
   * @param shape The shape of the weight.
   * @param dtype The dtype of the weight.
   * @param initializer An initializer instance.
   * @param regularizer A regularizer instance.
   * @param trainable Whether the weight should be trained via backprop or not
   *   (assuming that the layer itself is also trainable).
   * @param constraint An optional trainable.
   * @return The created weight variable.
   */
  protected addWeight(
      name: string, shape: Shape, dtype?: DataType, initializer?: Initializer,
      regularizer?: Regularizer, trainable?: boolean,
      constraint?: Constraint): LayerVariable {
    // Reject duplicate weight names.
    if (this._addedWeightNames.indexOf(name) !== -1) {
      throw new ValueError(
          `Duplicate weight name ${name} for layer ${this.name}`);
    }
    this._addedWeightNames.push(name);

    if (dtype == null) {
      dtype = 'float32';
    }
    const weight = new LayerVariable(
        initializer.apply(shape, dtype), dtype, name, trainable, constraint);
    // Request backend not to dispose the weights of the model on scope() exit.
    if (regularizer != null) {
      this.addLoss(() => regularizer.apply(weight.read()));
    }
    if (trainable == null) {
      trainable = true;
    }
    if (trainable) {
      this._trainableWeights.push(weight);
    } else {
      this._nonTrainableWeights.push(weight);
    }
    return weight;
  }

  /**
   * Add losses to the layer.
   *
   * The loss may potentionally be conditional on some inputs tensors,
   * for instance activity losses are conditional on the layer's inputs.
   */
  addLoss(losses: RegularizerFn|RegularizerFn[]): void {
    if (losses == null || Array.isArray(losses) && losses.length === 0) {
      return;
    }
    // Update this.losses
    losses = generic_utils.toList(losses);
    if (this._losses !== undefined && this._losses !== null) {
      this.losses.push(...losses);
    }
  }

  /**
   * Computes the output shape of the layer.
   *
   * Assumes that the layer will be built to match that input shape provided.
   *
   * @param inputShape A shape (tuple of integers) or a list of shape tuples
   *   (one per output tensor of the layer). Shape tuples can include null for
   *   free dimensions, instead of an integer.
   */
  computeOutputShape(inputShape: Shape|Shape[]): Shape|Shape[] {
    return inputShape;
  }

  /**
   * Computes an output mask tensor.
   *
   * @param inputs Tensor or list of tensors.
   * @param mask Tensor or list of tensors.
   *
   * @return null or a tensor (or list of tensors, one per output tensor of the
   * layer).
   */
  computeMask(inputs: Tensor|Tensor[], mask?: Tensor|Tensor[]): Tensor
      |Tensor[] {
    if (!this.supportsMasking) {
      if (mask != null) {
        if (Array.isArray(mask)) {
          mask.forEach(maskElement => {
            if (maskElement != null) {
              throw new TypeError(
                  `Layer ${this.name} does not support masking,` +
                  'but was passed an inputMask.');
            }
          });
        } else {
          throw new TypeError(
              `Layer ${this.name} does not support masking,` +
              'but was passed an inputMask.');
        }
      }
      // masking not explicitly supported: return null as mask
      return null;
    }
    // if masking is explictly supported, by default
    // carry over the input mask
    return mask;
  }

  /**
   * Internal method to create an inbound node for the layer.
   *
   * @param inputTensors List of input tensors.
   * @param outputTensors List of output tensors.
   * @param inputMasks List of input masks (a mask can be a tensor, or null).
   * @param outputMasks List of output masks (a mask can be a tensor, or null).
   * @param inputShapes List of input shape tuples.
   * @param outputShapes List of output shape tuples.
   * @param kwargs Dictionary of keyword arguments that were passed to the
   *   `call` method of the layer at the call that created the node.
   */
  private addInboundNode(
      inputTensors: SymbolicTensor|SymbolicTensor[],
      outputTensors: SymbolicTensor|SymbolicTensor[],
      inputMasks: Tensor|Tensor[], outputMasks: Tensor|Tensor[],
      inputShapes: Shape|Shape[], outputShapes: Shape|Shape[],
      kwargs: {} = null): void {
    const inputTensorList: SymbolicTensor[] =
        generic_utils.toList(inputTensors);
    outputTensors = generic_utils.toList(outputTensors);
    inputMasks = generic_utils.toList(inputMasks);
    outputMasks = generic_utils.toList(outputMasks);
    inputShapes = types_utils.normalizeShapeList(inputShapes);
    outputShapes = types_utils.normalizeShapeList(outputShapes);

    // Collect input tensor(s) coordinates.
    const inboundLayers: Layer[] = [];
    const nodeIndices: number[] = [];
    const tensorIndices: number[] = [];
    for (const x of inputTensorList) {
      /*
       * TODO(michaelterry): Keras adds this value to tensors; it's not
       * clear whether we'll use this or not.
       */
      inboundLayers.push(x.sourceLayer as Layer);
      nodeIndices.push(x.nodeIndex);
      tensorIndices.push(x.tensorIndex);
    }

    // Create node, add it to inbound nodes.
    // (This call has side effects.)
    // tslint:disable-next-line:no-unused-expression
    new Node(
        {
          outboundLayer: this,
          inboundLayers,
          nodeIndices,
          tensorIndices,
          inputTensors: inputTensorList,
          outputTensors,
          inputMasks,
          outputMasks,
          inputShapes,
          outputShapes
        },
        kwargs);

    // Update tensor history
    for (let i = 0; i < outputTensors.length; i++) {
      // TODO(michaelterry: _uses_learning_phase not tracked.
      outputTensors[i].sourceLayer = this;
      outputTensors[i].nodeIndex = this.inboundNodes.length - 1;
      outputTensors[i].tensorIndex = i;
    }
  }

  /**
   * Returns the config of the layer.
   *
   * A layer config is a TS dictionary (serializable)
   * containing the configuration of a layer.
   * The same layer can be reinstantiated later
   * (without its trained weights) from this configuration.
   *
   * The config of a layer does not include connectivity
   * information, nor the layer class name.  These are handled
   * by 'Container' (one layer of abstraction above).
   *
   * Porting Note: The TS dictionary follows TS naming standrds for
   * keys, and uses tfjs-layers type-safe Enums.  Serialization methods
   * should use a helper function to convert to the pythonic storage
   * standard. (see serialization_utils.convertTsToPythonic)
   *
   * @returns TS dictionary of configuration.
   */
  getConfig(): serialization.ConfigDict {
    const config:
        serialization.ConfigDict = {name: this.name, trainable: this.trainable};
    if (this.batchInputShape != null) {
      config['batchInputShape'] = this.batchInputShape;
    }
    if (this.dtype != null) {
      config['dtype'] = this.dtype;
    }
    return config;
  }
}

/**
 * Collects the input shape(s) of a list of `Tensor`s or `SymbolicTensor`s.
 *
 * TODO(michaelterry): Update PyKeras docs (backport).
 *
 * @param inputTensors List of input tensors (or single input tensor).
 *
 * @return List of shape tuples (or single tuple), one tuple per input.
 */
function collectInputShape(inputTensors: SymbolicTensor|SymbolicTensor[]|Tensor|
                           Tensor[]): Shape|Shape[] {
  inputTensors =
      generic_utils.toList(inputTensors) as SymbolicTensor[] | Tensor[];
  const shapes: Shape[] = [];
  for (const x of inputTensors) {
    shapes.push(x.shape);
  }
  return generic_utils.singletonOrArray(shapes);
}

/**
 * Guesses output dtype based on inputs.
 *
 * At present, just returns 'float32' for any input.
 *
 * @param inputTensors List of input tensors (or single input tensor).
 *
 * @return The guessed DType. At present, always returns 'float32'.
 */
function guessOutputDType(inputTensors: SymbolicTensor|SymbolicTensor[]|Tensor|
                          Tensor[]): DataType {
  return 'float32';
}

<<<<<<< HEAD

/**
 * Constructor arguments for InputLayer.
 *
 * Note: You should provide only inputShape or batchInputShape (not both).
 * If only inputShape is provided, then the batchInputShape is determined by
 * the batchSize argument and the inputShape: [batchSize].concat(inputShape).
 */
export interface InputLayerConfig {
  /** Input shape, not including the batch axis. */
  inputShape?: Shape;
  /** Optional input batch size (integer or null). */
  batchSize?: number;
  /** Batch input shape, including the batch axis. */
  batchInputShape?: Shape;
  /** Datatype of the input.  */
  dtype?: DataType;
  /**
   * Whether the placeholder created is meant to be sparse.
   */
  sparse?: boolean;  // TODO(michaelterry): Not clear whether we'll need this.

  /** Name of the layer. */
  name?: string;
}

/**
 * An input layer is an entry point into a `Model`.
 *
 * `InputLayer` is generated automatically for `Sequential` models by specifying
 * the `inputshape` or `batchInputShape` for the first layer.  It should not be
 * specified explicitly.
 *
 * ```js
 * // Define a model which simply adds two inputs.
 * const inputA = tf.input({shape: [3]});
 * const inputB = tf.input({shape: [3]});
 * const sum = tf.layers.add().apply([inputA, inputB]);
 * const model = tf.model({inputs: [inputA, inputB], outputs: sum});
 * const batchSize = 2;
 * model.predict([tf.ones([batchSize, 3]), tf.ones([batchSize, 3])]).print();
 * ```
 */
export class InputLayer extends Layer {
  static readonly className = 'InputLayer';
  sparse: boolean;
  constructor(config: InputLayerConfig) {
    super({
      dtype: config.dtype,
      name: config.name != null ? config.name : getUid('input').toString()
    });
    // Normalize config.batchSize and config.sparse
    if (config.batchSize == null) {
      config.batchSize = null;
    }
    if (config.sparse == null) {
      config.sparse = false;
    }

    this.trainable = false;
    this.built = true;
    this.sparse = config.sparse;

    if (config.inputShape != null && config.batchInputShape != null) {
      throw new ValueError(
          'Only provide the inputShape OR ' +
          'batchInputShape argument to inputLayer, not both at the same time.');
    }
    let batchInputShape = config.batchInputShape;
    if (batchInputShape == null) {
      if (config.inputShape == null) {
        throw new ValueError(
            'An InputLayer should be passed either a ' +
            '`batchInputShape` or an `inputShape`.');
      } else {
        batchInputShape = [config.batchSize].concat(config.inputShape);
      }
    } else {
      // TODO(michaelterry): Backport to PyKeras
      if (config.batchSize != null) {
        throw new ValueError(
            'Cannot specify batchSize if batchInputShape is' +
            'specified when creating an InputLayer.');
      }
    }

    const dtype = config.dtype || 'float32';

    this.batchInputShape = batchInputShape;
    this.dtype = dtype;
    // TODO(michaelterry): Backport this to PyKeras?
    this.inputSpec = [{shape: batchInputShape}];

    const inputTensor = new SymbolicTensor(
        this.dtype, this.batchInputShape, this, [], {}, this.name);
    inputTensor.nodeIndex = 0;
    inputTensor.tensorIndex = 0;

    // Create an input node to add to this.outboundNode.
    // (This call has side effects.)
    // tslint:disable-next-line:no-unused-expression
    new Node({
      outboundLayer: this,
      inboundLayers: [],
      nodeIndices: [],
      tensorIndices: [],
      inputTensors: [inputTensor],
      outputTensors: [inputTensor],
      inputMasks: [null],
      outputMasks: [null],
      inputShapes: [batchInputShape],
      outputShapes: [batchInputShape]
    });
  }

  apply(
      inputs: Tensor|Tensor[]|SymbolicTensor|SymbolicTensor[],
      kwargs?: Kwargs): Tensor|Tensor[]|SymbolicTensor {
    throw new ValueError(
        'Cannot pass any input to an ' +
        `InputLayer's apply() method. InputLayer name: ${this.name}`);
  }

  getConfig(): serialization.ConfigDict {
    return {
      batchInputShape: this.batchInputShape,
      dtype: this.dtype,
      sparse: this.sparse,
      name: this.name
    };
  }
}
serialization.SerializationMap.register(InputLayer);

/**
 * Config for the Input function.
 *
 * Note: You should provide only shape or batchShape (not both).
 * If only shape is provided, then the batchShape becomes
 * [null].concat(inputShape).
 */
export interface InputConfig {
  /**
   * A shape, not including the batch size. For instance, `shape=[32]`
   * indicates that the expected input will be batches of 32-dimensional
   * vectors.
   */
  shape?: Shape;
  /**
   * A shape tuple (integer), including the batch size. For instance,
   * `batchShape=[10, 32]` indicates that the expected input will be batches of
   * 10 32-dimensional vectors. `batchShape=[null, 32]` indicates batches of an
   * arbitrary number of 32-dimensional vectors.
   */
  batchShape?: Shape;
  /**
   * An optional name string for the layer. Should be unique in a model (do not
   * reuse the same name twice). It will be autogenerated if it isn't provided.
   */
  name?: string;
  dtype?: DataType;
  /**
   * A boolean specifying whether the placeholder to be created is sparse.
   */
  sparse?: boolean;
}

/**
 * Used to instantiate an input to a model as a `SymbolicTensor`.
 *
 * Users should call the `input` factory function for
 * consistency with other generator functions.
 *
 * Example:
 *
 * ```js
 * // Defines a simple logistic regression model with 32 dimensional input
 * // and 3 dimensional output.
 * const x = tf.input({shape: [32]});
 * const y = tf.layers.dense({units: 3, activation: 'softmax'}).apply(x);
 * const model = tf.model({inputs: x, outputs: y});
 * model.predict(tf.ones([2, 32])).print();
 * ```
 *
 * Note: `input` is only necessary when using `model`. When using
 * `sequential`, specify `inputShape` for the first layer or use `inputLayer`
 * as the first layer.
 */
export function Input(config: InputConfig): SymbolicTensor {
  if (config.batchShape == null && config.shape == null) {
    throw new Error(
        'Please provide to Input either a `shape`' +
        ' or a `batchShape` argument. Note that ' +
        '`shape` does not include the batch ' +
        'dimension.');
  }
  if (config.batchShape != null && config.shape != null) {
    // TODO(michaelterry): Backport to PyKeras.
    throw new ValueError(
        'Please provide either a `shape` or `batchShape` ' +
        'argument to Input, but not both.');
  }
  let batchShape = config.batchShape;
  if (config.shape != null && batchShape == null) {
    batchShape = [null].concat(config.shape);
  }

  let dtype = config.dtype;
  if (dtype == null) {
    dtype = 'float32';
  }

  const inputLayer = new InputLayer({
    batchInputShape: batchShape,
    name: config.name,
    dtype,
    sparse: config.sparse
  });

  const outputs = inputLayer.inboundNodes[0].outputTensors;
  return outputs[0];
}

/** Constructor config for Container. */
export interface ContainerConfig {
  inputs: SymbolicTensor|SymbolicTensor[];
  outputs: SymbolicTensor|SymbolicTensor[];
  name?: string;
}

/**
 * A Container is a directed acyclic graph of layers.
 *
 * It is the topological form of a "model". A Model
 * is simply a Container with added training routines.
 *
 */
export abstract class Container extends Layer {
  inputs: SymbolicTensor[];
  outputs: SymbolicTensor[];

  inputLayers: Layer[];
  inputLayersNodeIndices: number[];
  inputLayersTensorIndices: number[];

  outputLayers: Layer[];
  outputLayersNodeIndices: number[];
  outputLayersTensorIndices: number[];

  layers: Layer[];
  layersByDepth: {[depth: string]: Layer[]};
  nodesByDepth: {[depth: string]: Node[]};

  containerNodes = new Set<string>();

  // TODO(michaelterry): Add cache support
  // private outputMaskCache: any;
  // private outputTensorCache: any;
  // private outputShapeCache: any;

  inputNames: string[];
  outputNames: string[];
  feedInputShapes: Shape[];

  protected internalInputShapes: Shape[];
  protected internalOutputShapes: Shape[];
  // TODO(cais): Maybe 'feed' should not in the names of these variables,
  //   due to the fact that our backend is not symbolic.
  protected feedInputNames: string[];
  protected feedOutputNames: string[];

  constructor(config: ContainerConfig) {
    // No args passed to super's constructor.
    super({});
    this.name = config.name;
    if (this.name == null) {
      const prefix = this.getClassName().toLowerCase();
      this.name = getUid(prefix);
    }

    this.supportsMasking = false;
    this.trainable = true;
    this.updatable = true;

    // TODO(michaelterry): Initialize perInputLosses/Updates here.

    // Container-specific properties.
    if (Array.isArray(config.inputs)) {
      this.inputs = config.inputs.slice();
    } else {
      this.inputs = [config.inputs];
    }
    if (Array.isArray(config.outputs)) {
      this.outputs = config.outputs.slice();
    } else {
      this.outputs = [config.outputs];
    }

    // Check for redundancy in inputs.
    if (generic_utils.unique(this.inputs).length !== this.inputs.length) {
      throw new ValueError(
          'The list of inputs passed to the model is ' +
          'redundant. All inputs should only appear once. Found: ' +
          this.inputs.map(x => x.name));
    }

    // Check for redundancy in outputs.
    if (generic_utils.unique(this.outputs).length !== this.outputs.length) {
      console.warn(
          'The list of outputs passed to the model is redundant. ' +
          'All outputs should only appear once. Found: ' +
          this.outputs.map(x => x.name));
    }

    /*
      List of initial layers (1 to 1 mapping with this.inputs, hence the same
      layer might appear twice)
    */
    this.inputLayers = [];
    this.inputLayersNodeIndices = [];
    this.inputLayersTensorIndices = [];
    /*
      List of layers (1 to 1 mapping with this.outputs, hence the same layer
      might appear twice)
    */
    this.outputLayers = [];
    this.outputLayersNodeIndices = [];
    this.outputLayersTensorIndices = [];
    /*
      All layers in order of horizontal graph traversal. Entries are unique.
      Includes input and output layers.
    */
    this.layers = [];

    // TODO(michaelterry): Determine if caching still needed with eager
    // backend.
    /*
      This is for performance optimization when calling the Container on new
      inputs. Every time the Container is called on a set on input tensors,
      we compute the output tensors, output masks and output shapes in one pass,
      then cache them here. When one of these outputs is queried later,
      we retrieve it from there instead of recomputing it.
    */
    // this.outputTensorCache = {};
    // this.outputShapeCache = {};

    // Build this.outputLayers:
    for (const x of this.outputs) {
      const layer = x.sourceLayer;
      const nodeIndex = x.nodeIndex;
      const tensorIndex = x.tensorIndex;
      this.outputLayers.push(layer as Layer);
      this.outputLayersNodeIndices.push(nodeIndex);
      this.outputLayersTensorIndices.push(tensorIndex);
    }

    // TODO(michaelterry): Add output mask cache code.

    // Build this.inputLayers:
    for (const x of this.inputs) {
      const layer = x.sourceLayer;
      const nodeIndex = x.nodeIndex;
      const tensorIndex = x.tensorIndex;
      /*
        It's supposed to be an input layer, so only one node
        and one tensor output.
      */
      generic_utils.assert(nodeIndex === 0, 'input layer has >1 nodes');
      generic_utils.assert(tensorIndex === 0, 'input layer has >1 tensors');
      this.inputLayers.push(layer as Layer);
      this.inputLayersNodeIndices.push(nodeIndex);
      this.inputLayersTensorIndices.push(tensorIndex);
    }

    // Build this.inputNames and this.outputNames.
    this.inputNames = [];
    this.outputNames = [];
    this.feedInputShapes = [];
    this.feedInputNames = [];
    this.feedOutputNames = [];
    for (let i = 0; i < this.inputLayers.length; i++) {
      const layer = this.inputLayers[i];
      // Check that layer is an InputLayer.
      if (!(layer instanceof InputLayer)) {
        throw new TypeError(
            'Input layers to a Model must be InputLayer objects. ' +
            `Received inputs: ${config.inputs}. ` +
            `Input ${i} (0-based) originates ` +
            `from layer type ${layer.getClassName()}.`);
      }
      this.inputNames.push(layer.name);
      this.feedInputShapes.push(layer.batchInputShape);

      this.feedInputNames.push(layer.name);
    }
    for (const layer of this.outputLayers) {
      this.outputNames.push(layer.name);
    }

    this.internalInputShapes = this.inputs.map(x => x.shape);
    this.internalOutputShapes = this.outputs.map(x => x.shape);

    /*
      Container_nodes: set of nodes included in the graph (not all nodes
      included in the layers are relevant to the current graph).
    */
    // ids of all nodes relevant to the Container:
    const nodesDepths: {[nodeID: string]: number} = {};
    // To recover nodes from their ID.
    const nodeIDToNode: {[nodeID: string]: Node} = {};
    const layersDepths: {[layerID: string]: number} = {};
    // To layers from their ID.
    const layerIDToLayer: {[layerID: string]: Layer} = {};
    const layerIndices: {[layerID: string]: number} = {};
    const nodesInDecreasingDepth: Node[] = [];

    /**
     * Builds a map of the graph of layers.
     *
     * This recursively updates the map `layerIndices`,
     * the list `nodesInDecreasingDepth` and the set `containerNodes`.
     *
     * @param tensor Some tensor in a graph.
     * @param finishedNodes Set of nodes whose subgraphs have been traversed
     *         completely. Useful to prevent duplicated work.
     * @param nodesInProgress Set of nodes that are currently active on the
     *         recursion stack. Useful to detect cycles.
     * @param layer Layer from which `tensor` comes from. If not provided,
     *   will be obtained from tensor.sourceLayer.
     * @param nodeIndex Node index from which `tensor` comes from.
     * @param tensorIndex TensorIndex from which `tensor` comes from.
     *
     * @exception RuntimeError if a cycle is detected.
     */
    const buildMapOfGraph =
        (tensor: SymbolicTensor, finishedNodes: Node[], nodesInProgress: Node[],
         layer?: Layer, nodeIndex?: number, tensorIndex?: number) => {
          if (layer == null || nodeIndex == null || tensorIndex == null) {
            layer = tensor.sourceLayer as Layer;
            nodeIndex = tensor.nodeIndex;
            tensorIndex = tensor.tensorIndex;
          }
          const node = layer.inboundNodes[nodeIndex];

          // Prevent cycles.
          if (nodesInProgress.indexOf(node) !== -1) {
            throw new RuntimeError(
                `The tensor ${tensor.name} at layer "${layer.name}" ` +
                'is part of a cycle.');
          }

          // Don't repeat work for shared subgraphs
          if (finishedNodes.indexOf(node) !== -1) {
            return;
          }

          // Update containerNodes.
          this.containerNodes.add(Container.nodeKey(layer, nodeIndex));

          // Store the traversal order for layer sorting.
          if (!(layer.id in layerIndices)) {
            layerIndices[layer.id] = Object.keys(layerIndices).length;
          }

          if (nodesInProgress.indexOf(node) === -1) {
            nodesInProgress.push(node);
          }

          // Propagate to all previous tensors connected to this node.
          const numInboundLayers = node.inboundLayers.length;
          for (let i = 0; i < numInboundLayers; i++) {
            const x = node.inputTensors[i];
            const layer = node.inboundLayers[i];
            const nodeIndex = node.nodeIndices[i];
            const tensorIndex = node.tensorIndices[i];
            buildMapOfGraph(
                x, finishedNodes, nodesInProgress, layer, nodeIndex,
                tensorIndex);
          }
          finishedNodes.push(node);
          while (nodesInProgress.indexOf(node) >= 0) {
            nodesInProgress.splice(nodesInProgress.indexOf(node), 1);
          }
          nodesInDecreasingDepth.push(node);
        };

    const finishedNodes: Node[] = [];
    const nodesInProgress: Node[] = [];
    for (const x of this.outputs) {
      buildMapOfGraph(x, finishedNodes, nodesInProgress);
    }

    const reversedNodesInDecreasingDepth =
        nodesInDecreasingDepth.slice().reverse();
    for (const node of reversedNodesInDecreasingDepth) {
      nodeIDToNode[node.id] = node;
      // If the depth is not set, the node has no outbound nodes (depth 0).
      if (!(node.id in nodesDepths)) {
        nodesDepths[node.id] = 0;
      }
      let depth = nodesDepths[node.id];

      // Update the depth of the corresponding layer
      const previousDepth =
          (layersDepths[node.outboundLayer.id] == null ?
               0 :
               layersDepths[node.outboundLayer.id]);

      /*
        If we've seen this layer before at a higher depth, we should use that
        depth instead of the node depth.  This is necessary for shared layers
        that have inputs at different depth levels in the graph.
      */
      depth = Math.max(depth, previousDepth);
      layersDepths[node.outboundLayer.id] = depth;
      layerIDToLayer[node.outboundLayer.id] = node.outboundLayer;
      nodesDepths[node.id] = depth;

      // Update the depth of inbound nodes.
      for (let i = 0; i < node.inboundLayers.length; i++) {
        const inboundLayer = node.inboundLayers[i];
        const nodeIndex = node.nodeIndices[i];
        const inboundNode = inboundLayer.inboundNodes[nodeIndex];
        const previousDepth =
            (nodesDepths[inboundNode.id] == null ? 0 :
                                                   nodesDepths[inboundNode.id]);
        nodesDepths[inboundNode.id] = Math.max(depth + 1, previousDepth);
        nodeIDToNode[inboundNode.id] = inboundNode;
      }
    }

    // Build a dict {depth: list of nodes with this depth}
    const nodesByDepth: {[depth: string]: Node[]} = {};
    for (const nodeID in nodesDepths) {
      const depth = nodesDepths[nodeID];
      if (!(depth in nodesByDepth)) {
        nodesByDepth[depth] = [];
      }
      nodesByDepth[depth].push(nodeIDToNode[nodeID]);
    }

    // Build a dict {depth: list of layers with this depth}
    const layersByDepth: {[depth: string]: Layer[]} = {};
    for (const layerID in layersDepths) {
      const depth = layersDepths[layerID];
      if (!(depth in layersByDepth)) {
        layersByDepth[depth] = [];
      }
      layersByDepth[depth].push(layerIDToLayer[layerID]);
    }

    // Get sorted list of layer depths.
    let depthKeys = Object.keys(layersByDepth)
                        .map(x => parseInt(x, 10))
                        .sort(generic_utils.reverseNumberCompare);

    // Set this.layers and this.layersByDepth.
    this.layers = [];
    for (const depth of depthKeys) {
      const layersForDepth = layersByDepth[depth];
      // Container.layers needs to have a deterministic order:
      // here we order them by traversal order.
      layersForDepth.sort((a, b) => {
        const aIndex = layerIndices[a.id];
        const bIndex = layerIndices[b.id];
        if (aIndex < bIndex) {
          return -1;
        }
        if (aIndex > bIndex) {
          return 1;
        }
        return 0;
      });
      for (const layer of layersForDepth) {
        this.layers.push(layer);
      }
    }
    this.layersByDepth = layersByDepth;

    // Get sorted list of node depths;
    depthKeys = Object.keys(nodesByDepth)
                    .map(x => parseInt(x, 10))
                    .sort(generic_utils.reverseNumberCompare);

    // Check that all tensors required are computable.
    // computable_tensors: all tensors in the graph
    // that can be computed from the inputs provided.
    const computableTensors = this.inputs.slice();

    // To provide a better error msg.
    const layersWithCompleteInput: string[] = [];
    for (const depth of depthKeys) {
      for (const node of nodesByDepth[depth]) {
        const layer = node.outboundLayer;
        if (layer != null) {
          for (const x of node.inputTensors) {
            if (computableTensors.indexOf(x) === -1) {
              throw new RuntimeError(
                  `Graph disconnected: cannot obtain value for tensor ${x}` +
                  ` at layer "${layer.name}". ` +
                  'The following previous layers were accessed without ' +
                  `issue: ${layersWithCompleteInput}`);
            }
          }
          for (const x of node.outputTensors) {
            computableTensors.push(x);
          }
          layersWithCompleteInput.push(layer.name);
        }
      }
    }

    // Set this.containerNodes and this.nodesByDepth.
    this.nodesByDepth = nodesByDepth;

    // Ensure name unicity, which will be crucial for serialization
    // (since serialized nodes refer to layers by their name).
    const allNames = this.layers.map(x => x.name);
    for (const name of allNames) {
      const numOccurrences = allNames.filter(x => x === name).length;
      if (numOccurrences !== 1) {
        throw new RuntimeError(
            `The name "${name}" is used ${numOccurrences} times ` +
            'in the model. All layer names should be unique. Layer names: ' +
            JSON.stringify(allNames));
      }
    }

    // Layer parameters.
    // The new container starts with a single inbound node
    // for its inputs, and no outbound nodes.
    // Will be appended to by future calls to apply().
    this.outboundNodes = [];
    // Will be appended to below, and by future calls to apply().
    this.inboundNodes = [];

    // Create the node linking internal inputs to internal outputs.
    // (This call has side effects.)
    // tslint:disable-next-line:no-unused-expression
    new Node({
      outboundLayer: this,
      inboundLayers: [],
      nodeIndices: [],
      tensorIndices: [],
      inputTensors: this.inputs,
      outputTensors: this.outputs,
      inputMasks: this.inputs.map(x => null),
      outputMasks: this.outputs.map(x => null),
      inputShapes: this.inputs.map(x => x.shape),
      outputShapes: this.outputs.map(x => x.shape)
    });
    this.built = true;
  }

  get trainableWeights(): LayerVariable[] {
    // Porting Note: This check below is to prevent errors where the
    //   _trainableWeights inherited from the parent class (Layer) gets
    //   inadvertently used.
    if (this._trainableWeights.length > 0) {
      throw new ValueError(
          'Container instance unexpectedly contains _trainableWeights.' +
          'The trainable weights of a Container are a union of the ' +
          'trainable weights of its consituent Layers. Its own ' +
          '_trainableWeights must remain an empty Array.');
    }

    if (!this.trainable) {
      return [];
    }
    let weights: LayerVariable[] = [];
    for (const layer of this.layers) {
      weights = weights.concat(layer.trainableWeights);
    }
    return weights;
  }

  get nonTrainableWeights(): LayerVariable[] {
    const weights: LayerVariable[] = [];
    for (const layer of this.layers) {
      weights.push(...layer.nonTrainableWeights);
    }
    if (!this.trainable) {
      const trainableWeights: LayerVariable[] = [];
      for (const layer of this.layers) {
        trainableWeights.push(...layer.trainableWeights);
      }
      return trainableWeights.concat(weights);
    }
    return weights;
  }

  get weights(): LayerVariable[] {
    return this.trainableWeights.concat(this.nonTrainableWeights);
  }

  /**
   * Loads all layer weights from a JSON object.
   *
   * Porting Note: HDF5 weight files cannot be directly loaded in JavaScript /
   *   TypeScript. The utility script at `scripts/pykeras.py` offers means
   *   to convert them into JSON strings compatible with this method.
   * Porting Note: TensorFlow.js Layers supports only loading by name currently.
   *
   * @param weightsJSON A JSON mapping weight names to weight values as nested
   *   arrays of numbers, or a `NamedTensorMap`, i.e., a JSON mapping weight
   *   names to `Tensor` objects.
   * @param skipMismatch Whether to skip loading of layers where there is a
   *   mismatch in the number of weights, or a mismatch in the shape of the
   *   weight (only valid when `by_name`=True).
   * @param isNamedTensorMap Whether the 1st argument (`weightsJSON`) is a
   *   `NamedTensorMap`.
   */
  loadWeights(
      weightsJSON: JsonDict|NamedTensorMap, skipMismatch = false,
      isNamedTensorMap = false) {
    // TODO(cais): Maybe the JsonDict support should be removed after serving
    //   weights from XHR is working. If so, the `loadWeightsFromJson` flag
    //   should be removed as well. (b/74015805)
    // TODO(cais): See if we can use smarter type resolution to avoid sending
    //   the type info as a separate arg (isNamedTensormap).
    if (isNamedTensorMap) {
      loadWeightsFromNamedTensorMap(weightsJSON as NamedTensorMap, this.layers);
    } else {
      loadWeightsFromJson(weightsJSON as JsonDict, this.layers, skipMismatch);
    }
  }

  /**
   * Util shared between different serialization methods.
   * @returns Model config with Keras version information added.
   */
  private updatedConfig(): serialization.ConfigDict {
    const theConfig = this.getConfig();
    const modelConfig: serialization.ConfigDict = {
      className: this.getClassName(),
      config: theConfig,
      kerasVersion: `tfjs-layers ${layersVersion}`,
      // TODO(nielsene): Replace something like K.backend() once
      // possible.
      backend: 'TensorFlow.js'
    };
    return modelConfig;
  }

  /**
   * Returns a JSON string containing the network configuration.
   *
   * To load a network from a JSON save file, use
   * models.modelFromJSON(jsonString);
   * @param extraJsonArgs Unused in tfjs-layers, maintained for PyKeras
   * @param returnString Whether the return value should be stringified
   *    (default: `true`).
   * @returns a JSON string if `returnString` (default), or a JSON object if
   *   `!returnString`.
   */
  // tslint:disable-next-line:no-any
  toJSON(unused?: any, returnString = true): string|JsonDict {
    const modelConfig = convertTsToPythonic(this.updatedConfig()) as JsonDict;
    return returnString ? JSON.stringify(modelConfig) : modelConfig;
  }

  /**
   * Call the model on new inputs.
   *
   * In this case `call` just reapplies all ops in the graph to the new inputs
   * (e.g. build a new computational graph from the provided inputs).
   *
   * @param inputs A tensor or list of tensors.
   * @param mask A mask or list of masks. A mask can be either a tensor or null
   *   (no mask).
   *
   * @return A tensor if there is a single output, or a list of tensors if there
   *   are more than one outputs.
   */
  call(inputs: Tensor|Tensor[], kwargs: Kwargs): Tensor|Tensor[] {
    return tidy(() => {
      inputs = generic_utils.toList(inputs);
      let masks: Tensor[];

      if ('mask' in kwargs) {
        masks = generic_utils.toList(kwargs['mask']);
      } else {
        masks = generic_utils.pyListRepeat(null, inputs.length);
      }
      // TODO(michaelterry): Add support for caching.
      return this.runInternalGraph(inputs, masks)[0];
    });
  }

  /**
   * Computes an output mask tensor.
   *
   * @param inputs Tensor or list of tensors.
   * @param mask Tensor or list of tensors.
   *
   * @return null or a tensor (or list of tensors, one per output tensor of the
   * layer).
   */
  computeMask(inputs: Tensor|Tensor[], mask?: Tensor|Tensor[]): Tensor
      |Tensor[] {
    return tidy(() => {
      inputs = generic_utils.toList(inputs);
      let masks: Tensor[];
      if (mask == null) {
        masks = generic_utils.pyListRepeat(null, inputs.length);
      } else {
        masks = generic_utils.toList(mask);
      }
      // TODO(michaelterry): Add support for mask caching.
      return this.runInternalGraph(inputs, masks)[1];
    });
  }

  /**
   * Computes the output shape of the layer.
   *
   * Assumes that the layer will be built to match that input shape provided.
   *
   * @param inputShape A shape (tuple of integers) or a list of shape tuples
   *   (one per output tensor of the layer). Shape tuples can include null for
   *   free dimensions, instead of an integer.
   */
  computeOutputShape(inputShape: Shape|Shape[]): Shape|Shape[] {
    const inputShapes = types_utils.normalizeShapeList(inputShape);
    if (inputShapes.length !== this.inputLayers.length) {
      throw new ValueError(
          `Invalid inputShape argument ${inputShape}: ` +
          `model has ${this.inputLayers.length} tensor inputs.`);
    }

    // TODO(michaelterry): Add caching
    const layersToOutputShapes: {[shapeKey: string]: Shape} = {};
    for (let i = 0; i < inputShapes.length; i++) {
      const layer = this.inputLayers[i];
      const inputShape = inputShapes[i];
      // It's an input layer: computeOutputShape is identity,
      // and there is only one node and one tensor output.
      const shapeKey = layer.name + '_0_0';
      layersToOutputShapes[shapeKey] = inputShape;
    }

    const depthKeys = Object.keys(this.nodesByDepth)
                          .map(x => parseInt(x, 10))
                          .sort(generic_utils.reverseNumberCompare);
    // Iterate over nodes, by depth level.
    if (depthKeys.length > 1) {
      for (const depth of depthKeys) {
        const nodes = this.nodesByDepth[depth];
        for (const node of nodes) {
          // This is always a single layer, never a list.
          const layer = node.outboundLayer;
          if (this.inputLayers.map(x => x.id).indexOf(layer.id) !== -1) {
            // We've already covered the input layers a few lines above.
            continue;
          }
          // Potentially redundant list, same size of node.inputTensors.
          const inputShapes: Shape[] = [];
          for (let j = 0; j < node.inboundLayers.length; j++) {
            const inboundLayer = node.inboundLayers[j];
            const nodeIndex = node.nodeIndices[j];
            const tensorIndex = node.tensorIndices[j];
            const shapeKey = `${inboundLayer.name}_${nodeIndex}_${tensorIndex}`;
            const inputShape = layersToOutputShapes[shapeKey];
            inputShapes.push(inputShape);
          }

          const outputShape = layer.computeOutputShape(
              generic_utils.singletonOrArray(inputShapes));

          const outputShapes = types_utils.normalizeShapeList(outputShape);
          const nodeIndex = layer.inboundNodes.indexOf(node);
          for (let j = 0; j < outputShapes.length; j++) {
            const shapeKey = `${layer.name}_${nodeIndex}_${j}`;
            layersToOutputShapes[shapeKey] = outputShapes[j];
          }
        }
      }
    }

    // Read final output shapes from layersToOutputShapes.
    const outputShapes: Shape[] = [];
    const outputShapeKeys: string[] = [];
    for (let i = 0; i < this.outputLayers.length; i++) {
      const layer = this.outputLayers[i];
      const nodeIndex = this.outputLayersNodeIndices[i];
      const tensorIndex = this.outputLayersTensorIndices[i];
      const shapeKey = `${layer.name}_${nodeIndex}_${tensorIndex}`;
      outputShapeKeys.push(shapeKey);
    }

    for (let i = 0; i < outputShapeKeys.length; i++) {
      const key = outputShapeKeys[i];
      generic_utils.assert(key in layersToOutputShapes);
      outputShapes.push(layersToOutputShapes[key]);
    }

    // TODO(michaelterry): Update cache
    return generic_utils.singletonOrArray(outputShapes);
  }

  /**
   * Computes output tensors for new inputs.
   *
   * Note:
   *   - Expects `inputs` to be a list (potentially with 1 element).
   *
   * @param inputs List of tensors
   * @param masks List of masks (tensors or null).
   * @return Three lists: outputTensors, outputMasks, outputShapes
   */
  protected runInternalGraph(inputs: Tensor[], masks?: Tensor[]):
      [Tensor[], Tensor[], Shape[]] {
    if (masks == null) {
      masks = generic_utils.pyListRepeat(null, inputs.length);
    }

    // Dictionary mapping reference tensors to tuples
    // (computed tensor, compute mask)
    // we assume a 1:1 mapping from tensor to mask
    // TODO: raise exception when a `.computeMask()` call
    // does not return a list the same size as `call`
    const tensorMap: {[tensorID: string]: [Tensor, Tensor]} = {};
    for (let i = 0; i < this.inputs.length; ++i) {
      const x = this.inputs[i];
      const y = inputs[i];
      const mask = masks[i];
      tensorMap[x.id] = [y, mask];
    }

    const depthKeys = Object.keys(this.nodesByDepth)
                          .map(x => parseInt(x, 10))
                          .sort(generic_utils.reverseNumberCompare);
    for (const depth of depthKeys) {
      const nodes = this.nodesByDepth[depth];
      for (const node of nodes) {
        // This is always a single layer, never a list.
        const layer = node.outboundLayer;
        const referenceInputTensors = node.inputTensors;
        const referenceOutputTensors = node.outputTensors;

        // If all previous input tensors are available in tensorMap,
        // then call node.inboundLayer on them.
        // List of tuples [input, mask]:
        const computedData = new Array<[Tensor, Tensor]>();
        for (const x of referenceInputTensors) {
          if (x.id in tensorMap) {
            computedData.push(tensorMap[x.id]);
          }
        }
        if (computedData.length === referenceInputTensors.length) {
          // TODO(michaelterry): Add K.name_scope here, if we need it.
          let kwargs: Kwargs = {};
          let computedTensors: Tensor[];
          let computedMasks: Tensor[];
          let outputTensors: Tensor[];
          let outputMasks: Tensor[];
          // call layer
          if (node.callArgs != null) {
            kwargs = node.callArgs;
          }
          if (computedData.length === 1) {
            const [computedTensor, computedMask] = computedData[0];
            if (kwargs.mask == null) {
              kwargs['mask'] = computedMask;
            }
            outputTensors =
                generic_utils.toList(layer.call(computedTensor, kwargs));
            outputMasks = generic_utils.toList(
                layer.computeMask(computedTensor, computedMask));
            computedTensors = [computedTensor];
            computedMasks = [computedMask];
          } else {
            computedTensors = computedData.map(x => x[0]);
            computedMasks = computedData.map(x => x[1]);
            if (kwargs.mask == null) {
              kwargs['mask'] = computedMasks;
            }
            outputTensors =
                generic_utils.toList(layer.call(computedTensors, kwargs));
            outputMasks = generic_utils.toList(
                layer.computeMask(computedTensors, computedMasks));
          }

          if (layer.activityRegularizer) {
            throw new NotImplementedError(
                'Model invocation with concrete Tensor value(s) in the ' +
                'presence of activity regularizer(s) is not supported yet.');
          }
          // TODO(michaelterry): Add model updates and losses

          // Update tensor map.
          for (let i = 0; i < referenceOutputTensors.length; ++i) {
            const x = referenceOutputTensors[i];
            const y = outputTensors[i];
            const mask = outputMasks[i];
            tensorMap[x.id] = [y, mask];
          }
        }
      }
    }

    const outputTensors: Tensor[] = [];
    const outputMasks: Tensor[] = [];
    const outputShapes: Shape[] = [];
    for (const x of this.outputs) {
      generic_utils.assert(
          x.id in tensorMap, `Could not compute output ${x.name} : ${x.id}`);
      const [tensor, mask] = tensorMap[x.id];
      outputShapes.push(tensor.shape);
      outputTensors.push(tensor);
      outputMasks.push(mask);
    }

    // TODO(michaelterry): Add support for caches.
    return [outputTensors, outputMasks, outputShapes];
  }

  /**
   * Builds a map of internal node keys to node ordering.
   * Used in serializaion a node orderings may change as unused nodes are
   * dropped. Porting Note:  This helper method was pulled out of getConfig to
   * improve readability.
   * @param layers An array of Layers in the model.
   * @returns Map of Node Keys to index order within the layer.
   */
  private buildNodeConversionMap(layers: Layer[]): {[nodeKey: string]: number} {
    const nodeConversionMap: {[nodeKey: string]: number} = {};
    let keptNodes: number;
    for (const layer of this.layers) {
      keptNodes = layer instanceof Container ? 1 : 0;
      for (let originalNodeIndex = 0;
           originalNodeIndex < layer.inboundNodes.length; originalNodeIndex++) {
        const nodeKey = Container.nodeKey(layer, originalNodeIndex);
        if (nodeKey in this.containerNodes) {
          // i.e. we mark it to be saved
          nodeConversionMap[nodeKey] = keptNodes;
          keptNodes += 1;
        }
      }
    }
    return nodeConversionMap;
  }

  /**
   * Retrieves a layer based on either its name (unique) or index.
   *
   * Indices are based on order of horizontal graph traversal (bottom-up).
   *
   * If both `name` and `index` are specified, `index` takes precedence.
   *
   * @param name Name of layer.
   * @param index Index of layer.
   * @returns A Layer instance.
   * @throws ValueError: In case of invalid layer name or index.
   */
  /**
   * @doc {
   *   heading: 'Layers',
   *   subheading: 'Classes',
   *   namespace: 'layers',
   *   subclasses: ['Model']
   * }
   */
  getLayer(name?: string, index?: number): Layer {
    if (index != null) {
      if (this.layers.length <= index) {
        throw new ValueError(
            `Was asked to retrieve layer at index ${index}, but model only ` +
            `has ${this.layers.length} layer(s).`);
      } else {
        return this.layers[index];
      }
    } else {
      if (name == null) {
        throw new ValueError('Provide either a layer name or layer index');
      }
    }

    for (const layer of this.layers) {
      if (layer.name === name) {
        return layer;
      }
    }
    throw new ValueError(`No such layer: ${name}`);
  }

  /**
   * Retrieves the Container's current loss values.
   *
   * Used for regularizers during training.
   */
  calculateLosses(): Scalar[] {
    // Porting Node: This is an augmentation to Container.loss in PyKeras.
    //   In PyKeras, Container.loss returns symbolic tensors. Here a concrete
    //   Tensor (specifically Scalar) values are returned. This is due to the
    //   imperative backend.
    return tidy(() => {
      const losses: Scalar[] = [];
      for (const layer of this.layers) {
        for (let nodeIndex = 0; nodeIndex < layer.inboundNodes.length;
             ++nodeIndex) {
          const nodeKey = Container.nodeKey(layer, nodeIndex);
          if (this.containerNodes.has(nodeKey)) {
            losses.push(...layer.calculateLosses());
          }
        }
      }
      // TODO(cais): Add any unconditional model-level losses?
      return losses;
    });
  }

  getConfig(): serialization.ConfigDict {
    const config: serialization.ConfigDict = {name: this.name};

    // Build a map from layer unique name (self._node_key)
    // to the index of the nodes that are saved in the config.
    // Only nodes in container_nodes are saved.
    const nodeConversionMap: {[nodeKey: string]: number} =
        this.buildNodeConversionMap(this.layers);

    // Serialize and save the layers in layerConfigs
    const layerConfigs = [];
    for (const layer of this.layers) {
      const layerClassName = layer.getClassName();
      const layerConfig = layer.getConfig();
      const filteredInboundNodes = [];
      for (let originalNodeIndex = 0;
           originalNodeIndex < layer.inboundNodes.length; originalNodeIndex++) {
        const node = layer.inboundNodes[originalNodeIndex];
        const nodeKey = Container.nodeKey(layer, originalNodeIndex);
        let kwargs = {};
        if (this.containerNodes.has(nodeKey)) {
          // The node is relevant to the model:
          // add to filteredInboundNodes.
          if (node.callArgs) {
            const testString = JSON.stringify(node.callArgs);
            if (testString.indexOf('undefined') === -1) {
              kwargs = node.callArgs;
            } else {
              console.warn(
                  `Layer ${layer.name} was passed ` +
                  `non-serializable keyword arguments: ` +
                  `${node.callArgs}. They will not be included ` +
                  `in the serialized model (and thus will be ` +
                  `missing at deserialization time).`);
              kwargs = {};
            }
          }
          if (node.inboundLayers.length > 0) {
            const nodeData = [];
            for (let i = 0; i < node.inboundLayers.length; i++) {
              const inboundLayer = node.inboundLayers[i];
              const nodeIndex = node.nodeIndices[i];
              const tensorIndex = node.tensorIndices[i];
              const nodeKey = Container.nodeKey(inboundLayer, nodeIndex);
              let newNodeIndex = nodeConversionMap[nodeKey];
              if (newNodeIndex === null || newNodeIndex === undefined) {
                newNodeIndex = 0;
              }
              nodeData.push(
                  [inboundLayer.name, newNodeIndex, tensorIndex, kwargs]);
            }
            filteredInboundNodes.push(nodeData);
          }
        }
      }
      layerConfigs.push({
        name: layer.name,
        className: layerClassName,
        config: layerConfig,
        inboundNodes: filteredInboundNodes
      });
    }
    config['layers'] = layerConfigs;
    // Gather info about inputs and outputs
    const modelInputs = [];
    for (let i = 0; i < this.inputLayers.length; i++) {
      const layer = this.inputLayers[i];
      const nodeIndex = this.inputLayersNodeIndices[i];

      const nodeKey = Container.nodeKey(layer, nodeIndex);
      if (!this.containerNodes.has(nodeKey)) {
        continue;
      }
      let newNodeIndex = nodeConversionMap[nodeKey];
      if (newNodeIndex === null || newNodeIndex === undefined) {
        newNodeIndex = 0;
      }
      const tensorIndex = this.inputLayersTensorIndices[i];
      modelInputs.push([layer.name, newNodeIndex, tensorIndex]);
    }
    config['inputLayers'] = modelInputs;

    const modelOutputs = [];
    for (let i = 0; i < this.outputLayers.length; i++) {
      const layer = this.outputLayers[i];
      const nodeIndex = this.outputLayersNodeIndices[i];

      const nodeKey = Container.nodeKey(layer, nodeIndex);
      if (!this.containerNodes.has(nodeKey)) {
        continue;
      }
      let newNodeIndex = nodeConversionMap[nodeKey];
      if (newNodeIndex === null || newNodeIndex === undefined) {
        newNodeIndex = 0;
      }
      const tensorIndex = this.outputLayersTensorIndices[i];
      modelOutputs.push([layer.name, newNodeIndex, tensorIndex]);
    }
    config['outputLayers'] = modelOutputs;
    return config;
  }

  /**
   * Instantiates a Model from its config (output of `get_config()`).
   * @param cls: the class to create
   * @param config: Model config dictionary.
   * @returns A model instance.
   * @throws ValueError: In case of improperly formatted config dict.
   */
  static fromConfig<T extends serialization.Serializable>(
      cls: serialization.SerializableConstructor<T>,
      config: serialization.ConfigDict): T {
    // Layer instances created during
    // the graph reconstruction process
    const createdLayers: {[layerName: string]: Layer} = {};

    // Dictionary mapping layer instances to
    // node data that specifies a layer call.
    // It acts as a queue that maintains any unprocessed
    // layer call until it becomes possible to process it
    // (i.e. until the input tensors to the call all exist).
    const unprocessedNodes:
        {[layer: string]: serialization.ConfigDict[][]} = {};
    function addUnprocessedNode(
        layer: Layer, nodeData: serialization.ConfigDict[]) {
      if (!(layer.name in unprocessedNodes)) {
        unprocessedNodes[layer.name] = [nodeData];
      } else {
        unprocessedNodes[layer.name].push(nodeData);
      }
    }

    function processNode(layer: Layer, nodeData: serialization.ConfigDict[]) {
      const inputTensors: SymbolicTensor[] = [];
      let kwargs;
      for (const inputData of nodeData) {
        const inboundLayerName = inputData[0] as string;
        const inboundNodeIndex = inputData[1] as number;
        const inboundTensorIndex = inputData[2] as number;
        if (inputData.length === 3) {
          kwargs = {};
        } else if (inputData.length === 4) {
          kwargs = inputData[3] as serialization.ConfigDict;
        } else {
          throw new ValueError(`Improperly formatted model config for layer ${
              JSON.stringify(layer)}: ${JSON.stringify(inputData)}`);
        }
        if (!(inboundLayerName in createdLayers)) {
          addUnprocessedNode(layer, nodeData);
          return;
        }
        const inboundLayer = createdLayers[inboundLayerName];
        if (inboundLayer.inboundNodes.length <= inboundNodeIndex) {
          addUnprocessedNode(layer, nodeData);
          return;
        }
        const inboundNode = inboundLayer.inboundNodes[inboundNodeIndex];
        inputTensors.push(inboundNode.outputTensors[inboundTensorIndex]);
      }
      // Call layer on its inputs, thus creating the node
      // and building the layer if needed.
      // Note: This has Eager vs Graph Implications.
      if (inputTensors.length > 0) {
        layer.apply(
            generic_utils.singletonOrArray(inputTensors),
            kwargs);  // was ** kwargs
      }
    }

    /**
     * Deserialize a layer, then call it on appropriate inputs.
     * @param layerData: layer config dict.
     * @throws ValueError: In case of improperly formatted `layer_data`
     * dict.
     */
    function processLayer(layerData: serialization.ConfigDict|null) {
      const layerName = layerData.name as string;
      // Instantiate layer.
      const layer = deserializeLayer(
                        layerData,
                        config.customObjects != null ?
                            config.customObjects as serialization.ConfigDict :
                            {}) as Layer;
      createdLayers[layerName] = layer;
      // Gather layer inputs.
      const inboundNodesData =
          layerData.inboundNodes as serialization.ConfigDict[];
      for (const nodeData of inboundNodesData) {
        if (!(nodeData instanceof Array)) {
          throw new ValueError(
              `Corrupted configuration, expected array for nodeData: ${
                  nodeData}`);
        }
        // We don't process nodes (i.e. make layer calls)
        // on the fly because the inbound node may not yet exist,
        // in case of layer shared at different topological depths
        // (e.g.a model such as A(B(A(B(x)))))
        addUnprocessedNode(layer, nodeData);
      }
    }

    // First, we create all layers and enqueue nodes to be processed
    const name = config.name;
    const layersFromConfig = config.layers as serialization.ConfigDict[];
    for (const layerData of layersFromConfig) {
      processLayer(layerData);
    }

    // Then we process nodes in order of layer depth.
    // Nodes that cannot yet be processed(if the inbound node
    // does not yet exist) are re - enqueued, and the process
    // is repeated until all nodes are processed.
    while (!generic_utils.isObjectEmpty(unprocessedNodes)) {
      for (const layerData of layersFromConfig) {
        const layer = createdLayers[layerData.name as string];
        if (layer.name in unprocessedNodes) {
          for (const nodeData of unprocessedNodes[layer.name]) {
            processNode(layer, nodeData);
          }
          delete unprocessedNodes[layer.name];
        }
      }
    }
    const inputTensors: SymbolicTensor[] = [];
    const outputTensors: SymbolicTensor[] = [];
    const inputLayersFromConfig =
        config.inputLayers as serialization.ConfigDict[];
    for (const layerData of inputLayersFromConfig) {
      const layerName = layerData[0] as string;
      const nodeIndex = layerData[1] as number;
      const tensorIndex = layerData[2] as number;
      generic_utils.assert(layerName in createdLayers);
      const layer = createdLayers[layerName];
      const layerOutputTensors = layer.inboundNodes[nodeIndex].outputTensors;
      inputTensors.push(layerOutputTensors[tensorIndex]);
    }
    const outputLayersFromConfig =
        config.outputLayers as serialization.ConfigDict[];
    for (const layerData of outputLayersFromConfig) {
      const layerName = layerData[0] as string;
      const nodeIndex = layerData[1] as number;
      const tensorIndex = layerData[2] as number;
      generic_utils.assert(layerName in createdLayers);
      const layer = createdLayers[layerName];
      const layerOutputTensors = layer.inboundNodes[nodeIndex].outputTensors;
      outputTensors.push(layerOutputTensors[tensorIndex]);
    }
    return new cls({inputs: inputTensors, outputs: outputTensors, name});
  }

  /**
   * Determine whether the container is stateful.
   *
   * Porting Note: this is the equivalent of the stateful @property of
   *   the Container class in PyKeras.
   */
  get stateful(): boolean {
    // Porting Note: This check is to prevent inadvertent setting of the
    //   _stateful property of the Container instance.
    if (this._stateful) {
      throw new ValueError(
          'Container instance unexpectedly has _stateful = true. The ' +
          'statefulness of a Container is determined by the Layers it ' +
          'contains. Its _stateful property must remain the default false.');
    }
    for (const layer of this.layers) {
      if (layer.stateful) {
        return true;
      }
    }
    return false;
  }
}

=======
>>>>>>> 24e676de
/**
 * Returns the list of input tensors necessary to compute `tensor`.
 *
 * Output will always be a list of tensors (potentially with 1 element).
 *
 * @param tensor The tensor to start from.
 * @param layer Origin layer of the tensor.
 * @param nodeIndex Origin node index of the tensor.
 *
 * @return Array of input tensors.
 */
export function getSourceInputs(
    tensor: SymbolicTensor, layer?: Layer,
    nodeIndex?: number): SymbolicTensor[] {
  if (layer == null || (nodeIndex != null && nodeIndex > 0)) {
    layer = tensor.sourceLayer;
    nodeIndex = tensor.nodeIndex;
  }
  if (layer.inboundNodes.length === 0) {
    return [tensor];
  } else {
    const node = layer.inboundNodes[nodeIndex];
    if (node.inboundLayers.length === 0) {
      return node.inputTensors;
    } else {
      const sourceTensors: SymbolicTensor[] = [];
      for (let i = 0; i < node.inboundLayers.length; i++) {
        const x = node.inputTensors[i];
        const layer = node.inboundLayers[i];
        const nodeIndex = node.nodeIndices[i];
        const previousSources = getSourceInputs(x, layer, nodeIndex);
        // Avoid input redundancy.
        for (const x of previousSources) {
          if (sourceTensors.indexOf(x) === -1) {
            sourceTensors.push(x);
          }
        }
      }
      return sourceTensors;
    }
  }
}<|MERGE_RESOLUTION|>--- conflicted
+++ resolved
@@ -1425,1395 +1425,6 @@
   return 'float32';
 }
 
-<<<<<<< HEAD
-
-/**
- * Constructor arguments for InputLayer.
- *
- * Note: You should provide only inputShape or batchInputShape (not both).
- * If only inputShape is provided, then the batchInputShape is determined by
- * the batchSize argument and the inputShape: [batchSize].concat(inputShape).
- */
-export interface InputLayerConfig {
-  /** Input shape, not including the batch axis. */
-  inputShape?: Shape;
-  /** Optional input batch size (integer or null). */
-  batchSize?: number;
-  /** Batch input shape, including the batch axis. */
-  batchInputShape?: Shape;
-  /** Datatype of the input.  */
-  dtype?: DataType;
-  /**
-   * Whether the placeholder created is meant to be sparse.
-   */
-  sparse?: boolean;  // TODO(michaelterry): Not clear whether we'll need this.
-
-  /** Name of the layer. */
-  name?: string;
-}
-
-/**
- * An input layer is an entry point into a `Model`.
- *
- * `InputLayer` is generated automatically for `Sequential` models by specifying
- * the `inputshape` or `batchInputShape` for the first layer.  It should not be
- * specified explicitly.
- *
- * ```js
- * // Define a model which simply adds two inputs.
- * const inputA = tf.input({shape: [3]});
- * const inputB = tf.input({shape: [3]});
- * const sum = tf.layers.add().apply([inputA, inputB]);
- * const model = tf.model({inputs: [inputA, inputB], outputs: sum});
- * const batchSize = 2;
- * model.predict([tf.ones([batchSize, 3]), tf.ones([batchSize, 3])]).print();
- * ```
- */
-export class InputLayer extends Layer {
-  static readonly className = 'InputLayer';
-  sparse: boolean;
-  constructor(config: InputLayerConfig) {
-    super({
-      dtype: config.dtype,
-      name: config.name != null ? config.name : getUid('input').toString()
-    });
-    // Normalize config.batchSize and config.sparse
-    if (config.batchSize == null) {
-      config.batchSize = null;
-    }
-    if (config.sparse == null) {
-      config.sparse = false;
-    }
-
-    this.trainable = false;
-    this.built = true;
-    this.sparse = config.sparse;
-
-    if (config.inputShape != null && config.batchInputShape != null) {
-      throw new ValueError(
-          'Only provide the inputShape OR ' +
-          'batchInputShape argument to inputLayer, not both at the same time.');
-    }
-    let batchInputShape = config.batchInputShape;
-    if (batchInputShape == null) {
-      if (config.inputShape == null) {
-        throw new ValueError(
-            'An InputLayer should be passed either a ' +
-            '`batchInputShape` or an `inputShape`.');
-      } else {
-        batchInputShape = [config.batchSize].concat(config.inputShape);
-      }
-    } else {
-      // TODO(michaelterry): Backport to PyKeras
-      if (config.batchSize != null) {
-        throw new ValueError(
-            'Cannot specify batchSize if batchInputShape is' +
-            'specified when creating an InputLayer.');
-      }
-    }
-
-    const dtype = config.dtype || 'float32';
-
-    this.batchInputShape = batchInputShape;
-    this.dtype = dtype;
-    // TODO(michaelterry): Backport this to PyKeras?
-    this.inputSpec = [{shape: batchInputShape}];
-
-    const inputTensor = new SymbolicTensor(
-        this.dtype, this.batchInputShape, this, [], {}, this.name);
-    inputTensor.nodeIndex = 0;
-    inputTensor.tensorIndex = 0;
-
-    // Create an input node to add to this.outboundNode.
-    // (This call has side effects.)
-    // tslint:disable-next-line:no-unused-expression
-    new Node({
-      outboundLayer: this,
-      inboundLayers: [],
-      nodeIndices: [],
-      tensorIndices: [],
-      inputTensors: [inputTensor],
-      outputTensors: [inputTensor],
-      inputMasks: [null],
-      outputMasks: [null],
-      inputShapes: [batchInputShape],
-      outputShapes: [batchInputShape]
-    });
-  }
-
-  apply(
-      inputs: Tensor|Tensor[]|SymbolicTensor|SymbolicTensor[],
-      kwargs?: Kwargs): Tensor|Tensor[]|SymbolicTensor {
-    throw new ValueError(
-        'Cannot pass any input to an ' +
-        `InputLayer's apply() method. InputLayer name: ${this.name}`);
-  }
-
-  getConfig(): serialization.ConfigDict {
-    return {
-      batchInputShape: this.batchInputShape,
-      dtype: this.dtype,
-      sparse: this.sparse,
-      name: this.name
-    };
-  }
-}
-serialization.SerializationMap.register(InputLayer);
-
-/**
- * Config for the Input function.
- *
- * Note: You should provide only shape or batchShape (not both).
- * If only shape is provided, then the batchShape becomes
- * [null].concat(inputShape).
- */
-export interface InputConfig {
-  /**
-   * A shape, not including the batch size. For instance, `shape=[32]`
-   * indicates that the expected input will be batches of 32-dimensional
-   * vectors.
-   */
-  shape?: Shape;
-  /**
-   * A shape tuple (integer), including the batch size. For instance,
-   * `batchShape=[10, 32]` indicates that the expected input will be batches of
-   * 10 32-dimensional vectors. `batchShape=[null, 32]` indicates batches of an
-   * arbitrary number of 32-dimensional vectors.
-   */
-  batchShape?: Shape;
-  /**
-   * An optional name string for the layer. Should be unique in a model (do not
-   * reuse the same name twice). It will be autogenerated if it isn't provided.
-   */
-  name?: string;
-  dtype?: DataType;
-  /**
-   * A boolean specifying whether the placeholder to be created is sparse.
-   */
-  sparse?: boolean;
-}
-
-/**
- * Used to instantiate an input to a model as a `SymbolicTensor`.
- *
- * Users should call the `input` factory function for
- * consistency with other generator functions.
- *
- * Example:
- *
- * ```js
- * // Defines a simple logistic regression model with 32 dimensional input
- * // and 3 dimensional output.
- * const x = tf.input({shape: [32]});
- * const y = tf.layers.dense({units: 3, activation: 'softmax'}).apply(x);
- * const model = tf.model({inputs: x, outputs: y});
- * model.predict(tf.ones([2, 32])).print();
- * ```
- *
- * Note: `input` is only necessary when using `model`. When using
- * `sequential`, specify `inputShape` for the first layer or use `inputLayer`
- * as the first layer.
- */
-export function Input(config: InputConfig): SymbolicTensor {
-  if (config.batchShape == null && config.shape == null) {
-    throw new Error(
-        'Please provide to Input either a `shape`' +
-        ' or a `batchShape` argument. Note that ' +
-        '`shape` does not include the batch ' +
-        'dimension.');
-  }
-  if (config.batchShape != null && config.shape != null) {
-    // TODO(michaelterry): Backport to PyKeras.
-    throw new ValueError(
-        'Please provide either a `shape` or `batchShape` ' +
-        'argument to Input, but not both.');
-  }
-  let batchShape = config.batchShape;
-  if (config.shape != null && batchShape == null) {
-    batchShape = [null].concat(config.shape);
-  }
-
-  let dtype = config.dtype;
-  if (dtype == null) {
-    dtype = 'float32';
-  }
-
-  const inputLayer = new InputLayer({
-    batchInputShape: batchShape,
-    name: config.name,
-    dtype,
-    sparse: config.sparse
-  });
-
-  const outputs = inputLayer.inboundNodes[0].outputTensors;
-  return outputs[0];
-}
-
-/** Constructor config for Container. */
-export interface ContainerConfig {
-  inputs: SymbolicTensor|SymbolicTensor[];
-  outputs: SymbolicTensor|SymbolicTensor[];
-  name?: string;
-}
-
-/**
- * A Container is a directed acyclic graph of layers.
- *
- * It is the topological form of a "model". A Model
- * is simply a Container with added training routines.
- *
- */
-export abstract class Container extends Layer {
-  inputs: SymbolicTensor[];
-  outputs: SymbolicTensor[];
-
-  inputLayers: Layer[];
-  inputLayersNodeIndices: number[];
-  inputLayersTensorIndices: number[];
-
-  outputLayers: Layer[];
-  outputLayersNodeIndices: number[];
-  outputLayersTensorIndices: number[];
-
-  layers: Layer[];
-  layersByDepth: {[depth: string]: Layer[]};
-  nodesByDepth: {[depth: string]: Node[]};
-
-  containerNodes = new Set<string>();
-
-  // TODO(michaelterry): Add cache support
-  // private outputMaskCache: any;
-  // private outputTensorCache: any;
-  // private outputShapeCache: any;
-
-  inputNames: string[];
-  outputNames: string[];
-  feedInputShapes: Shape[];
-
-  protected internalInputShapes: Shape[];
-  protected internalOutputShapes: Shape[];
-  // TODO(cais): Maybe 'feed' should not in the names of these variables,
-  //   due to the fact that our backend is not symbolic.
-  protected feedInputNames: string[];
-  protected feedOutputNames: string[];
-
-  constructor(config: ContainerConfig) {
-    // No args passed to super's constructor.
-    super({});
-    this.name = config.name;
-    if (this.name == null) {
-      const prefix = this.getClassName().toLowerCase();
-      this.name = getUid(prefix);
-    }
-
-    this.supportsMasking = false;
-    this.trainable = true;
-    this.updatable = true;
-
-    // TODO(michaelterry): Initialize perInputLosses/Updates here.
-
-    // Container-specific properties.
-    if (Array.isArray(config.inputs)) {
-      this.inputs = config.inputs.slice();
-    } else {
-      this.inputs = [config.inputs];
-    }
-    if (Array.isArray(config.outputs)) {
-      this.outputs = config.outputs.slice();
-    } else {
-      this.outputs = [config.outputs];
-    }
-
-    // Check for redundancy in inputs.
-    if (generic_utils.unique(this.inputs).length !== this.inputs.length) {
-      throw new ValueError(
-          'The list of inputs passed to the model is ' +
-          'redundant. All inputs should only appear once. Found: ' +
-          this.inputs.map(x => x.name));
-    }
-
-    // Check for redundancy in outputs.
-    if (generic_utils.unique(this.outputs).length !== this.outputs.length) {
-      console.warn(
-          'The list of outputs passed to the model is redundant. ' +
-          'All outputs should only appear once. Found: ' +
-          this.outputs.map(x => x.name));
-    }
-
-    /*
-      List of initial layers (1 to 1 mapping with this.inputs, hence the same
-      layer might appear twice)
-    */
-    this.inputLayers = [];
-    this.inputLayersNodeIndices = [];
-    this.inputLayersTensorIndices = [];
-    /*
-      List of layers (1 to 1 mapping with this.outputs, hence the same layer
-      might appear twice)
-    */
-    this.outputLayers = [];
-    this.outputLayersNodeIndices = [];
-    this.outputLayersTensorIndices = [];
-    /*
-      All layers in order of horizontal graph traversal. Entries are unique.
-      Includes input and output layers.
-    */
-    this.layers = [];
-
-    // TODO(michaelterry): Determine if caching still needed with eager
-    // backend.
-    /*
-      This is for performance optimization when calling the Container on new
-      inputs. Every time the Container is called on a set on input tensors,
-      we compute the output tensors, output masks and output shapes in one pass,
-      then cache them here. When one of these outputs is queried later,
-      we retrieve it from there instead of recomputing it.
-    */
-    // this.outputTensorCache = {};
-    // this.outputShapeCache = {};
-
-    // Build this.outputLayers:
-    for (const x of this.outputs) {
-      const layer = x.sourceLayer;
-      const nodeIndex = x.nodeIndex;
-      const tensorIndex = x.tensorIndex;
-      this.outputLayers.push(layer as Layer);
-      this.outputLayersNodeIndices.push(nodeIndex);
-      this.outputLayersTensorIndices.push(tensorIndex);
-    }
-
-    // TODO(michaelterry): Add output mask cache code.
-
-    // Build this.inputLayers:
-    for (const x of this.inputs) {
-      const layer = x.sourceLayer;
-      const nodeIndex = x.nodeIndex;
-      const tensorIndex = x.tensorIndex;
-      /*
-        It's supposed to be an input layer, so only one node
-        and one tensor output.
-      */
-      generic_utils.assert(nodeIndex === 0, 'input layer has >1 nodes');
-      generic_utils.assert(tensorIndex === 0, 'input layer has >1 tensors');
-      this.inputLayers.push(layer as Layer);
-      this.inputLayersNodeIndices.push(nodeIndex);
-      this.inputLayersTensorIndices.push(tensorIndex);
-    }
-
-    // Build this.inputNames and this.outputNames.
-    this.inputNames = [];
-    this.outputNames = [];
-    this.feedInputShapes = [];
-    this.feedInputNames = [];
-    this.feedOutputNames = [];
-    for (let i = 0; i < this.inputLayers.length; i++) {
-      const layer = this.inputLayers[i];
-      // Check that layer is an InputLayer.
-      if (!(layer instanceof InputLayer)) {
-        throw new TypeError(
-            'Input layers to a Model must be InputLayer objects. ' +
-            `Received inputs: ${config.inputs}. ` +
-            `Input ${i} (0-based) originates ` +
-            `from layer type ${layer.getClassName()}.`);
-      }
-      this.inputNames.push(layer.name);
-      this.feedInputShapes.push(layer.batchInputShape);
-
-      this.feedInputNames.push(layer.name);
-    }
-    for (const layer of this.outputLayers) {
-      this.outputNames.push(layer.name);
-    }
-
-    this.internalInputShapes = this.inputs.map(x => x.shape);
-    this.internalOutputShapes = this.outputs.map(x => x.shape);
-
-    /*
-      Container_nodes: set of nodes included in the graph (not all nodes
-      included in the layers are relevant to the current graph).
-    */
-    // ids of all nodes relevant to the Container:
-    const nodesDepths: {[nodeID: string]: number} = {};
-    // To recover nodes from their ID.
-    const nodeIDToNode: {[nodeID: string]: Node} = {};
-    const layersDepths: {[layerID: string]: number} = {};
-    // To layers from their ID.
-    const layerIDToLayer: {[layerID: string]: Layer} = {};
-    const layerIndices: {[layerID: string]: number} = {};
-    const nodesInDecreasingDepth: Node[] = [];
-
-    /**
-     * Builds a map of the graph of layers.
-     *
-     * This recursively updates the map `layerIndices`,
-     * the list `nodesInDecreasingDepth` and the set `containerNodes`.
-     *
-     * @param tensor Some tensor in a graph.
-     * @param finishedNodes Set of nodes whose subgraphs have been traversed
-     *         completely. Useful to prevent duplicated work.
-     * @param nodesInProgress Set of nodes that are currently active on the
-     *         recursion stack. Useful to detect cycles.
-     * @param layer Layer from which `tensor` comes from. If not provided,
-     *   will be obtained from tensor.sourceLayer.
-     * @param nodeIndex Node index from which `tensor` comes from.
-     * @param tensorIndex TensorIndex from which `tensor` comes from.
-     *
-     * @exception RuntimeError if a cycle is detected.
-     */
-    const buildMapOfGraph =
-        (tensor: SymbolicTensor, finishedNodes: Node[], nodesInProgress: Node[],
-         layer?: Layer, nodeIndex?: number, tensorIndex?: number) => {
-          if (layer == null || nodeIndex == null || tensorIndex == null) {
-            layer = tensor.sourceLayer as Layer;
-            nodeIndex = tensor.nodeIndex;
-            tensorIndex = tensor.tensorIndex;
-          }
-          const node = layer.inboundNodes[nodeIndex];
-
-          // Prevent cycles.
-          if (nodesInProgress.indexOf(node) !== -1) {
-            throw new RuntimeError(
-                `The tensor ${tensor.name} at layer "${layer.name}" ` +
-                'is part of a cycle.');
-          }
-
-          // Don't repeat work for shared subgraphs
-          if (finishedNodes.indexOf(node) !== -1) {
-            return;
-          }
-
-          // Update containerNodes.
-          this.containerNodes.add(Container.nodeKey(layer, nodeIndex));
-
-          // Store the traversal order for layer sorting.
-          if (!(layer.id in layerIndices)) {
-            layerIndices[layer.id] = Object.keys(layerIndices).length;
-          }
-
-          if (nodesInProgress.indexOf(node) === -1) {
-            nodesInProgress.push(node);
-          }
-
-          // Propagate to all previous tensors connected to this node.
-          const numInboundLayers = node.inboundLayers.length;
-          for (let i = 0; i < numInboundLayers; i++) {
-            const x = node.inputTensors[i];
-            const layer = node.inboundLayers[i];
-            const nodeIndex = node.nodeIndices[i];
-            const tensorIndex = node.tensorIndices[i];
-            buildMapOfGraph(
-                x, finishedNodes, nodesInProgress, layer, nodeIndex,
-                tensorIndex);
-          }
-          finishedNodes.push(node);
-          while (nodesInProgress.indexOf(node) >= 0) {
-            nodesInProgress.splice(nodesInProgress.indexOf(node), 1);
-          }
-          nodesInDecreasingDepth.push(node);
-        };
-
-    const finishedNodes: Node[] = [];
-    const nodesInProgress: Node[] = [];
-    for (const x of this.outputs) {
-      buildMapOfGraph(x, finishedNodes, nodesInProgress);
-    }
-
-    const reversedNodesInDecreasingDepth =
-        nodesInDecreasingDepth.slice().reverse();
-    for (const node of reversedNodesInDecreasingDepth) {
-      nodeIDToNode[node.id] = node;
-      // If the depth is not set, the node has no outbound nodes (depth 0).
-      if (!(node.id in nodesDepths)) {
-        nodesDepths[node.id] = 0;
-      }
-      let depth = nodesDepths[node.id];
-
-      // Update the depth of the corresponding layer
-      const previousDepth =
-          (layersDepths[node.outboundLayer.id] == null ?
-               0 :
-               layersDepths[node.outboundLayer.id]);
-
-      /*
-        If we've seen this layer before at a higher depth, we should use that
-        depth instead of the node depth.  This is necessary for shared layers
-        that have inputs at different depth levels in the graph.
-      */
-      depth = Math.max(depth, previousDepth);
-      layersDepths[node.outboundLayer.id] = depth;
-      layerIDToLayer[node.outboundLayer.id] = node.outboundLayer;
-      nodesDepths[node.id] = depth;
-
-      // Update the depth of inbound nodes.
-      for (let i = 0; i < node.inboundLayers.length; i++) {
-        const inboundLayer = node.inboundLayers[i];
-        const nodeIndex = node.nodeIndices[i];
-        const inboundNode = inboundLayer.inboundNodes[nodeIndex];
-        const previousDepth =
-            (nodesDepths[inboundNode.id] == null ? 0 :
-                                                   nodesDepths[inboundNode.id]);
-        nodesDepths[inboundNode.id] = Math.max(depth + 1, previousDepth);
-        nodeIDToNode[inboundNode.id] = inboundNode;
-      }
-    }
-
-    // Build a dict {depth: list of nodes with this depth}
-    const nodesByDepth: {[depth: string]: Node[]} = {};
-    for (const nodeID in nodesDepths) {
-      const depth = nodesDepths[nodeID];
-      if (!(depth in nodesByDepth)) {
-        nodesByDepth[depth] = [];
-      }
-      nodesByDepth[depth].push(nodeIDToNode[nodeID]);
-    }
-
-    // Build a dict {depth: list of layers with this depth}
-    const layersByDepth: {[depth: string]: Layer[]} = {};
-    for (const layerID in layersDepths) {
-      const depth = layersDepths[layerID];
-      if (!(depth in layersByDepth)) {
-        layersByDepth[depth] = [];
-      }
-      layersByDepth[depth].push(layerIDToLayer[layerID]);
-    }
-
-    // Get sorted list of layer depths.
-    let depthKeys = Object.keys(layersByDepth)
-                        .map(x => parseInt(x, 10))
-                        .sort(generic_utils.reverseNumberCompare);
-
-    // Set this.layers and this.layersByDepth.
-    this.layers = [];
-    for (const depth of depthKeys) {
-      const layersForDepth = layersByDepth[depth];
-      // Container.layers needs to have a deterministic order:
-      // here we order them by traversal order.
-      layersForDepth.sort((a, b) => {
-        const aIndex = layerIndices[a.id];
-        const bIndex = layerIndices[b.id];
-        if (aIndex < bIndex) {
-          return -1;
-        }
-        if (aIndex > bIndex) {
-          return 1;
-        }
-        return 0;
-      });
-      for (const layer of layersForDepth) {
-        this.layers.push(layer);
-      }
-    }
-    this.layersByDepth = layersByDepth;
-
-    // Get sorted list of node depths;
-    depthKeys = Object.keys(nodesByDepth)
-                    .map(x => parseInt(x, 10))
-                    .sort(generic_utils.reverseNumberCompare);
-
-    // Check that all tensors required are computable.
-    // computable_tensors: all tensors in the graph
-    // that can be computed from the inputs provided.
-    const computableTensors = this.inputs.slice();
-
-    // To provide a better error msg.
-    const layersWithCompleteInput: string[] = [];
-    for (const depth of depthKeys) {
-      for (const node of nodesByDepth[depth]) {
-        const layer = node.outboundLayer;
-        if (layer != null) {
-          for (const x of node.inputTensors) {
-            if (computableTensors.indexOf(x) === -1) {
-              throw new RuntimeError(
-                  `Graph disconnected: cannot obtain value for tensor ${x}` +
-                  ` at layer "${layer.name}". ` +
-                  'The following previous layers were accessed without ' +
-                  `issue: ${layersWithCompleteInput}`);
-            }
-          }
-          for (const x of node.outputTensors) {
-            computableTensors.push(x);
-          }
-          layersWithCompleteInput.push(layer.name);
-        }
-      }
-    }
-
-    // Set this.containerNodes and this.nodesByDepth.
-    this.nodesByDepth = nodesByDepth;
-
-    // Ensure name unicity, which will be crucial for serialization
-    // (since serialized nodes refer to layers by their name).
-    const allNames = this.layers.map(x => x.name);
-    for (const name of allNames) {
-      const numOccurrences = allNames.filter(x => x === name).length;
-      if (numOccurrences !== 1) {
-        throw new RuntimeError(
-            `The name "${name}" is used ${numOccurrences} times ` +
-            'in the model. All layer names should be unique. Layer names: ' +
-            JSON.stringify(allNames));
-      }
-    }
-
-    // Layer parameters.
-    // The new container starts with a single inbound node
-    // for its inputs, and no outbound nodes.
-    // Will be appended to by future calls to apply().
-    this.outboundNodes = [];
-    // Will be appended to below, and by future calls to apply().
-    this.inboundNodes = [];
-
-    // Create the node linking internal inputs to internal outputs.
-    // (This call has side effects.)
-    // tslint:disable-next-line:no-unused-expression
-    new Node({
-      outboundLayer: this,
-      inboundLayers: [],
-      nodeIndices: [],
-      tensorIndices: [],
-      inputTensors: this.inputs,
-      outputTensors: this.outputs,
-      inputMasks: this.inputs.map(x => null),
-      outputMasks: this.outputs.map(x => null),
-      inputShapes: this.inputs.map(x => x.shape),
-      outputShapes: this.outputs.map(x => x.shape)
-    });
-    this.built = true;
-  }
-
-  get trainableWeights(): LayerVariable[] {
-    // Porting Note: This check below is to prevent errors where the
-    //   _trainableWeights inherited from the parent class (Layer) gets
-    //   inadvertently used.
-    if (this._trainableWeights.length > 0) {
-      throw new ValueError(
-          'Container instance unexpectedly contains _trainableWeights.' +
-          'The trainable weights of a Container are a union of the ' +
-          'trainable weights of its consituent Layers. Its own ' +
-          '_trainableWeights must remain an empty Array.');
-    }
-
-    if (!this.trainable) {
-      return [];
-    }
-    let weights: LayerVariable[] = [];
-    for (const layer of this.layers) {
-      weights = weights.concat(layer.trainableWeights);
-    }
-    return weights;
-  }
-
-  get nonTrainableWeights(): LayerVariable[] {
-    const weights: LayerVariable[] = [];
-    for (const layer of this.layers) {
-      weights.push(...layer.nonTrainableWeights);
-    }
-    if (!this.trainable) {
-      const trainableWeights: LayerVariable[] = [];
-      for (const layer of this.layers) {
-        trainableWeights.push(...layer.trainableWeights);
-      }
-      return trainableWeights.concat(weights);
-    }
-    return weights;
-  }
-
-  get weights(): LayerVariable[] {
-    return this.trainableWeights.concat(this.nonTrainableWeights);
-  }
-
-  /**
-   * Loads all layer weights from a JSON object.
-   *
-   * Porting Note: HDF5 weight files cannot be directly loaded in JavaScript /
-   *   TypeScript. The utility script at `scripts/pykeras.py` offers means
-   *   to convert them into JSON strings compatible with this method.
-   * Porting Note: TensorFlow.js Layers supports only loading by name currently.
-   *
-   * @param weightsJSON A JSON mapping weight names to weight values as nested
-   *   arrays of numbers, or a `NamedTensorMap`, i.e., a JSON mapping weight
-   *   names to `Tensor` objects.
-   * @param skipMismatch Whether to skip loading of layers where there is a
-   *   mismatch in the number of weights, or a mismatch in the shape of the
-   *   weight (only valid when `by_name`=True).
-   * @param isNamedTensorMap Whether the 1st argument (`weightsJSON`) is a
-   *   `NamedTensorMap`.
-   */
-  loadWeights(
-      weightsJSON: JsonDict|NamedTensorMap, skipMismatch = false,
-      isNamedTensorMap = false) {
-    // TODO(cais): Maybe the JsonDict support should be removed after serving
-    //   weights from XHR is working. If so, the `loadWeightsFromJson` flag
-    //   should be removed as well. (b/74015805)
-    // TODO(cais): See if we can use smarter type resolution to avoid sending
-    //   the type info as a separate arg (isNamedTensormap).
-    if (isNamedTensorMap) {
-      loadWeightsFromNamedTensorMap(weightsJSON as NamedTensorMap, this.layers);
-    } else {
-      loadWeightsFromJson(weightsJSON as JsonDict, this.layers, skipMismatch);
-    }
-  }
-
-  /**
-   * Util shared between different serialization methods.
-   * @returns Model config with Keras version information added.
-   */
-  private updatedConfig(): serialization.ConfigDict {
-    const theConfig = this.getConfig();
-    const modelConfig: serialization.ConfigDict = {
-      className: this.getClassName(),
-      config: theConfig,
-      kerasVersion: `tfjs-layers ${layersVersion}`,
-      // TODO(nielsene): Replace something like K.backend() once
-      // possible.
-      backend: 'TensorFlow.js'
-    };
-    return modelConfig;
-  }
-
-  /**
-   * Returns a JSON string containing the network configuration.
-   *
-   * To load a network from a JSON save file, use
-   * models.modelFromJSON(jsonString);
-   * @param extraJsonArgs Unused in tfjs-layers, maintained for PyKeras
-   * @param returnString Whether the return value should be stringified
-   *    (default: `true`).
-   * @returns a JSON string if `returnString` (default), or a JSON object if
-   *   `!returnString`.
-   */
-  // tslint:disable-next-line:no-any
-  toJSON(unused?: any, returnString = true): string|JsonDict {
-    const modelConfig = convertTsToPythonic(this.updatedConfig()) as JsonDict;
-    return returnString ? JSON.stringify(modelConfig) : modelConfig;
-  }
-
-  /**
-   * Call the model on new inputs.
-   *
-   * In this case `call` just reapplies all ops in the graph to the new inputs
-   * (e.g. build a new computational graph from the provided inputs).
-   *
-   * @param inputs A tensor or list of tensors.
-   * @param mask A mask or list of masks. A mask can be either a tensor or null
-   *   (no mask).
-   *
-   * @return A tensor if there is a single output, or a list of tensors if there
-   *   are more than one outputs.
-   */
-  call(inputs: Tensor|Tensor[], kwargs: Kwargs): Tensor|Tensor[] {
-    return tidy(() => {
-      inputs = generic_utils.toList(inputs);
-      let masks: Tensor[];
-
-      if ('mask' in kwargs) {
-        masks = generic_utils.toList(kwargs['mask']);
-      } else {
-        masks = generic_utils.pyListRepeat(null, inputs.length);
-      }
-      // TODO(michaelterry): Add support for caching.
-      return this.runInternalGraph(inputs, masks)[0];
-    });
-  }
-
-  /**
-   * Computes an output mask tensor.
-   *
-   * @param inputs Tensor or list of tensors.
-   * @param mask Tensor or list of tensors.
-   *
-   * @return null or a tensor (or list of tensors, one per output tensor of the
-   * layer).
-   */
-  computeMask(inputs: Tensor|Tensor[], mask?: Tensor|Tensor[]): Tensor
-      |Tensor[] {
-    return tidy(() => {
-      inputs = generic_utils.toList(inputs);
-      let masks: Tensor[];
-      if (mask == null) {
-        masks = generic_utils.pyListRepeat(null, inputs.length);
-      } else {
-        masks = generic_utils.toList(mask);
-      }
-      // TODO(michaelterry): Add support for mask caching.
-      return this.runInternalGraph(inputs, masks)[1];
-    });
-  }
-
-  /**
-   * Computes the output shape of the layer.
-   *
-   * Assumes that the layer will be built to match that input shape provided.
-   *
-   * @param inputShape A shape (tuple of integers) or a list of shape tuples
-   *   (one per output tensor of the layer). Shape tuples can include null for
-   *   free dimensions, instead of an integer.
-   */
-  computeOutputShape(inputShape: Shape|Shape[]): Shape|Shape[] {
-    const inputShapes = types_utils.normalizeShapeList(inputShape);
-    if (inputShapes.length !== this.inputLayers.length) {
-      throw new ValueError(
-          `Invalid inputShape argument ${inputShape}: ` +
-          `model has ${this.inputLayers.length} tensor inputs.`);
-    }
-
-    // TODO(michaelterry): Add caching
-    const layersToOutputShapes: {[shapeKey: string]: Shape} = {};
-    for (let i = 0; i < inputShapes.length; i++) {
-      const layer = this.inputLayers[i];
-      const inputShape = inputShapes[i];
-      // It's an input layer: computeOutputShape is identity,
-      // and there is only one node and one tensor output.
-      const shapeKey = layer.name + '_0_0';
-      layersToOutputShapes[shapeKey] = inputShape;
-    }
-
-    const depthKeys = Object.keys(this.nodesByDepth)
-                          .map(x => parseInt(x, 10))
-                          .sort(generic_utils.reverseNumberCompare);
-    // Iterate over nodes, by depth level.
-    if (depthKeys.length > 1) {
-      for (const depth of depthKeys) {
-        const nodes = this.nodesByDepth[depth];
-        for (const node of nodes) {
-          // This is always a single layer, never a list.
-          const layer = node.outboundLayer;
-          if (this.inputLayers.map(x => x.id).indexOf(layer.id) !== -1) {
-            // We've already covered the input layers a few lines above.
-            continue;
-          }
-          // Potentially redundant list, same size of node.inputTensors.
-          const inputShapes: Shape[] = [];
-          for (let j = 0; j < node.inboundLayers.length; j++) {
-            const inboundLayer = node.inboundLayers[j];
-            const nodeIndex = node.nodeIndices[j];
-            const tensorIndex = node.tensorIndices[j];
-            const shapeKey = `${inboundLayer.name}_${nodeIndex}_${tensorIndex}`;
-            const inputShape = layersToOutputShapes[shapeKey];
-            inputShapes.push(inputShape);
-          }
-
-          const outputShape = layer.computeOutputShape(
-              generic_utils.singletonOrArray(inputShapes));
-
-          const outputShapes = types_utils.normalizeShapeList(outputShape);
-          const nodeIndex = layer.inboundNodes.indexOf(node);
-          for (let j = 0; j < outputShapes.length; j++) {
-            const shapeKey = `${layer.name}_${nodeIndex}_${j}`;
-            layersToOutputShapes[shapeKey] = outputShapes[j];
-          }
-        }
-      }
-    }
-
-    // Read final output shapes from layersToOutputShapes.
-    const outputShapes: Shape[] = [];
-    const outputShapeKeys: string[] = [];
-    for (let i = 0; i < this.outputLayers.length; i++) {
-      const layer = this.outputLayers[i];
-      const nodeIndex = this.outputLayersNodeIndices[i];
-      const tensorIndex = this.outputLayersTensorIndices[i];
-      const shapeKey = `${layer.name}_${nodeIndex}_${tensorIndex}`;
-      outputShapeKeys.push(shapeKey);
-    }
-
-    for (let i = 0; i < outputShapeKeys.length; i++) {
-      const key = outputShapeKeys[i];
-      generic_utils.assert(key in layersToOutputShapes);
-      outputShapes.push(layersToOutputShapes[key]);
-    }
-
-    // TODO(michaelterry): Update cache
-    return generic_utils.singletonOrArray(outputShapes);
-  }
-
-  /**
-   * Computes output tensors for new inputs.
-   *
-   * Note:
-   *   - Expects `inputs` to be a list (potentially with 1 element).
-   *
-   * @param inputs List of tensors
-   * @param masks List of masks (tensors or null).
-   * @return Three lists: outputTensors, outputMasks, outputShapes
-   */
-  protected runInternalGraph(inputs: Tensor[], masks?: Tensor[]):
-      [Tensor[], Tensor[], Shape[]] {
-    if (masks == null) {
-      masks = generic_utils.pyListRepeat(null, inputs.length);
-    }
-
-    // Dictionary mapping reference tensors to tuples
-    // (computed tensor, compute mask)
-    // we assume a 1:1 mapping from tensor to mask
-    // TODO: raise exception when a `.computeMask()` call
-    // does not return a list the same size as `call`
-    const tensorMap: {[tensorID: string]: [Tensor, Tensor]} = {};
-    for (let i = 0; i < this.inputs.length; ++i) {
-      const x = this.inputs[i];
-      const y = inputs[i];
-      const mask = masks[i];
-      tensorMap[x.id] = [y, mask];
-    }
-
-    const depthKeys = Object.keys(this.nodesByDepth)
-                          .map(x => parseInt(x, 10))
-                          .sort(generic_utils.reverseNumberCompare);
-    for (const depth of depthKeys) {
-      const nodes = this.nodesByDepth[depth];
-      for (const node of nodes) {
-        // This is always a single layer, never a list.
-        const layer = node.outboundLayer;
-        const referenceInputTensors = node.inputTensors;
-        const referenceOutputTensors = node.outputTensors;
-
-        // If all previous input tensors are available in tensorMap,
-        // then call node.inboundLayer on them.
-        // List of tuples [input, mask]:
-        const computedData = new Array<[Tensor, Tensor]>();
-        for (const x of referenceInputTensors) {
-          if (x.id in tensorMap) {
-            computedData.push(tensorMap[x.id]);
-          }
-        }
-        if (computedData.length === referenceInputTensors.length) {
-          // TODO(michaelterry): Add K.name_scope here, if we need it.
-          let kwargs: Kwargs = {};
-          let computedTensors: Tensor[];
-          let computedMasks: Tensor[];
-          let outputTensors: Tensor[];
-          let outputMasks: Tensor[];
-          // call layer
-          if (node.callArgs != null) {
-            kwargs = node.callArgs;
-          }
-          if (computedData.length === 1) {
-            const [computedTensor, computedMask] = computedData[0];
-            if (kwargs.mask == null) {
-              kwargs['mask'] = computedMask;
-            }
-            outputTensors =
-                generic_utils.toList(layer.call(computedTensor, kwargs));
-            outputMasks = generic_utils.toList(
-                layer.computeMask(computedTensor, computedMask));
-            computedTensors = [computedTensor];
-            computedMasks = [computedMask];
-          } else {
-            computedTensors = computedData.map(x => x[0]);
-            computedMasks = computedData.map(x => x[1]);
-            if (kwargs.mask == null) {
-              kwargs['mask'] = computedMasks;
-            }
-            outputTensors =
-                generic_utils.toList(layer.call(computedTensors, kwargs));
-            outputMasks = generic_utils.toList(
-                layer.computeMask(computedTensors, computedMasks));
-          }
-
-          if (layer.activityRegularizer) {
-            throw new NotImplementedError(
-                'Model invocation with concrete Tensor value(s) in the ' +
-                'presence of activity regularizer(s) is not supported yet.');
-          }
-          // TODO(michaelterry): Add model updates and losses
-
-          // Update tensor map.
-          for (let i = 0; i < referenceOutputTensors.length; ++i) {
-            const x = referenceOutputTensors[i];
-            const y = outputTensors[i];
-            const mask = outputMasks[i];
-            tensorMap[x.id] = [y, mask];
-          }
-        }
-      }
-    }
-
-    const outputTensors: Tensor[] = [];
-    const outputMasks: Tensor[] = [];
-    const outputShapes: Shape[] = [];
-    for (const x of this.outputs) {
-      generic_utils.assert(
-          x.id in tensorMap, `Could not compute output ${x.name} : ${x.id}`);
-      const [tensor, mask] = tensorMap[x.id];
-      outputShapes.push(tensor.shape);
-      outputTensors.push(tensor);
-      outputMasks.push(mask);
-    }
-
-    // TODO(michaelterry): Add support for caches.
-    return [outputTensors, outputMasks, outputShapes];
-  }
-
-  /**
-   * Builds a map of internal node keys to node ordering.
-   * Used in serializaion a node orderings may change as unused nodes are
-   * dropped. Porting Note:  This helper method was pulled out of getConfig to
-   * improve readability.
-   * @param layers An array of Layers in the model.
-   * @returns Map of Node Keys to index order within the layer.
-   */
-  private buildNodeConversionMap(layers: Layer[]): {[nodeKey: string]: number} {
-    const nodeConversionMap: {[nodeKey: string]: number} = {};
-    let keptNodes: number;
-    for (const layer of this.layers) {
-      keptNodes = layer instanceof Container ? 1 : 0;
-      for (let originalNodeIndex = 0;
-           originalNodeIndex < layer.inboundNodes.length; originalNodeIndex++) {
-        const nodeKey = Container.nodeKey(layer, originalNodeIndex);
-        if (nodeKey in this.containerNodes) {
-          // i.e. we mark it to be saved
-          nodeConversionMap[nodeKey] = keptNodes;
-          keptNodes += 1;
-        }
-      }
-    }
-    return nodeConversionMap;
-  }
-
-  /**
-   * Retrieves a layer based on either its name (unique) or index.
-   *
-   * Indices are based on order of horizontal graph traversal (bottom-up).
-   *
-   * If both `name` and `index` are specified, `index` takes precedence.
-   *
-   * @param name Name of layer.
-   * @param index Index of layer.
-   * @returns A Layer instance.
-   * @throws ValueError: In case of invalid layer name or index.
-   */
-  /**
-   * @doc {
-   *   heading: 'Layers',
-   *   subheading: 'Classes',
-   *   namespace: 'layers',
-   *   subclasses: ['Model']
-   * }
-   */
-  getLayer(name?: string, index?: number): Layer {
-    if (index != null) {
-      if (this.layers.length <= index) {
-        throw new ValueError(
-            `Was asked to retrieve layer at index ${index}, but model only ` +
-            `has ${this.layers.length} layer(s).`);
-      } else {
-        return this.layers[index];
-      }
-    } else {
-      if (name == null) {
-        throw new ValueError('Provide either a layer name or layer index');
-      }
-    }
-
-    for (const layer of this.layers) {
-      if (layer.name === name) {
-        return layer;
-      }
-    }
-    throw new ValueError(`No such layer: ${name}`);
-  }
-
-  /**
-   * Retrieves the Container's current loss values.
-   *
-   * Used for regularizers during training.
-   */
-  calculateLosses(): Scalar[] {
-    // Porting Node: This is an augmentation to Container.loss in PyKeras.
-    //   In PyKeras, Container.loss returns symbolic tensors. Here a concrete
-    //   Tensor (specifically Scalar) values are returned. This is due to the
-    //   imperative backend.
-    return tidy(() => {
-      const losses: Scalar[] = [];
-      for (const layer of this.layers) {
-        for (let nodeIndex = 0; nodeIndex < layer.inboundNodes.length;
-             ++nodeIndex) {
-          const nodeKey = Container.nodeKey(layer, nodeIndex);
-          if (this.containerNodes.has(nodeKey)) {
-            losses.push(...layer.calculateLosses());
-          }
-        }
-      }
-      // TODO(cais): Add any unconditional model-level losses?
-      return losses;
-    });
-  }
-
-  getConfig(): serialization.ConfigDict {
-    const config: serialization.ConfigDict = {name: this.name};
-
-    // Build a map from layer unique name (self._node_key)
-    // to the index of the nodes that are saved in the config.
-    // Only nodes in container_nodes are saved.
-    const nodeConversionMap: {[nodeKey: string]: number} =
-        this.buildNodeConversionMap(this.layers);
-
-    // Serialize and save the layers in layerConfigs
-    const layerConfigs = [];
-    for (const layer of this.layers) {
-      const layerClassName = layer.getClassName();
-      const layerConfig = layer.getConfig();
-      const filteredInboundNodes = [];
-      for (let originalNodeIndex = 0;
-           originalNodeIndex < layer.inboundNodes.length; originalNodeIndex++) {
-        const node = layer.inboundNodes[originalNodeIndex];
-        const nodeKey = Container.nodeKey(layer, originalNodeIndex);
-        let kwargs = {};
-        if (this.containerNodes.has(nodeKey)) {
-          // The node is relevant to the model:
-          // add to filteredInboundNodes.
-          if (node.callArgs) {
-            const testString = JSON.stringify(node.callArgs);
-            if (testString.indexOf('undefined') === -1) {
-              kwargs = node.callArgs;
-            } else {
-              console.warn(
-                  `Layer ${layer.name} was passed ` +
-                  `non-serializable keyword arguments: ` +
-                  `${node.callArgs}. They will not be included ` +
-                  `in the serialized model (and thus will be ` +
-                  `missing at deserialization time).`);
-              kwargs = {};
-            }
-          }
-          if (node.inboundLayers.length > 0) {
-            const nodeData = [];
-            for (let i = 0; i < node.inboundLayers.length; i++) {
-              const inboundLayer = node.inboundLayers[i];
-              const nodeIndex = node.nodeIndices[i];
-              const tensorIndex = node.tensorIndices[i];
-              const nodeKey = Container.nodeKey(inboundLayer, nodeIndex);
-              let newNodeIndex = nodeConversionMap[nodeKey];
-              if (newNodeIndex === null || newNodeIndex === undefined) {
-                newNodeIndex = 0;
-              }
-              nodeData.push(
-                  [inboundLayer.name, newNodeIndex, tensorIndex, kwargs]);
-            }
-            filteredInboundNodes.push(nodeData);
-          }
-        }
-      }
-      layerConfigs.push({
-        name: layer.name,
-        className: layerClassName,
-        config: layerConfig,
-        inboundNodes: filteredInboundNodes
-      });
-    }
-    config['layers'] = layerConfigs;
-    // Gather info about inputs and outputs
-    const modelInputs = [];
-    for (let i = 0; i < this.inputLayers.length; i++) {
-      const layer = this.inputLayers[i];
-      const nodeIndex = this.inputLayersNodeIndices[i];
-
-      const nodeKey = Container.nodeKey(layer, nodeIndex);
-      if (!this.containerNodes.has(nodeKey)) {
-        continue;
-      }
-      let newNodeIndex = nodeConversionMap[nodeKey];
-      if (newNodeIndex === null || newNodeIndex === undefined) {
-        newNodeIndex = 0;
-      }
-      const tensorIndex = this.inputLayersTensorIndices[i];
-      modelInputs.push([layer.name, newNodeIndex, tensorIndex]);
-    }
-    config['inputLayers'] = modelInputs;
-
-    const modelOutputs = [];
-    for (let i = 0; i < this.outputLayers.length; i++) {
-      const layer = this.outputLayers[i];
-      const nodeIndex = this.outputLayersNodeIndices[i];
-
-      const nodeKey = Container.nodeKey(layer, nodeIndex);
-      if (!this.containerNodes.has(nodeKey)) {
-        continue;
-      }
-      let newNodeIndex = nodeConversionMap[nodeKey];
-      if (newNodeIndex === null || newNodeIndex === undefined) {
-        newNodeIndex = 0;
-      }
-      const tensorIndex = this.outputLayersTensorIndices[i];
-      modelOutputs.push([layer.name, newNodeIndex, tensorIndex]);
-    }
-    config['outputLayers'] = modelOutputs;
-    return config;
-  }
-
-  /**
-   * Instantiates a Model from its config (output of `get_config()`).
-   * @param cls: the class to create
-   * @param config: Model config dictionary.
-   * @returns A model instance.
-   * @throws ValueError: In case of improperly formatted config dict.
-   */
-  static fromConfig<T extends serialization.Serializable>(
-      cls: serialization.SerializableConstructor<T>,
-      config: serialization.ConfigDict): T {
-    // Layer instances created during
-    // the graph reconstruction process
-    const createdLayers: {[layerName: string]: Layer} = {};
-
-    // Dictionary mapping layer instances to
-    // node data that specifies a layer call.
-    // It acts as a queue that maintains any unprocessed
-    // layer call until it becomes possible to process it
-    // (i.e. until the input tensors to the call all exist).
-    const unprocessedNodes:
-        {[layer: string]: serialization.ConfigDict[][]} = {};
-    function addUnprocessedNode(
-        layer: Layer, nodeData: serialization.ConfigDict[]) {
-      if (!(layer.name in unprocessedNodes)) {
-        unprocessedNodes[layer.name] = [nodeData];
-      } else {
-        unprocessedNodes[layer.name].push(nodeData);
-      }
-    }
-
-    function processNode(layer: Layer, nodeData: serialization.ConfigDict[]) {
-      const inputTensors: SymbolicTensor[] = [];
-      let kwargs;
-      for (const inputData of nodeData) {
-        const inboundLayerName = inputData[0] as string;
-        const inboundNodeIndex = inputData[1] as number;
-        const inboundTensorIndex = inputData[2] as number;
-        if (inputData.length === 3) {
-          kwargs = {};
-        } else if (inputData.length === 4) {
-          kwargs = inputData[3] as serialization.ConfigDict;
-        } else {
-          throw new ValueError(`Improperly formatted model config for layer ${
-              JSON.stringify(layer)}: ${JSON.stringify(inputData)}`);
-        }
-        if (!(inboundLayerName in createdLayers)) {
-          addUnprocessedNode(layer, nodeData);
-          return;
-        }
-        const inboundLayer = createdLayers[inboundLayerName];
-        if (inboundLayer.inboundNodes.length <= inboundNodeIndex) {
-          addUnprocessedNode(layer, nodeData);
-          return;
-        }
-        const inboundNode = inboundLayer.inboundNodes[inboundNodeIndex];
-        inputTensors.push(inboundNode.outputTensors[inboundTensorIndex]);
-      }
-      // Call layer on its inputs, thus creating the node
-      // and building the layer if needed.
-      // Note: This has Eager vs Graph Implications.
-      if (inputTensors.length > 0) {
-        layer.apply(
-            generic_utils.singletonOrArray(inputTensors),
-            kwargs);  // was ** kwargs
-      }
-    }
-
-    /**
-     * Deserialize a layer, then call it on appropriate inputs.
-     * @param layerData: layer config dict.
-     * @throws ValueError: In case of improperly formatted `layer_data`
-     * dict.
-     */
-    function processLayer(layerData: serialization.ConfigDict|null) {
-      const layerName = layerData.name as string;
-      // Instantiate layer.
-      const layer = deserializeLayer(
-                        layerData,
-                        config.customObjects != null ?
-                            config.customObjects as serialization.ConfigDict :
-                            {}) as Layer;
-      createdLayers[layerName] = layer;
-      // Gather layer inputs.
-      const inboundNodesData =
-          layerData.inboundNodes as serialization.ConfigDict[];
-      for (const nodeData of inboundNodesData) {
-        if (!(nodeData instanceof Array)) {
-          throw new ValueError(
-              `Corrupted configuration, expected array for nodeData: ${
-                  nodeData}`);
-        }
-        // We don't process nodes (i.e. make layer calls)
-        // on the fly because the inbound node may not yet exist,
-        // in case of layer shared at different topological depths
-        // (e.g.a model such as A(B(A(B(x)))))
-        addUnprocessedNode(layer, nodeData);
-      }
-    }
-
-    // First, we create all layers and enqueue nodes to be processed
-    const name = config.name;
-    const layersFromConfig = config.layers as serialization.ConfigDict[];
-    for (const layerData of layersFromConfig) {
-      processLayer(layerData);
-    }
-
-    // Then we process nodes in order of layer depth.
-    // Nodes that cannot yet be processed(if the inbound node
-    // does not yet exist) are re - enqueued, and the process
-    // is repeated until all nodes are processed.
-    while (!generic_utils.isObjectEmpty(unprocessedNodes)) {
-      for (const layerData of layersFromConfig) {
-        const layer = createdLayers[layerData.name as string];
-        if (layer.name in unprocessedNodes) {
-          for (const nodeData of unprocessedNodes[layer.name]) {
-            processNode(layer, nodeData);
-          }
-          delete unprocessedNodes[layer.name];
-        }
-      }
-    }
-    const inputTensors: SymbolicTensor[] = [];
-    const outputTensors: SymbolicTensor[] = [];
-    const inputLayersFromConfig =
-        config.inputLayers as serialization.ConfigDict[];
-    for (const layerData of inputLayersFromConfig) {
-      const layerName = layerData[0] as string;
-      const nodeIndex = layerData[1] as number;
-      const tensorIndex = layerData[2] as number;
-      generic_utils.assert(layerName in createdLayers);
-      const layer = createdLayers[layerName];
-      const layerOutputTensors = layer.inboundNodes[nodeIndex].outputTensors;
-      inputTensors.push(layerOutputTensors[tensorIndex]);
-    }
-    const outputLayersFromConfig =
-        config.outputLayers as serialization.ConfigDict[];
-    for (const layerData of outputLayersFromConfig) {
-      const layerName = layerData[0] as string;
-      const nodeIndex = layerData[1] as number;
-      const tensorIndex = layerData[2] as number;
-      generic_utils.assert(layerName in createdLayers);
-      const layer = createdLayers[layerName];
-      const layerOutputTensors = layer.inboundNodes[nodeIndex].outputTensors;
-      outputTensors.push(layerOutputTensors[tensorIndex]);
-    }
-    return new cls({inputs: inputTensors, outputs: outputTensors, name});
-  }
-
-  /**
-   * Determine whether the container is stateful.
-   *
-   * Porting Note: this is the equivalent of the stateful @property of
-   *   the Container class in PyKeras.
-   */
-  get stateful(): boolean {
-    // Porting Note: This check is to prevent inadvertent setting of the
-    //   _stateful property of the Container instance.
-    if (this._stateful) {
-      throw new ValueError(
-          'Container instance unexpectedly has _stateful = true. The ' +
-          'statefulness of a Container is determined by the Layers it ' +
-          'contains. Its _stateful property must remain the default false.');
-    }
-    for (const layer of this.layers) {
-      if (layer.stateful) {
-        return true;
-      }
-    }
-    return false;
-  }
-}
-
-=======
->>>>>>> 24e676de
 /**
  * Returns the list of input tensors necessary to compute `tensor`.
  *
