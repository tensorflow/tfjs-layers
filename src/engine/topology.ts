/**
 * @license
 * Copyright 2018 Google LLC
 *
 * Use of this source code is governed by an MIT-style
 * license that can be found in the LICENSE file or at
 * https://opensource.org/licenses/MIT.
 * =============================================================================
 */

/* Original source: keras/engine/topology.py */

import {DataType, Scalar, serialization, Tensor, tidy, util} from '@tensorflow/tfjs-core';

import {getNextUniqueTensorId, getUid} from '../backend/state';
import {getScopedTensorName, getUniqueTensorName, nameScope} from '../common';
import {Constraint} from '../constraints';
import {AttributeError, NotImplementedError, RuntimeError, ValueError} from '../errors';
import {getInitializer, Initializer} from '../initializers';
<<<<<<< HEAD
import {InputSpecBaseConfig} from '../keras_format/input_config';
import {LayerBaseConfig} from '../keras_format/topology_config';
=======
>>>>>>> e4ae6f7a
import {Regularizer} from '../regularizers';
import {Kwargs, RegularizerFn, Shape} from '../types';
import * as generic_utils from '../utils/generic_utils';
import * as types_utils from '../utils/types_utils';
import * as variable_utils from '../utils/variable_utils';
import {batchGetValue, batchSetValue, LayerVariable} from '../variables';

// TODO(michaelterry): This is a stub until it's defined.
export type Op = (x: LayerVariable) => LayerVariable;

/**
 * Constructor arguments for InputSpec.
 */
export interface InputSpecArgs {
  /** Expected datatype of the input. */
  dtype?: DataType;
  /** Expected shape of the input (may include null for unchecked axes). */
  shape?: Shape;
  /** Expected rank of the input. */
  ndim?: number;
  /** Maximum rank of the input. */
  maxNDim?: number;
  /** Minimum rank of the input. */
  minNDim?: number;
  /** Dictionary mapping integer axes to a specific dimension value. */
  axes?: {[axis: number]: number};
}

/**
 * Specifies the ndim, dtype and shape of every input to a layer.
 *
 * Every layer should expose (if appropriate) an `inputSpec` attribute:
 * a list of instances of InputSpec (one per input tensor).
 *
 * A null entry in a shape is compatible with any dimension,
 * a null shape is compatible with any shape.
 */
export class InputSpec {
  /** Expected datatype of the input. */
  dtype?: DataType;
  /** Expected shape of the input (may include null for unchecked axes). */
  shape?: Shape;
  /** Expected rank of the input. */
  ndim?: number;
  /** Maximum rank of the input. */
  maxNDim?: number;
  /** Minimum rank of the input. */
  minNDim?: number;
  /** Dictionary mapping integer axes to a specific dimension value. */
  axes?: {[axis: number]: number};

  constructor(args: InputSpecArgs) {
    this.dtype = args.dtype;
    this.shape = args.shape;
    /*
      TODO(michaelterry): Could throw error if ndim and shape are both defined
        (then backport).
    */
    if (args.shape != null) {
      this.ndim = args.shape.length;
    } else {
      this.ndim = args.ndim;
    }
    this.maxNDim = args.maxNDim;
    this.minNDim = args.minNDim;
    this.axes = args.axes || {};
  }
}

/**
 * `tf.SymbolicTensor` is a placeholder for a Tensor without any concrete value.
 *
 * They are most often encountered when building a graph of `Layer`s for a
 * a `tf.Model` and the input data's shape, but not values are known.
 */
/** @doc {heading: 'Models', 'subheading': 'Classes'} */
export class SymbolicTensor {
  /* A unique ID for the tensor to be able to differentiate tensors. */
  readonly id: number;
  // The fully scoped name of this Variable, including a unique suffix if needed
  readonly name: string;
  // The originally requested fully scoped name of this Variable, not including
  // any unique suffix.  This may be needed when restoring weights because this
  // original name is used as a key.
  readonly originalName?: string;
  /**
   * Rank/dimensionality of the tensor.
   */
  readonly rank: number;
  /**
   * Replacement for _keras_history.
   */
  nodeIndex: number;
  /**
   * Replacement for _keras_history.
   */
  tensorIndex: number;

  /**
   *
   * @param dtype
   * @param shape
   * @param sourceLayer The Layer that produced this symbolic tensor.
   * @param inputs The inputs passed to sourceLayer's __call__() method.
   * @param nodeIndex
   * @param tensorIndex
   * @param callArgs The keyword arguments passed to the __call__() method.
   * @param name
   * @param outputTensorIndex The index of this tensor in the list of outputs
   *   returned by apply().
   */
  constructor(
      readonly dtype: DataType, readonly shape: Shape,
      public sourceLayer: Layer, readonly inputs: SymbolicTensor[],
      readonly callArgs: Kwargs, name?: string,
      readonly outputTensorIndex?: number) {
    this.id = getNextUniqueTensorId();
    if (name != null) {
      this.originalName = getScopedTensorName(name);
      this.name = getUniqueTensorName(this.originalName);
    }
    this.rank = shape.length;
  }
}

/**
 * Constructor arguments for Node.
 */
export interface NodeArgs {
  /**
   * The layer that takes `inputTensors` and turns them into `outputTensors`.
   * (the node gets created when the `call` method of the layer is called).
   */
  outboundLayer: Layer;
  /**
   * A list of layers, the same length as `inputTensors`, the layers from where
   * `inputTensors` originate.
   */
  inboundLayers: Layer[];
  /**
   * A list of integers, the same length as `inboundLayers`. `nodeIndices[i]` is
   * the origin node of `inputTensors[i]` (necessary since each inbound layer
   * might have several nodes, e.g. if the layer is being shared with a
   * different data stream).
   */
  nodeIndices: number[];
  /**
   * A list of integers, the same length as `inboundLayers`. `tensorIndices[i]`
   * is the index of `inputTensors[i]` within the output of the inbound layer
   * (necessary since each inbound layer might have multiple tensor outputs,
   * with each one being independently manipulable).
   */
  tensorIndices: number[];
  /** List of input tensors. */
  inputTensors: SymbolicTensor[];
  /** List of output tensors. */
  outputTensors: SymbolicTensor[];
  /** List of input masks (a mask can be a tensor, or null). */
  inputMasks: Tensor[];
  /** List of output masks (a mask can be a tensor, or null). */
  outputMasks: Tensor[];
  /** List of input shape tuples. */
  inputShapes: Shape|Shape[];
  /** List of output shape tuples. */
  outputShapes: Shape|Shape[];
}

/**
 * The type of the return value of Layer.dispose() and Container.dispose().
 */
export interface DisposeResult {
  /**
   * Reference count after the dispose call.
   */
  refCountAfterDispose: number;

  /**
   * Number of variables dispose in this dispose call.
   */
  numDisposedVariables: number;
}

let _nextNodeID = 0;

/**
 * A `Node` describes the connectivity between two layers.
 *
 * Each time a layer is connected to some new input,
 * a node is added to `layer.inboundNodes`.
 *
 * Each time the output of a layer is used by another layer,
 * a node is added to `layer.outboundNodes`.
 *
 * `nodeIndices` and `tensorIndices` are basically fine-grained coordinates
 * describing the origin of the `inputTensors`, verifying the following:
 *
 * `inputTensors[i] ==
 * inboundLayers[i].inboundNodes[nodeIndices[i]].outputTensors[
 *   tensorIndices[i]]`
 *
 * A node from layer A to layer B is added to:
 *     A.outboundNodes
 *     B.inboundNodes
 */
export class Node {
  /**
   * The layer that takes `inputTensors` and turns them into `outputTensors`
   * (the node gets created when the `call` method of the layer is called).
   */
  outboundLayer: Layer;
  /**
   * A list of layers, the same length as `inputTensors`, the layers from where
   * `inputTensors` originate.
   */
  inboundLayers: Layer[];
  /**
   * A list of integers, the same length as `inboundLayers`. `nodeIndices[i]` is
   * the origin node of `inputTensors[i]` (necessary since each inbound layer
   * might have several nodes, e.g. if the layer is being shared with a
   * different data stream).
   */
  nodeIndices: number[];
  /**
   * A list of integers, the same length as `inboundLayers`. `tensorIndices[i]`
   * is the index of `inputTensors[i]` within the output of the inbound layer
   * (necessary since each inbound layer might have multiple tensor outputs,
   * with each one being independently manipulable).
   */
  tensorIndices: number[];
  /** List of input tensors. */
  inputTensors: SymbolicTensor[];
  /** List of output tensors. */
  outputTensors: SymbolicTensor[];
  /** List of input masks (a mask can be a tensor, or null). */
  inputMasks: Tensor[];
  /** List of output masks (a mask can be a tensor, or null). */
  outputMasks: Tensor[];
  /** List of input shape tuples. */
  inputShapes: Shape|Shape[];
  /** List of output shape tuples. */
  outputShapes: Shape|Shape[];

  readonly id: number;

  constructor(
      args: NodeArgs,
      // TODO(michaelterry): Define actual type for this.
      public callArgs?: Kwargs) {
    this.id = _nextNodeID++;
    /*
      Layer instance (NOT a list).
      this is the layer that takes a list of input tensors
      and turns them into a list of output tensors.
      the current node will be added to
      the inboundNodes of outboundLayer.
    */
    this.outboundLayer = args.outboundLayer;

    /*
        The following 3 properties describe where
        the input tensors come from: which layers,
        and for each layer, which node and which
        tensor output of each node.
    */

    // List of layer instances.
    this.inboundLayers = args.inboundLayers;
    // List of integers, 1:1 mapping with inboundLayers.
    this.nodeIndices = args.nodeIndices;
    // List of integers, 1:1 mapping with inboundLayers.
    this.tensorIndices = args.tensorIndices;

    /*
        Following 2 properties:
        tensor inputs and outputs of outboundLayer.
    */

    // List of tensors. 1:1 mapping with inboundLayers.
    this.inputTensors = args.inputTensors;
    // List of tensors, created by outboundLayer.call().
    this.outputTensors = args.outputTensors;

    /*
        Following 2 properties: input and output masks.
        List of tensors, 1:1 mapping with inputTensor.
    */
    this.inputMasks = args.inputMasks;
    // List of tensors, created by outboundLayer.computeMask().
    this.outputMasks = args.outputMasks;

    // Following 2 properties: input and output shapes.

    // List of shape tuples, shapes of inputTensors.
    this.inputShapes = args.inputShapes;
    // List of shape tuples, shapes of outputTensors.
    this.outputShapes = args.outputShapes;

    // Add nodes to all layers involved.
    for (const layer of args.inboundLayers) {
      if (layer != null) {
        layer.outboundNodes.push(this);
      }
    }
    args.outboundLayer.inboundNodes.push(this);
  }

  getConfig(): serialization.ConfigDict {
    const inboundNames: string[] = [];
    for (const layer of this.inboundLayers) {
      if (layer != null) {
        inboundNames.push(layer.name);
      } else {
        inboundNames.push(null);
      }
    }
    return {
      outboundLayer: this.outboundLayer ? this.outboundLayer.name : null,
      inboundLayers: inboundNames,
      nodeIndices: this.nodeIndices,
      tensorIndices: this.tensorIndices
    };
  }
}

/** Constructor arguments for Layer. */
export type LayerArgs = LayerBaseConfig;

export interface LayerNonSerializableArgs extends LayerArgs {
  /**
   * Initial weight values of the layer.
   */
  weights?: Tensor[];
}

// If necessary, add `output` arguments to the CallHook function.
// This is currently used for testing only, but may be used for debugger-related
// purposes in the future.
export type CallHook = (inputs: Tensor|Tensor[], kwargs: Kwargs) => void;

let _nextLayerID = 0;

/**
 * A layer is a grouping of operations and weights that can be composed to
 * create a `tf.Model`.
 *
 * Layers are constructed by using the functions under the
 * [tf.layers](#Layers-Basic) namespace.
 */
/** @doc {heading: 'Layers', subheading: 'Classes', namespace: 'layers'} */
export abstract class Layer extends serialization.Serializable {
  /** Name for this layer. Must be unique within a model. */
  name: string;
  /**
   * List of InputSpec class instances.
   *
   * Each entry describes one required input:
   * - ndim
   * - dtype
   * A layer with `n` input tensors must have an `inputSpec` of length `n`.
   */
  inputSpec: InputSpec[];
  supportsMasking: boolean;
  /** Whether the layer weights will be updated during training. */
  trainable: boolean;
  updatable: boolean;
  batchInputShape: Shape;
  dtype: DataType;
  initialWeights: Tensor[];

  inboundNodes: Node[];
  outboundNodes: Node[];

  activityRegularizer: Regularizer;

  protected _trainableWeights: LayerVariable[];
  private _nonTrainableWeights: LayerVariable[];
  private _losses: RegularizerFn[];
  // TODO(cais): _updates is currently unused.
  private _updates: Tensor[];
  private _built: boolean;
  private _callHook: CallHook = null;

  private _addedWeightNames: string[] = [];

  readonly id: number;

  // Porting Notes: PyKeras does not have this property in this base Layer
  //   class. Instead lets Layer subclass set it dynamically and checks the
  //   value with `hasattr`. In tfjs-layers, we let this be a member of this
  //   base class.
  protected _stateful = false;

  protected _refCount: number|null;

  // A flag for whether fast (i.e., all-zero) weight initialization is to
  // be used during `build()` call. This speeds up weight initialization
  // by saving unnecessary calls to expensive initializers in cases where
  // the initialized values will be overwritten by loaded weight values
  // during model loading.
  private fastWeightInitDuringBuild: boolean;

  constructor(args: LayerNonSerializableArgs) {
    super();
    this.id = _nextLayerID++;

    this.activityRegularizer = null;

    this.inputSpec = null;
    this.supportsMasking = false;

    // These properties will be set upon call of this.build()
    this._trainableWeights = [];
    this._nonTrainableWeights = [];
    this._losses = [];
    this._updates = [];
    this._built = false;

    /*
      These lists will be filled via successive calls
      to this.addInboundNode().
     */
    this.inboundNodes = [];
    this.outboundNodes = [];

    let name = args.name;
    if (!name) {
      const prefix = this.getClassName();
      name = generic_utils.toSnakeCase(prefix) + '_' + getUid(prefix);
    }
    this.name = name;

    this.trainable = args.trainable == null ? true : args.trainable;
    this.updatable = args.updatable == null ? true : args.updatable;

    if (args.inputShape != null || args.batchInputShape != null) {
      /*
        In this case we will later create an input layer
        to insert before the current layer
       */
      let batchInputShape: Shape;
      if (args.batchInputShape != null) {
        batchInputShape = args.batchInputShape;
      } else if (args.inputShape != null) {
        let batchSize: number = null;
        if (args.batchSize != null) {
          batchSize = args.batchSize;
        }
        batchInputShape = [batchSize].concat(args.inputShape);
      }
      this.batchInputShape = batchInputShape;

      // Set dtype.
      let dtype = args.dtype;
      if (dtype == null) {
        dtype = args.inputDType;
      }
      if (dtype == null) {
        dtype = 'float32';
      }
      this.dtype = dtype;
    }

    if (args.weights != null) {
      this.initialWeights = args.weights;
    } else {
      this.initialWeights = null;
    }

    // The value of `_refCount` is initialized to null. When the layer is used
    // in a symbolic way for the first time, it will be set to 1.
    this._refCount = null;

    this.fastWeightInitDuringBuild = false;
  }

  /**
   * Converts a layer and its index to a unique (immutable type) name.
   * This function is used internally with `this.containerNodes`.
   * @param layer The layer.
   * @param nodeIndex The layer's position (e.g. via enumerate) in a list of
   *   nodes.
   *
   * @returns The unique name.
   */
  protected static nodeKey(layer: Layer, nodeIndex: number) {
    return layer.name + '_ib-' + nodeIndex.toString();
  }

  /**
   * Returns this.inboundNode at index nodeIndex.
   *
   * Porting note: This is a replacement for _get_node_attribute_at_index()
   * @param nodeIndex
   * @param attrName The name of the attribute related to request for this node.
   */
  private getNodeAtIndex(nodeIndex: number, attrName: string): Node {
    if (this.inboundNodes.length === 0) {
      throw new RuntimeError(
          'The layer has never been called ' +
          `and thus has no defined ${attrName}.`);
    }
    if (this.inboundNodes.length <= nodeIndex) {
      throw new ValueError(
          `Asked to get ${attrName} at node ${nodeIndex}, ` +
          `but the layer has only ${this.inboundNodes.length} inbound nodes.`);
    }
    return this.inboundNodes[nodeIndex];
  }

  /**
   * Retrieves the input tensor(s) of a layer at a given node.
   *
   * @param nodeIndex Integer, index of the node from which to retrieve the
   *   attribute. E.g. `nodeIndex=0` will correspond to the first time the layer
   *   was called.
   *
   * @return A tensor (or list of tensors if the layer has multiple inputs).
   */
  getInputAt(nodeIndex: number): SymbolicTensor|SymbolicTensor[] {
    return generic_utils.singletonOrArray(
        this.getNodeAtIndex(nodeIndex, 'input').inputTensors);
  }

  /**
   * Retrieves the output tensor(s) of a layer at a given node.
   *
   * @param nodeIndex Integer, index of the node from which to retrieve the
   *   attribute. E.g. `nodeIndex=0` will correspond to the first time the layer
   *   was called.
   *
   * @return A tensor (or list of tensors if the layer has multiple outputs).
   */
  getOutputAt(nodeIndex: number): SymbolicTensor|SymbolicTensor[] {
    return generic_utils.singletonOrArray(
        this.getNodeAtIndex(nodeIndex, 'output').outputTensors);
  }

  // Properties

  /**
   * Retrieves the input tensor(s) of a layer.
   *
   * Only applicable if the layer has exactly one inbound node,
   * i.e. if it is connected to one incoming layer.
   *
   * @return Input tensor or list of input tensors.
   *
   * @exception AttributeError if the layer is connected to more than one
   *   incoming layers.
   */
  get input(): SymbolicTensor|SymbolicTensor[] {
    if (this.inboundNodes.length > 1) {
      throw new AttributeError(
          `Layer ${this.name}` +
          ' has multiple inbound nodes, ' +
          'hence the notion of "layer input" ' +
          'is ill-defined. ' +
          'Use `getInputAt(nodeIndex)` instead.');
    } else if (this.inboundNodes.length === 0) {
      throw new AttributeError(
          `Layer ${this.name}` +
          ' is not connected, no input to return.');
    }
    return generic_utils.singletonOrArray(
        this.getNodeAtIndex(0, 'input').inputTensors);
  }

  /**
   * Retrieves the output tensor(s) of a layer.
   *
   * Only applicable if the layer has exactly one inbound node,
   * i.e. if it is connected to one incoming layer.
   *
   * @return Output tensor or list of output tensors.
   *
   * @exception AttributeError if the layer is connected to more than one
   *   incoming layers.
   */
  get output(): SymbolicTensor|SymbolicTensor[] {
    if (this.inboundNodes.length === 0) {
      throw new AttributeError(
          `Layer ${this.name}` +
          ' has no inbound nodes.');
    }
    if (this.inboundNodes.length > 1) {
      throw new AttributeError(
          `Layer ${this.name}` +
          ' has multiple inbound nodes, ' +
          'hence the notion of "layer output" ' +
          'is ill-defined. ' +
          'Use `getOutputAt(nodeIndex)` instead.');
    }
    return generic_utils.singletonOrArray(
        this.getNodeAtIndex(0, 'output').outputTensors);
  }

  get losses(): RegularizerFn[] {
    return this._losses;
  }

  /**
   * Retrieves the Layer's current loss values.
   *
   * Used for regularizers during training.
   */
  calculateLosses(): Scalar[] {
    // Porting Node: This is an augmentation to Layer.loss in PyKeras.
    //   In PyKeras, Layer.loss returns symbolic tensors. Here a concrete
    //   Tensor (specifically Scalar) values are returned. This is due to the
    //   imperative backend.
    return this.losses.map(lossFn => lossFn());
  }

  get updates(): Tensor[] {
    return this._updates;
  }

  get built(): boolean {
    return this._built;
  }

  set built(built: boolean) {
    this._built = built;
  }

  get trainableWeights(): LayerVariable[] {
    if (this.trainable) {
      return this._trainableWeights;
    } else {
      return [];
    }
  }

  set trainableWeights(weights: LayerVariable[]) {
    this._trainableWeights = weights;
  }

  get nonTrainableWeights(): LayerVariable[] {
    if (!this.trainable) {
      return this._trainableWeights.concat(this._nonTrainableWeights);
    } else {
      return this._nonTrainableWeights;
    }
  }

  set nonTrainableWeights(weights: LayerVariable[]) {
    this._nonTrainableWeights = weights;
  }

  /**
   * The concatenation of the lists trainableWeights and nonTrainableWeights
   * (in this order).
   */
  get weights(): LayerVariable[] {
    return this.trainableWeights.concat(this.nonTrainableWeights);
  }

  get stateful(): boolean {
    return this._stateful;
  }

  /**
   * Reset the states of the layer.
   *
   * This method of the base Layer class is essentially a no-op.
   * Subclasses that are stateful (e.g., stateful RNNs) should override this
   * method.
   */
  resetStates(): void {
    if (!this.stateful) {
      throw new Error(
          'Cannot call the resetStates() method of a non-stateful Layer ' +
          'object.');
    }
  }

  /**
   * Checks compatibility between the layer and provided inputs.
   *
   * This checks that the tensor(s) `input`
   * verify the input assumptions of the layer
   * (if any). If not, exceptions are raised.
   *
   * @param inputs Input tensor or list of input tensors.
   *
   * @exception ValueError in case of mismatch between
   *   the provided inputs and the expectations of the layer.
   */
  protected assertInputCompatibility(inputs: Tensor|Tensor[]|SymbolicTensor|
                                     SymbolicTensor[]): void {
    inputs = generic_utils.toList(inputs);
    if (this.inputSpec == null || this.inputSpec.length === 0) {
      return;
    }
    const inputSpec = generic_utils.toList(this.inputSpec);
    if (inputs.length !== inputSpec.length) {
      throw new ValueError(
          `Layer ${this.name} expects ${inputSpec.length} inputs, ` +
          `but it received ${inputs.length} input tensors. ` +
          `Input received: ${inputs}`);
    }
    for (let inputIndex = 0; inputIndex < inputs.length; inputIndex++) {
      const x = inputs[inputIndex];
      const spec: InputSpec = inputSpec[inputIndex];
      if (spec == null) {
        continue;
      }

      // Check ndim.
      const ndim = x.rank;
      if (spec.ndim != null) {
        if (ndim !== spec.ndim) {
          throw new ValueError(
              `Input ${inputIndex} is incompatible with layer ${this.name}: ` +
              `expected ndim=${spec.ndim}, found ndim=${ndim}`);
        }
      }
      if (spec.maxNDim != null) {
        if (ndim > spec.maxNDim) {
          throw new ValueError(
              `Input ${inputIndex} is incompatible with layer ${this.name}` +
              `: expected max_ndim=${spec.maxNDim}, found ndim=${ndim}`);
        }
      }
      if (spec.minNDim != null) {
        if (ndim < spec.minNDim) {
          throw new ValueError(
              `Input ${inputIndex} is incompatible with layer ${this.name}` +
              `: expected min_ndim=${spec.minNDim}, found ndim=${ndim}.`);
        }
      }

      // Check dtype.
      if (spec.dtype != null) {
        if (x.dtype !== spec.dtype) {
          throw new ValueError(
              `Input ${inputIndex} is incompatible with layer ${this.name} ` +
              `: expected dtype=${spec.dtype}, found dtype=${x.dtype}.`);
        }
      }

      // Check specific shape axes.
      if (spec.axes) {
        const xShape = x.shape;
        for (const key in spec.axes) {
          const axis = Number(key);
          const value = spec.axes[key];
          // Perform Python-style slicing in case axis < 0;
          // TODO(cais): Use https://github.com/alvivi/typescript-underscore to
          // ensure type safety through Underscore calls.
          const xShapeAtAxis =
              axis >= 0 ? xShape[axis] : xShape[xShape.length + axis];
          if (value != null && [value, null].indexOf(xShapeAtAxis) === -1) {
            throw new ValueError(
                `Input ${inputIndex} is incompatible with layer ` +
                `${this.name}: expected axis ${axis} of input shape to ` +
                `have value ${value} but got shape ${xShape}.`);
          }
        }
      }

      // Check shape.
      if (spec.shape != null) {
        for (let i = 0; i < spec.shape.length; ++i) {
          const specDim = spec.shape[i];
          const dim = x.shape[i];
          if (specDim != null && dim != null) {
            if (specDim !== dim) {
              throw new ValueError(
                  `Input ${inputIndex} is incompatible with layer ` +
                  `${this.name}: expected shape=${spec.shape}, ` +
                  'found shape=${xShape}.');
            }
          }
        }
      }
    }
  }

  /**
   * This is where the layer's logic lives.
   *
   * @param inputs Input tensor, or list/tuple of input tensors.
   * @param kwargs Additional keyword arguments.
   *
   * @return A tensor or list/tuple of tensors.
   */
  call(inputs: Tensor|Tensor[], kwargs: Kwargs): Tensor|Tensor[] {
    return inputs;
  }

  protected invokeCallHook(inputs: Tensor|Tensor[], kwargs: Kwargs) {
    if (this._callHook != null) {
      this._callHook(inputs, kwargs);
    }
  }

  /**
   * Set call hook.
   * This is currently used for testing only.
   * @param callHook
   */
  setCallHook(callHook: CallHook) {
    this._callHook = callHook;
  }

  /**
   * Clear call hook.
   * This is currently used for testing only.
   */
  clearCallHook() {
    this._callHook = null;
  }

  /**
   * Builds or executes a `Layer's logic.
   *
   * When called with `tf.Tensor`(s), execute the `Layer`s computation and
   * return Tensor(s). For example:
   *
   * ```js
   * const denseLayer = tf.layers.dense({
   *   units: 1,
   *   kernelInitializer: 'zeros',
   *   useBias: false
   * });
   *
   * // Invoke the layer's apply() method with a `tf.Tensor` (with concrete
   * // numeric values).
   * const input = tf.ones([2, 2]);
   * const output = denseLayer.apply(input);
   *
   * // The output's value is expected to be [[0], [0]], due to the fact that
   * // the dense layer has a kernel initialized to all-zeros and does not have
   * // a bias.
   * output.print();
   * ```
   *
   * When called with `tf.SymbolicTensor`(s), this will prepare the layer for
   * future execution.  This entails internal book-keeping on shapes of
   * expected Tensors, wiring layers together, and initializing weights.
   *
   * Calling `apply` with `tf.SymbolicTensor`s are typically used during the
   * building of non-`tf.Sequential` models. For example:
   *
   * ```js
   * const flattenLayer = tf.layers.flatten();
   * const denseLayer = tf.layers.dense({units: 1});
   *
   * // Use tf.layers.input() to obtain a SymbolicTensor as input to apply().
   * const input = tf.input({shape: [2, 2]});
   * const output1 = flattenLayer.apply(input);
   *
   * // output1.shape is [null, 4]. The first dimension is the undetermined
   * // batch size. The second dimension comes from flattening the [2, 2]
   * // shape.
   * console.log(JSON.stringify(output1.shape));
   *
   * // The output SymbolicTensor of the flatten layer can be used to call
   * // the apply() of the dense layer:
   * const output2 = denseLayer.apply(output1);
   *
   * // output2.shape is [null, 1]. The first dimension is the undetermined
   * // batch size. The second dimension matches the number of units of the
   * // dense layer.
   * console.log(JSON.stringify(output2.shape));
   *
   * // The input and output and be used to construct a model that consists
   * // of the flatten and dense layers.
   * const model = tf.model({inputs: input, outputs: output2});
   * ```
   *
   * @param inputs a `tf.Tensor` or `tf.SymbolicTensor` or an Array of them.
   * @param kwargs Additional keyword arguments to be passed to `call()`.
   *
   * @return Output of the layer's `call` method.
   *
   * @exception ValueError error in case the layer is missing shape information
   *   for its `build` call.
   */
  // Porting Note: This is a replacement for __call__() in Python.
  /** @doc {heading: 'Models', 'subheading': 'Classes'} */
  apply(
      inputs: Tensor|Tensor[]|SymbolicTensor|SymbolicTensor[],
      kwargs?: Kwargs): Tensor|Tensor[]|SymbolicTensor|SymbolicTensor[] {
    kwargs = kwargs || {};

    this.assertNotDisposed();

    // Ensure inputs are all the same type.
    const inputsList = generic_utils.toList(inputs);

    let allAreSymbolic = true;
    for (const input of inputsList) {
      if (!(input instanceof SymbolicTensor)) {
        allAreSymbolic = false;
        break;
      }
    }
    let noneAreSymbolic = true;
    for (const input of inputsList) {
      if (input instanceof SymbolicTensor) {
        noneAreSymbolic = false;
        break;
      }
    }

    if (allAreSymbolic === noneAreSymbolic) {
      throw new ValueError(
          'Arguments to apply() must be all ' +
          'SymbolicTensors or all Tensors');
    }

    // TODO(michaelterry): nameScope() may not be necessary.
    return nameScope(this.name, () => {
      // Handle laying building (weight creating, input spec locking).
      if (!this.built) {
        /*
          Throw exceptions in case the input is not compatible
          with the inputSpec specified in the layer constructor.
         */
        this.assertInputCompatibility(inputs);

        // Collect input shapes to build layer.
        const inputShapes: Shape[] = [];
        for (const xElem of generic_utils.toList(inputs)) {
          inputShapes.push(xElem.shape);
        }
        this.build(generic_utils.singletonOrArray(inputShapes));
        this.built = true;

        // Load weights that were specified at layer instantiation.
        if (this.initialWeights) {
          this.setWeights(this.initialWeights);
        }

        if (this._refCount === null && noneAreSymbolic) {
          // The first use of this layer is a non-symbolic call, set ref count
          // to 1 so the Layer can be properly disposed if its dispose() method
          // is called.
          this._refCount = 1;
        }
      }

      /*
        Throw exceptions in case the input is not compatible
        with the inputSpec set at build time.
      */
      this.assertInputCompatibility(inputs);

      // Handle mask propagation.
      // TODO(michaelterry): Mask propagation not currently implemented.

      // Actually call the layer, collecting output(s), mask(s), and shape(s).
      if (noneAreSymbolic) {
        let output = this.call(inputs as Tensor | Tensor[], kwargs);
        // TODO(michaelterry): Compute the outputMask

        // If the layer returns tensors from its inputs, unmodified,
        // we copy them to avoid loss of tensor metadata.
        const outputList: Tensor[] = generic_utils.toList(output);
        const outputListCopy: Tensor[] = [];
        // TODO(michaelterry): This copying may not be necessary given our eager
        // backend.
        for (let x of outputList) {
          if (inputsList.indexOf(x) !== -1) {
            x = x.clone();
          }
          outputListCopy.push(x);
        }
        output = generic_utils.singletonOrArray(outputListCopy);

        if (this.activityRegularizer != null) {
          throw new NotImplementedError(
              'Layer invocation in the presence of activity ' +
              'regularizer(s) is not supported yet.');
        }

        // TODO(michaelterry): Call addInboundNode()?
        return output;
      } else {
        const inputShape = collectInputShape(inputs);
        const outputShape = this.computeOutputShape(inputShape);
        let output: SymbolicTensor|SymbolicTensor[];
        const outputDType = guessOutputDType(inputs);
        this.warnOnIncompatibleInputShape(
            Array.isArray(inputs) ? inputShape[0] as Shape :
                                    inputShape as Shape);

        if (outputShape != null && outputShape.length > 0 &&
            Array.isArray(outputShape[0])) {
          // We have multiple output shapes. Create multiple output tensors.
          output = (outputShape as Shape[])
                       .map(
                           (shape, index) => new SymbolicTensor(
                               outputDType, shape, this,
                               generic_utils.toList(inputs), kwargs, this.name,
                               index));
        } else {
          output = new SymbolicTensor(
              outputDType, outputShape as Shape, this,
              generic_utils.toList(inputs), kwargs, this.name);
        }

        /*
          Add an inbound node to the layer, so that it keeps track
          of the call and of all new variables created during the call.
          This also updates the layer history of the output tensor(s).
          If the input tensor(s) had no previous history,
          this does nothing.
        */
        this.addInboundNode(
            inputs as SymbolicTensor | SymbolicTensor[], output, null, null,
            inputShape, outputShape, kwargs);
        this._refCount++;

        if (this.activityRegularizer != null) {
          throw new NotImplementedError(
              'Layer invocation in the presence of activity ' +
              'regularizer(s) is not supported yet.');
        }

        return output;
      }
    });
  }

  /**
   * Check compatibility between input shape and this layer's batchInputShape.
   *
   * Print warning if any incompatibility is found.
   *
   * @param inputShape Input shape to be checked.
   */
  protected warnOnIncompatibleInputShape(inputShape: Shape) {
    if (this.batchInputShape == null) {
      return;
    } else if (inputShape.length !== this.batchInputShape.length) {
      console.warn(
          `The rank of the input tensor provided (shape: ` +
          `${JSON.stringify(inputShape)}) does not match that of the ` +
          `batchInputShape (${JSON.stringify(this.batchInputShape)}) ` +
          `of the layer ${this.name}`);
    } else {
      let dimMismatch = false;
      this.batchInputShape.forEach((dimension, i) => {
        if (dimension != null && inputShape[i] != null &&
            inputShape[i] !== dimension) {
          dimMismatch = true;
        }
      });
      if (dimMismatch) {
        console.warn(
            `The shape of the input tensor ` +
            `(${JSON.stringify(inputShape)}) does not ` +
            `match the expectation of layer ${this.name}: ` +
            `${JSON.stringify(this.batchInputShape)}`);
      }
    }
  }

  /**
   * Retrieves the output shape(s) of a layer.
   *
   * Only applicable if the layer has only one inbound node, or if all inbound
   * nodes have the same output shape.
   *
   * @returns Output shape or shapes.
   * @throws AttributeError: if the layer is connected to more than one incoming
   *   nodes.
   */
  /** @doc {heading: 'Models', 'subheading': 'Classes'} */
  get outputShape(): Shape|Shape[] {
    if (this.inboundNodes == null || this.inboundNodes.length === 0) {
      throw new AttributeError(
          `The layer ${this.name} has never been called and thus has no ` +
          `defined output shape.`);
    }
    const allOutputShapes: string[] = [];
    for (const node of this.inboundNodes) {
      const shapeString = JSON.stringify(node.outputShapes);
      if (allOutputShapes.indexOf(shapeString) === -1) {
        allOutputShapes.push(shapeString);
      }
    }
    if (allOutputShapes.length === 1) {
      const outputShapes = this.inboundNodes[0].outputShapes;
      if (Array.isArray(outputShapes) && Array.isArray(outputShapes[0]) &&
          outputShapes.length === 1) {
        return (outputShapes as Shape[])[0];
      } else {
        return outputShapes;
      }

    } else {
      throw new AttributeError(
          `The layer ${this.name} has multiple inbound nodes with different ` +
          `output shapes. Hence the notion of "outut shape" is ill-defined ` +
          `for the layer.`);
      // TODO(cais): Implement getOutputShapeAt().
    }
  }

  /**
   * Counts the total number of numbers (e.g., float32, int32) in the
   * weights.
   *
   * @returns An integer count.
   * @throws RuntimeError: If the layer is not built yet (in which case its
   *   weights are not defined yet.)
   */
  /** @doc {heading: 'Models', 'subheading': 'Classes'} */
  countParams(): number {
    if (!this.built) {
      throw new RuntimeError(
          `You tried to call countParams() on ${this.name}, ` +
          `but the layer is not built yet. Build it first by calling ` +
          `build(batchInputShape).`);
    }
    return variable_utils.countParamsInWeights(this.weights);
  }

  /**
   * Creates the layer weights.
   *
   * Must be implemented on all layers that have weights.
   *
   * Called when apply() is called to construct the weights.
   *
   * @param inputShape A `Shape` or array of `Shape` (unused).
   */
  /** @doc {heading: 'Models', 'subheading': 'Classes'} */
  build(inputShape: Shape|Shape[]) {
    this.built = true;
  }

  /**
   * Returns the current values of the weights of the layer.
   *
   * @param trainableOnly Whether to get the values of only trainable weights.
   * @returns Weight values as an `Array` of `tf.Tensor`s.
   */
  /** @doc {heading: 'Models', 'subheading': 'Classes'} */
  getWeights(trainableOnly = false): Tensor[] {
    return batchGetValue(trainableOnly ? this.trainableWeights : this.weights);
  }

  /**
   * Sets the weights of the layer, from Tensors.
   *
   * @param weights a list of Tensors. The number of arrays and their shape
   *   must match number of the dimensions of the weights of the layer (i.e.
   *   it should match the output of `getWeights`).
   *
   * @exception ValueError If the provided weights list does not match the
   *   layer's specifications.
   */
  /** @doc {heading: 'Models', 'subheading': 'Classes'} */
  setWeights(weights: Tensor[]): void {
    tidy(() => {
      const params = this.weights;
      if (params.length !== weights.length) {
        // TODO(cais): Restore the following and use `providedWeights`, instead
        // of `weights` in the error message, once the deeplearn.js bug is
        // fixed: https://github.com/PAIR-code/deeplearnjs/issues/498 const
        // providedWeights = JSON.stringify(weights).substr(0, 50);
        throw new ValueError(
            `You called setWeights(weights) on layer "${this.name}" ` +
            `with a weight list of length ${weights.length}, ` +
            `but the layer was expecting ${params.length} weights. ` +
            `Provided weights: ${weights}...`);
      }
      if (params.length === 0) {
        return;
      }
      const weightValueTuples: Array<[LayerVariable, Tensor]> = [];
      const paramValues = batchGetValue(params);
      for (let i = 0; i < paramValues.length; ++i) {
        const pv = paramValues[i];
        const p = params[i];
        const w = weights[i];
        if (!util.arraysEqual(pv.shape, w.shape)) {
          throw new ValueError(
              `Layer weight shape ${pv.shape} ` +
              `not compatible with provided weight shape ${w.shape}`);
        }
        weightValueTuples.push([p, w]);
      }
      batchSetValue(weightValueTuples);
    });
  }

  /**
   * Adds a weight variable to the layer.
   *
   * @param name Name of the new weight variable.
   * @param shape The shape of the weight.
   * @param dtype The dtype of the weight.
   * @param initializer An initializer instance.
   * @param regularizer A regularizer instance.
   * @param trainable Whether the weight should be trained via backprop or not
   *   (assuming that the layer itself is also trainable).
   * @param constraint An optional trainable.
   * @return The created weight variable.
   */
  /** @doc {heading: 'Models', 'subheading': 'Classes'} */
  protected addWeight(
      name: string, shape: Shape, dtype?: DataType, initializer?: Initializer,
      regularizer?: Regularizer, trainable?: boolean,
      constraint?: Constraint): LayerVariable {
    // Reject duplicate weight names.
    if (this._addedWeightNames.indexOf(name) !== -1) {
      throw new ValueError(
          `Duplicate weight name ${name} for layer ${this.name}`);
    }
    this._addedWeightNames.push(name);

    if (dtype == null) {
      dtype = 'float32';
    }

    if (this.fastWeightInitDuringBuild) {
      initializer = getInitializer('zeros');
    }
    const initValue = initializer.apply(shape, dtype);
    const weight =
        new LayerVariable(initValue, dtype, name, trainable, constraint);
    initValue.dispose();
    // Request backend not to dispose the weights of the model on scope() exit.
    if (regularizer != null) {
      this.addLoss(() => regularizer.apply(weight.read()));
    }
    if (trainable == null) {
      trainable = true;
    }
    if (trainable) {
      this._trainableWeights.push(weight);
    } else {
      this._nonTrainableWeights.push(weight);
    }
    return weight;
  }

  /**
   * Set the fast-weight-initialization flag.
   *
   * In cases where the initialized weight values will be immediately
   * overwritten by loaded weight values during model loading, setting
   * the flag to `true` saves unnecessary calls to potentially expensive
   * initializers and speeds up the loading process.
   *
   * @param value Target value of the flag.
   */
  setFastWeightInitDuringBuild(value: boolean) {
    this.fastWeightInitDuringBuild = value;
  }

  /**
   * Add losses to the layer.
   *
   * The loss may potentionally be conditional on some inputs tensors,
   * for instance activity losses are conditional on the layer's inputs.
   */
  /** @doc {heading: 'Models', 'subheading': 'Classes'} */
  addLoss(losses: RegularizerFn|RegularizerFn[]): void {
    if (losses == null || Array.isArray(losses) && losses.length === 0) {
      return;
    }
    // Update this.losses
    losses = generic_utils.toList(losses);
    if (this._losses !== undefined && this._losses !== null) {
      this.losses.push(...losses);
    }
  }

  /**
   * Computes the output shape of the layer.
   *
   * Assumes that the layer will be built to match that input shape provided.
   *
   * @param inputShape A shape (tuple of integers) or a list of shape tuples
   *   (one per output tensor of the layer). Shape tuples can include null for
   *   free dimensions, instead of an integer.
   */
  /** @doc {heading: 'Models', 'subheading': 'Classes'} */
  computeOutputShape(inputShape: Shape|Shape[]): Shape|Shape[] {
    return inputShape;
  }

  /**
   * Computes an output mask tensor.
   *
   * @param inputs Tensor or list of tensors.
   * @param mask Tensor or list of tensors.
   *
   * @return null or a tensor (or list of tensors, one per output tensor of the
   * layer).
   */
  computeMask(inputs: Tensor|Tensor[], mask?: Tensor|Tensor[]): Tensor
      |Tensor[] {
    if (!this.supportsMasking) {
      if (mask != null) {
        if (Array.isArray(mask)) {
          mask.forEach(maskElement => {
            if (maskElement != null) {
              throw new TypeError(
                  `Layer ${this.name} does not support masking, ` +
                  'but was passed an inputMask.');
            }
          });
        } else {
          throw new TypeError(
              `Layer ${this.name} does not support masking, ` +
              'but was passed an inputMask.');
        }
      }
      // masking not explicitly supported: return null as mask
      return null;
    }
    // if masking is explictly supported, by default
    // carry over the input mask
    return mask;
  }

  /**
   * Internal method to create an inbound node for the layer.
   *
   * @param inputTensors List of input tensors.
   * @param outputTensors List of output tensors.
   * @param inputMasks List of input masks (a mask can be a tensor, or null).
   * @param outputMasks List of output masks (a mask can be a tensor, or null).
   * @param inputShapes List of input shape tuples.
   * @param outputShapes List of output shape tuples.
   * @param kwargs Dictionary of keyword arguments that were passed to the
   *   `call` method of the layer at the call that created the node.
   */
  private addInboundNode(
      inputTensors: SymbolicTensor|SymbolicTensor[],
      outputTensors: SymbolicTensor|SymbolicTensor[],
      inputMasks: Tensor|Tensor[], outputMasks: Tensor|Tensor[],
      inputShapes: Shape|Shape[], outputShapes: Shape|Shape[],
      kwargs: {} = null): void {
    const inputTensorList: SymbolicTensor[] =
        generic_utils.toList(inputTensors);
    outputTensors = generic_utils.toList(outputTensors);
    inputMasks = generic_utils.toList(inputMasks);
    outputMasks = generic_utils.toList(outputMasks);
    inputShapes = types_utils.normalizeShapeList(inputShapes);
    outputShapes = types_utils.normalizeShapeList(outputShapes);

    // Collect input tensor(s) coordinates.
    const inboundLayers: Layer[] = [];
    const nodeIndices: number[] = [];
    const tensorIndices: number[] = [];
    for (const x of inputTensorList) {
      /*
       * TODO(michaelterry): Keras adds this value to tensors; it's not
       * clear whether we'll use this or not.
       */
      inboundLayers.push(x.sourceLayer as Layer);
      nodeIndices.push(x.nodeIndex);
      tensorIndices.push(x.tensorIndex);
    }

    // Create node, add it to inbound nodes.
    // (This call has side effects.)
    // tslint:disable-next-line:no-unused-expression
    new Node(
        {
          outboundLayer: this,
          inboundLayers,
          nodeIndices,
          tensorIndices,
          inputTensors: inputTensorList,
          outputTensors,
          inputMasks,
          outputMasks,
          inputShapes,
          outputShapes
        },
        kwargs);

    // Update tensor history
    for (let i = 0; i < outputTensors.length; i++) {
      // TODO(michaelterry: _uses_learning_phase not tracked.
      outputTensors[i].sourceLayer = this;
      outputTensors[i].nodeIndex = this.inboundNodes.length - 1;
      outputTensors[i].tensorIndex = i;
    }
  }

  /**
   * Returns the config of the layer.
   *
   * A layer config is a TS dictionary (serializable)
   * containing the configuration of a layer.
   * The same layer can be reinstantiated later
   * (without its trained weights) from this configuration.
   *
   * The config of a layer does not include connectivity
   * information, nor the layer class name.  These are handled
   * by 'Container' (one layer of abstraction above).
   *
   * Porting Note: The TS dictionary follows TS naming standrds for
   * keys, and uses tfjs-layers type-safe Enums.  Serialization methods
   * should use a helper function to convert to the pythonic storage
   * standard. (see serialization_utils.convertTsToPythonic)
   *
   * @returns TS dictionary of configuration.
   */
  /** @doc {heading: 'Models', 'subheading': 'Classes'} */
  getConfig(): serialization.ConfigDict {
    const config:
        serialization.ConfigDict = {name: this.name, trainable: this.trainable};
    if (this.batchInputShape != null) {
      config['batchInputShape'] = this.batchInputShape;
    }
    if (this.dtype != null) {
      config['dtype'] = this.dtype;
    }
    return config;
  }

  /**
   * Dispose the weight variables that this Layer instance holds.
   *
   * @returns {number} Number of disposed variables.
   */
  protected disposeWeights(): number {
    this.weights.forEach(weight => weight.dispose());
    return this.weights.length;
  }

  protected assertNotDisposed() {
    if (this._refCount === 0) {
      throw new Error(`Layer '${this.name}' is already disposed.`);
    }
  }

  /**
   * Attempt to dispose layer's weights.
   *
   * This method decrease the reference count of the Layer object by 1.
   *
   * A Layer is reference-counted. Its reference count is incremented by 1
   * the first item its `apply()` method is called and when it becomes a part
   * of a new `Node` (through calling the `apply()`) method on a
   * `tf.SymbolicTensor`).
   *
   * If the reference count of a Layer becomes 0, all the weights will be
   * disposed and the underlying memory (e.g., the textures allocated in WebGL)
   * will be freed.
   *
   * Note: If the reference count is greater than 0 after the decrement, the
   * weights of the Layer will *not* be disposed.
   *
   * After a Layer is disposed, it cannot be used in calls such as `apply()`,
   * `getWeights()` or `setWeights()` anymore.
   *
   * @returns A DisposeResult Object with the following fields:
   *   - refCountAfterDispose: The reference count of the Container after this
   *     `dispose()` call.
   *   - numDisposedVariables: Number of `tf.Variable`s (i.e., weights) disposed
   *     during this `dispose()` call.
   * @throws {Error} If the layer is not built yet, or if the layer has already
   *   been disposed.
   */
  /** @doc {heading: 'Models', 'subheading': 'Classes'} */
  dispose(): DisposeResult {
    if (!this.built) {
      throw new Error(
          `Cannot dispose Layer ${this.name} because it has not been ` +
          `built yet.`);
    }

    if (this._refCount === null) {
      throw new Error(
          `Cannot dispose Layer ${this.name} because it has not been used ` +
          `yet.`);
    }

    this.assertNotDisposed();

    let numDisposedVariables = 0;
    if (--this._refCount === 0) {
      numDisposedVariables = this.disposeWeights();
    }

    return {refCountAfterDispose: this._refCount, numDisposedVariables};
  }
}

/**
 * Collects the input shape(s) of a list of `tf.Tensor`s or
 * `tf.SymbolicTensor`s.
 *
 * TODO(michaelterry): Update PyKeras docs (backport).
 *
 * @param inputTensors List of input tensors (or single input tensor).
 *
 * @return List of shape tuples (or single tuple), one tuple per input.
 */
function collectInputShape(inputTensors: SymbolicTensor|SymbolicTensor[]|Tensor|
                           Tensor[]): Shape|Shape[] {
  inputTensors =
      generic_utils.toList(inputTensors) as SymbolicTensor[] | Tensor[];
  const shapes: Shape[] = [];
  for (const x of inputTensors) {
    shapes.push(x.shape);
  }
  return generic_utils.singletonOrArray(shapes);
}

/**
 * Guesses output dtype based on inputs.
 *
 * At present, just returns 'float32' for any input.
 *
 * @param inputTensors List of input tensors (or single input tensor).
 *
 * @return The guessed DType. At present, always returns 'float32'.
 */
function guessOutputDType(inputTensors: SymbolicTensor|SymbolicTensor[]|Tensor|
                          Tensor[]): DataType {
  return 'float32';
}

/**
 * Returns the list of input tensors necessary to compute `tensor`.
 *
 * Output will always be a list of tensors (potentially with 1 element).
 *
 * @param tensor The tensor to start from.
 * @param layer Origin layer of the tensor.
 * @param nodeIndex Origin node index of the tensor.
 *
 * @return Array of input tensors.
 */
export function getSourceInputs(
    tensor: SymbolicTensor, layer?: Layer,
    nodeIndex?: number): SymbolicTensor[] {
  if (layer == null || (nodeIndex != null && nodeIndex > 0)) {
    layer = tensor.sourceLayer;
    nodeIndex = tensor.nodeIndex;
  }
  if (layer.inboundNodes.length === 0) {
    return [tensor];
  } else {
    const node = layer.inboundNodes[nodeIndex];
    if (node.inboundLayers.length === 0) {
      return node.inputTensors;
    } else {
      const sourceTensors: SymbolicTensor[] = [];
      for (let i = 0; i < node.inboundLayers.length; i++) {
        const x = node.inputTensors[i];
        const layer = node.inboundLayers[i];
        const nodeIndex = node.nodeIndices[i];
        const previousSources = getSourceInputs(x, layer, nodeIndex);
        // Avoid input redundancy.
        for (const x of previousSources) {
          if (sourceTensors.indexOf(x) === -1) {
            sourceTensors.push(x);
          }
        }
      }
      return sourceTensors;
    }
  }
}<|MERGE_RESOLUTION|>--- conflicted
+++ resolved
@@ -17,11 +17,6 @@
 import {Constraint} from '../constraints';
 import {AttributeError, NotImplementedError, RuntimeError, ValueError} from '../errors';
 import {getInitializer, Initializer} from '../initializers';
-<<<<<<< HEAD
-import {InputSpecBaseConfig} from '../keras_format/input_config';
-import {LayerBaseConfig} from '../keras_format/topology_config';
-=======
->>>>>>> e4ae6f7a
 import {Regularizer} from '../regularizers';
 import {Kwargs, RegularizerFn, Shape} from '../types';
 import * as generic_utils from '../utils/generic_utils';
@@ -347,13 +342,45 @@
 }
 
 /** Constructor arguments for Layer. */
-export type LayerArgs = LayerBaseConfig;
-
-export interface LayerNonSerializableArgs extends LayerArgs {
+export interface LayerArgs {
+  /**
+   * If defined, will be used to create an input layer to insert before this
+   * layer. If both `inputShape` and `batchInputShape` are defined,
+   * `batchInputShape` will be used. This argument is only applicable to input
+   * layers (the first layer of a model).
+   */
+  inputShape?: Shape;
+  /**
+   * If defined, will be used to create an input layer to insert before this
+   * layer. If both `inputShape` and `batchInputShape` are defined,
+   * `batchInputShape` will be used. This argument is only applicable to input
+   * layers (the first layer of a model).
+   */
+  batchInputShape?: Shape;
+  /**
+   * If `inputShape` is specified and `batchInputShape` is *not* specifiedd,
+   * `batchSize` is used to construct the `batchInputShape`: `[batchSize,
+   * ...inputShape]`
+   */
+  batchSize?: number;
+  /**
+   * The data-type for this layer. Defaults to 'float32'.
+   * This argument is only applicable to input layers (the first layer of a
+   * model).
+   */
+  dtype?: DataType;
+  /** Name for this layer. */
+  name?: string;
+  /** Whether this layer is trainable. Defaults to true. */
+  trainable?: boolean;
+  /** Whether the weights of this layer are updatable by `fit`. */
+  updatable?: boolean;
   /**
    * Initial weight values of the layer.
    */
   weights?: Tensor[];
+  /** Legacy support. Do not use for new code. */
+  inputDType?: DataType;
 }
 
 // If necessary, add `output` arguments to the CallHook function.
@@ -423,7 +450,7 @@
   // during model loading.
   private fastWeightInitDuringBuild: boolean;
 
-  constructor(args: LayerNonSerializableArgs) {
+  constructor(args: LayerArgs) {
     super();
     this.id = _nextLayerID++;
 
