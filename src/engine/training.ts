/**
 * @license
 * Copyright 2018 Google LLC
 *
 * Use of this source code is governed by an MIT-style
 * license that can be found in the LICENSE file or at
 * https://opensource.org/licenses/MIT.
 * =============================================================================
 */

/* Original Source: engine/training.py */

// tslint:disable:max-line-length
import * as tfc from '@tensorflow/tfjs-core';
import {doc, Optimizer, Scalar, Tensor, Tensor1D, tensor1d} from '@tensorflow/tfjs-core';
import * as _ from 'underscore';

import * as K from '../backend/deeplearnjs_backend';
import {BaseLogger, Callback, CallbackList, CustomCallbackConfig, disposeTensorsInLogs, History, standardizeCallbacks, UnresolvedLogs} from '../callbacks';
import {NotImplementedError, RuntimeError, ValueError} from '../errors';
import * as losses from '../losses';
import * as Metrics from '../metrics';
import * as optimizers from '../optimizers';
import {LayerVariable, LossOrMetricFn, Shape} from '../types';
import {ClassNameMap, count, singletonOrArray} from '../utils/generic_utils';

import {execute, FeedDict} from './executor';
import {Container, ContainerConfig} from './topology';
// tslint:enable:max-line-length

/**
 * Helper function for polymorphic input data: 1. singleton Tensor.
 */
export function isDataTensor(x: Tensor|Tensor[]|{[inputName: string]: Tensor}|
                             {[inputName: string]: Tensor[]}): boolean {
  return x instanceof Tensor;
}

/**
 * Helper function for polymorphic input data: 2. Array of Tensor.
 */
export function isDataArray(x: Tensor|Tensor[]|
                            {[inputName: string]: Tensor}): boolean {
  return Array.isArray(x);
}

/**
 * Helper function for polymorphic input data: 3. "dict" of Tensor.
 */
export function isDataDict(x: Tensor|Tensor[]|
                           {[inputName: string]: Tensor}): boolean {
  return !isDataTensor(x) && !isDataArray(x);
}

/**
 * Normalizes inputs and targets provided by users.
 * @param data User-provided input data (polymorphic).
 * @param names An Array of expected Tensor names.
 * @param shapes Optional Array of expected Tensor shapes.
 * @param checkBatchAxis Whether to check that the batch axis of the arrays
 *   match  the expected value found in `shapes`.
 * @param exceptionPrefix String prefix used for exception formatting.
 * @returns List of standardized input Tensors (one Tensor per model input).
 * @throws ValueError: in case of improperly formatted user data.
 */
export function standardizeInputData(
    data: Tensor|Tensor[]|{[inputName: string]: Tensor}, names: string[],
    shapes?: Shape[], checkBatchAxis = true, exceptionPrefix = ''): Tensor[] {
  if (names == null || names.length === 0) {
    // Check for the case where the model expected no data, but some data got
    // sent.
    if (data != null) {
      let gotUnexpectedData = false;
      if (isDataArray(data) && (data as Tensor[]).length > 0) {
        gotUnexpectedData = true;
      } else if (isDataDict(data)) {
        for (const key in data) {
          if (data.hasOwnProperty(key)) {
            gotUnexpectedData = true;
            break;
          }
        }
      } else {
        // `data` is a singleton Tensor in this case.
        gotUnexpectedData = true;
      }
      if (gotUnexpectedData) {
        throw new ValueError(
            `Error when checking model ${exceptionPrefix} expected no data, ` +
            `but got ${data}`);
      }
    }
    return [];
  }
  if (data == null) {
    return names.map(name => null);
  }

  let arrays: Tensor[];
  if (isDataDict(data)) {
    data = data as {[inputName: string]: Tensor};
    arrays = [];
    for (const name of names) {
      if (data[name] == null) {
        throw new ValueError(
            `No data provided for "${name}". Need data for each key in: ` +
            `${names}`);
      }
      arrays.push(data[name]);
    }
  } else if (isDataArray(data)) {
    data = data as Tensor[];
    if (data.length !== names.length) {
      throw new ValueError(
          `Error when checking model ${exceptionPrefix}: the Array of ` +
          `Tensors that you are passing to your model is not the size the ` +
          `model expected. Expected to see ${names.length} Tensor(s), but ` +
          `instead got the following list of Tensor(s): ${data}`);
    }
    arrays = data;
  } else {
    data = data as Tensor;
    if (names.length > 1) {
      throw new ValueError(
          `The model ${exceptionPrefix} expects ${names.length} Tensor(s), ` +
          `but only received one Tensor. Found: Tensor with shape ${
              data.shape}`);
    }
    arrays = [data];
  }

  // Make Tensors at least 2D.
  for (let i = 0; i < names.length; ++i) {
    const array = arrays[i];
    if (array.shape.length === 1) {
      arrays[i] = K.expandDims(array, 1);
    }
  }

  // Check shape compatibility.
  if (shapes != null) {
    for (let i = 0; i < names.length; ++i) {
      if (shapes[i] == null) {
        continue;
      }
      const array = arrays[i];
      if (array.shape.length !== shapes[i].length) {
        throw new ValueError(
            `Error when checking ${exceptionPrefix}: expected ${names[i]} ` +
            `to have ${shapes[i].length} dimension(s). but got array with ` +
            `shape ${array.shape}`);
      }
      for (let j = 0; j < shapes[i].length; ++j) {
        if (j === 0 && !checkBatchAxis) {
          // Skip the first (batch) axis.
          continue;
        }
        const dim = array.shape[j];
        const refDim = shapes[i][j];
        if (refDim != null && refDim >= 0 && dim !== refDim) {
          throw new ValueError(
              `Error when checking ${exceptionPrefix}: expected ${names[i]} ` +
              `to have shape [${shapes[i]}], but got array with shape ` +
              `[${array.shape}].`);
        }
      }
    }
  }
  return arrays;
}

/**
 * User input validation for Tensors.
 * @param inputs `Array` of `Tensor`s for inputs.
 * @param targets `Array` of `Tensor`s for targets.
 * @param weights Optional `Array` of `Tensor`s for sample weights.
 * @throws ValueError: in case of incorrectly formatted data.
 */
export function checkArrayLengths(
    inputs: Tensor[], targets: Tensor[], weights?: Tensor[]) {
  const setX = _.unique(inputs.map(input => input.shape[0]));
  setX.sort();
  const setY = _.unique(targets.map(target => target.shape[0]));
  setY.sort();
  // TODO(cais): Check `weights` as well.
  if (setX.length > 1) {
    throw new ValueError(
        `All input Tensors (x) should have the same number of samples. ` +
        `Got array shapes: ` +
        `${JSON.stringify(inputs.map(input => input.shape))}`);
  }
  if (setY.length > 1) {
    throw new ValueError(
        `All target Tensors (y) should have the same number of samples. ` +
        `Got array shapes: ` +
        `${JSON.stringify(targets.map(target => target.shape))}`);
  }
  if (setX.length > 0 && setY.length > 0 && !_.isEqual(setX, setY)) {
    throw new ValueError(
        `Input Tensors should have the same number of samples as target ` +
        `Tensors. Found ${setX[0]} input sample(s) and ${setY[0]} target ` +
        `sample(s).`);
  }
}

/**
 * Validation on the compatibility of targes and loss functions.
 *
 * This helps prevent users from using loss functions incorrectly.
 *
 * @param targets `Array` of `Tensor`s of targets.
 * @param lossFns `Array` of loss functions.
 * @param outputShapes `Array` of shapes of model outputs.
 */
function checkLossAndTargetCompatibility(
    targets: Tensor[], lossFns: LossOrMetricFn[], outputShapes: Shape[]) {
  // TODO(cais): Dedicated test coverage?
  const keyLosses = [
    losses.meanSquaredError, losses.binaryCrossentropy,
    losses.categoricalCrossentropy
  ];
  for (let i = 0; i < targets.length; ++i) {
    const y = targets[i];
    const loss = lossFns[i];
    const shape = outputShapes[i];
    if (loss == null) {
      continue;
    }
    if (loss === losses.categoricalCrossentropy) {
      if (y.shape[y.shape.length - 1] === 1) {
        throw new ValueError(
            `You are passing a target array of shape ${y.shape} while using ` +
            `a loss 'categorical_crossentropy'. 'categorical_crossentropy'` +
            `expects targets to be binary matrices (1s and 0s) of shape ` +
            `[samples, classes].`);
        // TODO(cais): Example code in error message.
      }
    }
    if (_.contains(keyLosses, loss)) {
      const slicedYShape = y.shape.slice(1);
      const slicedShape = shape.slice(1);
      for (let j = 0; j < slicedYShape.length; ++j) {
        const targetDim = slicedYShape[j];
        const outDim = slicedShape[j];
        if (outDim != null && targetDim !== outDim) {
          throw new ValueError(
              `A target Tensor with shape ${y.shape} was passed for an ` +
              `output of shape ${shape}, while using a loss function that ` +
              `expects targets to have the same shape as the output.`);
        }
      }
    }
  }
}

/**
 * Returns a list of batch indices (tuples of indices).
 * @param size: Integer, total size of the data to slice into batches.
 * @param batchSize: Integer, batch size.
 * @returns An Array of [batchStart, batchEnd] tuples. batchStart is
 *   inclusive; batchEnd is exclusive. I.e., each batch consists of indices x
 *   that satisfy batchStart <= x < batchEnd.
 */
export function makeBatches(
    size: number, batchSize: number): Array<[number, number]> {
  const output: Array<[number, number]> = [];
  let batchStart = 0;
  let batchEnd: number = null;
  while (batchStart < size) {
    batchEnd = batchStart + batchSize;
    if (batchEnd >= size) {
      batchEnd = size;
    }
    output.push([batchStart, batchEnd]);
    batchStart = batchEnd;
  }
  return output;
}

/**
 * Slice an Tensor or an Array of Tensors, by start and stop indices.
 *
 * Porting Note: The `_slice_arrays` function in PyKeras is covered by this
 *   function and `sliceArraysByIndices()` together.
 *
 * @param arrays: the input.
 * @param start: the starting index (inclusive).
 * @param stop: the stopping index (exclusive).
 * @returns The result of the slicing. If `arrays` is an `Array` of
 *   `Tensor`s, the slicing will be applied to all elements of the `Array`
 *   in the same way.
 */
function sliceArrays(
    arrays: Tensor|Tensor[], start: number, stop: number): Tensor|Tensor[] {
  if (arrays == null) {
    return [null];
  } else if (Array.isArray(arrays)) {
    return arrays.map(
        array => K.sliceAlongFirstAxis(array, start, stop - start));
  } else {  // Tensor.
    return K.sliceAlongFirstAxis(arrays, start, stop - start);
  }
}

/**
 * Slice an Tensor or an Array of Tensors, by random-order indices.
 *
 * Porting Note: The `_slice_arrays` function in PyKeras is covered by this
 *   function and `sliceArrays()` together.
 *
 * @param arrays The input `Tensor` or `Array` of `Tensor`s to slice.
 *   If an `Array` of `Tensor`s, all `Tensor`s will be sliced in the
 *   same fashion.
 * @param indices The indices to use for slicing along the first (batch)
 *   dimension.
 * @returns Result(s) of the slicing.
 */
export function sliceArraysByIndices(
    arrays: Tensor|Tensor[], indices: Tensor1D): Tensor|Tensor[] {
  if (arrays == null) {
    return null;
  } else if (Array.isArray(arrays)) {
    return arrays.map(
        array => (sliceArraysByIndices(array, indices) as Tensor));
  } else {
    // TODO(cais): indices should be oa pre-constructed Tensor1D to avoid
    //   tensor1d() calls.
    return K.gather(arrays, indices);
  }
}

/**
 * Check inputs provided by the user.
 *
 * Porting Note: This corresponds to _standardize_input_data() in Python
 *   Keras. Because of the strong typing in TF.js, we do not need to convert
 *   the data. Specifically:
 *   1) in PyKeras, `data` can be `DataFrame` instances from pandas, for
 *      example. We don't need to worry about that here because there is no
 *      widely popular javascript/typesdcript equivalent of pandas (so far).
 *      If one becomes available in the future, we can add support.
 *   2) in PyKeras, inputs can be Python dict. But here we are stipulating
 * that the data is either a single `Tensor` or an Array of `Tensor`s. We
 * may add support for `Object` data inputs in the future when the need
 * arises.
 *
 * Instead, we perform basic checks for number of parameters and shapes.
 *
 * @param data: The input data.
 * @param names: Name for the inputs, from the model.
 * @param shapes: Expected shapes for the input data, from the model.
 * @param checkBatchAxis: Whether the size along the batch axis (i.e., the
 *   first dimension) will be checked for matching.
 * @param exceptionPrefix: Execption prefix message, used in generating error
 *   messages.
 * @throws ValueError: on incorrect number of inputs or mismatches in shapes.
 */
function checkInputData(
    data: Tensor|Tensor[], names: string[], shapes?: Shape[],
    checkBatchAxis = true, exceptionPrefix = '') {
  let arrays: Tensor[];
  if (Array.isArray(data)) {
    if (data.length !== names.length) {
      throw new ValueError(
          `Error when checking model ${exceptionPrefix}: the Array of ` +
          `Tensors that you are passing to your model is not the size the ` +
          `the model expected. Expected to see ${names.length} Tensor(s),` +
          ` but instead got ${data.length} Tensors(s).`);
    }
    arrays = data;
  } else {
    if (names.length > 1) {
      throw new ValueError(
          `The model expects ${names.length} ${exceptionPrefix} Tensors, ` +
          `but only received one Tensor. Found: array with shape ` +
          `${JSON.stringify(data.shape)}.`);
    }
    arrays = [data];
  }

  if (shapes != null) {
    for (let i = 0; i < names.length; ++i) {
      if (shapes[i] == null) {
        continue;
      }
      const array = arrays[i];
      if (array.shape.length !== shapes[i].length) {
        throw new ValueError(
            `Error when checking ${exceptionPrefix}: expected ${names[i]} ` +
            `to have ${shapes[i].length} dimension(s), but got array with ` +
            `shape ${JSON.stringify(array.shape)}`);
      }
      for (let j = 0; j < shapes[i].length; ++j) {
        if (j === 0 && !checkBatchAxis) {
          continue;
        }
        const dim = array.shape[j];
        const refDim = shapes[i][j];
        if (refDim != null) {
          if (refDim !== dim) {
            throw new ValueError(
                `Error when checking ${exceptionPrefix}: expected ` +
                `${names[i]} to have shape ${JSON.stringify(shapes[i])} but ` +
                `got array with shape ${JSON.stringify(array.shape)}.`);
          }
        }
      }
    }
  }
}

/**
 * Maps metric functions to model outputs.
 * @param metrics An `Array` or dict (`Object`) of metric functions.
 * @param outputNames An `Array` of the names of model outputs.
 * @returns An `Array` (one entry per model output) of `Array` of metric
 *   functions. For instance, if the model has 2 outputs, and for the first
 *   output we want to compute `binaryAccuracy` and `binaryCrossentropy`,
 *   and just `binaryAccuracy` for the second output, the `Array` would look
 *   like:
 *     `[[binaryAccuracy, binaryCrossentropy],  [binaryAccuracy]]`
 * @throws TypeError: if `null` or `undefined` value is provided.
 */
function collectMetrics(
    metrics: string[]|{[outputName: string]: string | string[]},
    outputNames: string[]): string[][] {
  if (metrics == null || Array.isArray(metrics) && metrics.length === 0) {
    return outputNames.map(name => []);
  }
  if (Array.isArray(metrics)) {
    // We then apply all metrics to all outputs.
    return outputNames.map(name => metrics);
  } else if (metrics != null) {
    // In this case, metrics is a dict.
    const nestedMetrics: string[][] = [];
    for (const name of outputNames) {
      let outputMetrics: string|string[] =
          metrics.hasOwnProperty(name) ? metrics[name] : [];
      if (!Array.isArray(outputMetrics)) {
        outputMetrics = [outputMetrics];
      }
      nestedMetrics.push(outputMetrics as string[]);
    }
    return nestedMetrics;
  } else {
    throw new TypeError(
        'Type of metrics argument not understood. Expected an Array or ' +
        'Object, found: ' + metrics);
  }
}

/** Verbosity logging level when fitting a model. */
export enum ModelLoggingVerbosity {
  SILENT = 0,
  VERBOSE = 1
}


export interface ModelPredictConfig {
  /**
   * Batch size (Integer). If unspecified, it will default to 32.
   */
  batchSize?: number;

  /**
   * Verbosity mode. Defaults to false.
   */
  verbose?: boolean;
}

export interface ModelEvaluateConfig {
  /**
   * Batch size (Integer). If unspecified, it will default to 32.
   */
  batchSize?: number;

  /**
   * Verbosity mode.
   */
  verbose?: ModelLoggingVerbosity;

  /**
   * Tensor of weights to weight the contribution of different samples to the
   * loss and metrics.
   */
  sampleWeight?: Tensor;

  /**
   * integer: total number of steps (batches of samples)
   * before declaring the evaluation round finished. Ignored with the default
   * value of `undefined`.
   */
  steps?: number;
}

/**
 * Interface for specifying data to fit a model to data.
 */
export interface ModelFitConfig {
  /**
   * Number of samples per gradient update. If unspecified, it
   * will default to 32.
   */
  batchSize?: number;

  /** The number of times to iterate over the training data arrays. */
  epochs?: number;

  verbose?: ModelLoggingVerbosity;

  /** List of callbacks to be called during training. */
  callbacks?: Callback[]|CustomCallbackConfig|CustomCallbackConfig[];

  /**
   * Float between 0 and 1: fraction of the training data
   * to be used as validation data. The model will set apart this fraction of
   * the training data, will not train on it, and will evaluate the loss and
   * any model metrics on this data at the end of each epoch.
   * The validation data is selected from the last samples in the `x` and `y`
   * data provided, before shuffling.
   */
  validationSplit?: number;

  /**
   * Data on which to evaluate the loss and any model
   * metrics at the end of each epoch. The model will not be trained on this
   * data. This could be a tuple [xVal, yVal] or a tuple [xVal, yVal,
   * valSampleWeights]. The model will not be trained on this data.
   * `validationData` will override `validationSplit`.
   */
  validationData?: [
    Tensor|Tensor[], Tensor|Tensor[]
  ]|[Tensor | Tensor[], Tensor|Tensor[], Tensor|Tensor[]];

  /**
   * Whether to shuffle the training data before each epoch. Has
   * no effect when `stepsPerEpoch` is not `null`.
   */
  shuffle?: boolean;

  /**
   * Optional dictionary mapping class indices (integers) to
   * a weight (float) to apply to the model's loss for the samples from this
   * class during training. This can be useful to tell the model to "pay more
   * attention" to samples from an under-represented class.
   */
  classWeight?: {[classIndex: string]: number};

  /**
   * Optional array of the same length as x, containing
   * weights to apply to the model's loss for each sample. In the case of
   * temporal data, you can pass a 2D array with shape (samples,
   * sequenceLength), to apply a different weight to every timestep of every
   * sample. In this case you should make sure to specify
   * sampleWeightMode="temporal" in compile().
   */
  sampleWeight?: Tensor;

  /**
   * Epoch at which to start training (useful for resuming a previous training
   * run).
   */
  initialEpoch?: number;

  /**
   * Total number of steps (batches of samples) before
   * declaring one epoch finished and starting the next epoch. When training
   * with Input Tensors such as TensorFlow data tensors, the default `null` is
   * equal to the number of unique samples in your dataset divided by the
   * batch size, or 1 if that cannot be determined.
   */
  stepsPerEpoch?: number;

  /**
   * Only relevant if `stepsPerEpoch` is specified. Total number of steps
   * (batches of samples) to validate before stopping.
   */
  validationSteps?: number;
}

/**
 * Configuration for calls to `Model.compile()`.
 */
export interface ModelCompileConfig {
  /**
   * An instance of `tf.train.Optimizer` or a string name for an Optimizer.
   */
  optimizer: string|Optimizer;

  /**
   * String (name of objective function) or objective function.
   * If the model has multiple outputs, you can use a different loss
   * on each output by passing a dictionary or an Array of losses.
   * The loss value that will be minimized by the model will then be the sum
   * of all individual losses.
   */
  loss: string|string[]|{[outputName: string]: string};

  /**
   * List of metrics to be evaluated by the model during training and testing.
   * Typically you will use `metrics=['accuracy']`.
   * To specify different metrics for different outputs of a multi-output
   * model, you could also pass a dictionary,
   */
  metrics?: string[]|{[outputName: string]: string};

  // TODO(cais): Add lossWeights, sampleWeightMode, weightedMetrics, and
  //   targetTensors.
}

/**
 * The `Model` class adds training & evaluation routines to a `Container`.
 *
 * A `Model` is the basic unit of training, inference and evaluation in
 * TensorFlow.js. To create a `Model, use `model`.
 *
 * When creating a `Model`, specify its input(s) and output(s). Inputs are
 * `SymbolicTensor`s provided by `Input` layers. Outputs are `SymbolicTensor`s
 * provided by other layers that perform mathematical and neural-network
 * operations.
 *
 * For example, the following code snippet defines a model consisting of
 * two `dense` layers, with of 10 and 4 units, respectively.
 *
 * ```js
 * // Define input, which has a size of 5 (not including batch dimension).
 * const input = tf.input({shape: [5]});
 *
 * // First dense layer uses relu activation.
 * const denseLayer1 = tf.layers.dense({units: 10, activation: 'relu'});
 * // Second dense layer uses softmax activation.
 * const denseLayer2 = tf.layers.dense({units: 2, activation: 'softmax'});
 *
 * // Obtain the output symbolic tensor by applying the layers on the input.
 * const output = denseLayer2.apply(denseLayer1.apply(input));
 *
 * // Create the model based on the inputs.
 * const model = tf.model({inputs: input, outputs: output});
 *
 * // The model can be used for training, evaluation and prediction.
 * // For example, the following line runs prediction with the model on
 * // some fake data.
 * model.predict(tf.ones([2, 5])).print();
 * ```
 *
 * See also:
 *   `Sequential`, `loadModel`.
 */
@doc({heading: 'Models', subheading: 'Classes'})
export class Model extends Container {
  optimizer: optimizers.LayersOptimizer;
  loss: string|string[]|{[outputName: string]: string};
  lossFunctions: LossOrMetricFn[];

  // TOOD(cais): These private variables should probably not have the string
  //   'feed' in their names, because we are not dealing with a symbolic
  //   backend.
  private feedOutputShapes: Shape[];
  private feedLossFns: LossOrMetricFn[];
  private collectedTrainableWeights: LayerVariable[];
  private testFunction: (data: Tensor[]) => Scalar[];
  history: History;

  metrics: string[]|{[outputName: string]: string};
  metricsNames: string[];
  // Porting Note: `metrics_tensors` in PyKeras is a symbolic tensor. But given
  //   the imperative nature of tfjs-core, `metricsTensors` is a
  //   TypeScript function here.
  //   Also note that due to the imperative nature of tfjs-core, `metricsTensor`
  //   here needs an output index to keep track of which output of the Model
  //   a metric belongs to. This is unlike `metrics_tensors` in PyKeras,
  //   which is a `list` of symbolic tensors, each of which has implicit
  //   "knowledge" of the outputs it depends on.
  metricsTensors: Array<[LossOrMetricFn, number]>;

  constructor(config: ContainerConfig) {
    super(config);
  }

  @doc({heading: 'Models', subheading: 'Classes'})
  compile(config: ModelCompileConfig): void {
    if (config.loss == null) {
      config.loss = [];
    }
    this.loss = config.loss;

    const optimizerConstructor = optimizers.get(config.optimizer);
    if (typeof config.optimizer === 'string') {
      this.optimizer = new optimizerConstructor({});
    } else {
      this.optimizer = new optimizerConstructor(config.optimizer);
      // TODO(cais): This should call a factory method.
    }
    // TODO(cais): Add lossWeights.
    // TODO(cais): Add sampleWeightMode.

    // Prepare loss functions.
    let lossFunctions: LossOrMetricFn[] = [];
    if (!Array.isArray(config.loss) && typeof config.loss !== 'string') {
      config.loss = config.loss as {[outputName: string]: string};
      for (const name in config.loss) {
        if (!_.contains(this.outputNames, name)) {
          throw new ValueError(
              `Unknown entry in loss dictionary: "${name}". Only expect the ` +
              `following keys: ${this.outputNames}`);
        }
      }
      for (const name in this.outputNames) {
        if (config.loss[name] == null) {
          console.warn(
              `Output "${name}" is missing from loss dictionary. We assume ` +
              `this was done on purpose, and we will not be expecting data ` +
              `to be passed to ${name} during training`);
        }
        lossFunctions.push(losses.get(config.loss[name]));
      }
    } else if (Array.isArray(config.loss)) {
      if (config.loss.length !== this.outputs.length) {
        throw new ValueError(
            `When passing an Array as loss, it should have one entry per ` +
            `model output. The model has ${this.outputs.length} output(s), ` +
            `but you passed loss=${config.loss}.`);
      }
      lossFunctions = config.loss.map(l => losses.get(l));
    } else {
      const lossFunction = losses.get(config.loss);
      this.outputs.map(layer => {
        lossFunctions.push(lossFunction);
      });
    }

    this.lossFunctions = lossFunctions;

    this.feedOutputNames = [];
    this.feedOutputShapes = [];
    this.feedLossFns = [];
    for (let i = 0; i < this.outputs.length; ++i) {
      // TODO(cais): Logic for skipping target(s).
      const shape = this.internalOutputShapes[i];
      const name = this.outputNames[i];
      this.feedOutputNames.push(name);
      this.feedOutputShapes.push(shape);
      this.feedLossFns.push(this.lossFunctions[i]);
    }

    // TODO(cais): Add logic for weighted losses.
    // TODO(cais): Add logic for output masks.
    // TOOD(cais): Add logic for sample weights.
    const skipTargetIndices: number[] = [];

    // Prepare metrics.
    this.metrics = config.metrics;
    // TODO(cais): Add weightedMetrics.
    this.metricsNames = ['loss'];
    this.metricsTensors = [];

    // Compute total loss.
    // Porting Note: In PyKeras, metrics_tensors are symbolic tensor objects.
    //   Here, metricsTensors are TypeScript functions. This difference is due
    //   to the difference in symbolic/imperative property of the backends.
    K.nameScope('loss', () => {
      for (let i = 0; i < this.outputs.length; ++i) {
        if (skipTargetIndices.indexOf(i) !== -1) {
          continue;
        }
        // TODO(cais): Add weightedLoss, sampleWeight and mask.
        //   The following line should be weightedLoss
        const weightedLoss = this.lossFunctions[i];
        if (this.outputs.length > 1) {
          this.metricsTensors.push([weightedLoss, i]);
          this.metricsNames.push(this.outputNames[i] + '_loss');
        }
      }

      // TODO(cais): Add regularizer penalties.
    });

    const nestedMetrics = collectMetrics(config.metrics, this.outputNames);
    // TODO(cais): Add nestedWeightedMetrics.

    /**
     * Helper function used in loop below.
     */
    const appendMetric =
        (outputIndex: number, metricName: string,
         metricTensor: LossOrMetricFn) => {
          if (this.outputNames.length > 1) {
            metricName = this.outputNames[outputIndex] + '_' + metricName;
          }
          this.metricsNames.push(metricName);
          this.metricsTensors.push([metricTensor, outputIndex]);
        };

    K.nameScope('metric', () => {
      for (let i = 0; i < this.outputs.length; ++i) {
        if (skipTargetIndices.indexOf(i) !== -1) {
          continue;
        }
        const outputMetrics = nestedMetrics[i];
        // TODO(cais): Add weights and outputWeightedMetrics.

        // TODO(cais): Add optional arg `weights` to the following function.
        const handleMetrics = (metrics: string[]) => {
          const metricNamePrefix = '';
          let metricName: string;
          let accFn: LossOrMetricFn;
          let weightedMetricFn: LossOrMetricFn;
          //  TOOD(cais): Use 'weights_' for weighted metrics.

          for (const metric of metrics) {
            if (['accuracy', 'acc', 'crossentropy', 'ce'].indexOf(metric) !==
                -1) {
              const outputShape = this.internalOutputShapes[i];

              if (outputShape[outputShape.length - 1] === 1 ||
                  this.lossFunctions[i] === losses.binaryCrossentropy) {
                // case: binary accuracy/crossentropy.
                if (['accuracy', 'acc'].indexOf(metric) !== -1) {
                  accFn = Metrics.binaryAccuracy;
                } else if (['crossentropy', 'ce'].indexOf(metric) !== -1) {
                  accFn = Metrics.binaryCrossentropy;
                }
              } else if (
                  this.lossFunctions[i] ===
                  losses.sparseCategoricalCrossentropy) {
                // case: categorical accuracy / crossentropy with sparse
                // targets.
                if (['accuracy', 'acc'].indexOf(metric) !== -1) {
                  accFn = Metrics.sparseCategoricalAccuracy;
                } else if (['crossentropy', 'ce'].indexOf(metric) !== -1) {
                  accFn = Metrics.sparseCategoricalCrossentropy;
                }
              } else {
                // case: categorical accuracy / crossentropy.
                if (['accuracy', 'acc'].indexOf(metric) !== -1) {
                  accFn = Metrics.categoricalAccuracy;
                } else if (['crossentropy', 'ce'].indexOf(metric) !== -1) {
                  accFn = Metrics.categoricalCrossentropy;
                }
              }
              let suffix: string;
              if (['accuracy', 'acc'].indexOf(metric) !== -1) {
                suffix = 'acc';
              } else if (['crossentropy', 'ce'].indexOf(metric) !== -1) {
                suffix = 'ce';
              }
              // TODO(cais): Add weighting actually.
              weightedMetricFn = accFn;
              metricName = metricNamePrefix + suffix;
            } else {
              const metricFn = Metrics.get(metric);
              // TODO(cais): Add weighting actually.
              weightedMetricFn = metricFn;
              metricName = metricNamePrefix + metric;
            }

            // TODO(cais): Add weighting and masking to metricResult.
            let metricResult: LossOrMetricFn;
            K.nameScope(metricName, () => {
              metricResult = weightedMetricFn;
            });
            appendMetric(i, metricName, metricResult);
          }
        };

        handleMetrics(outputMetrics);
        // TODO(cais): Call handleMetrics with weights.
      }
    });

    // Porting Notes: Given the imperative backend of tfjs-core,
    //   there is no need for constructing the symbolic graph and placeholders.
    this.collectedTrainableWeights = this.trainableWeights;
  }

  /**
   * Check trainable weights count consistency.
   *
   * This will raise a warning if `this.trainableWeights` and
   * `this.collectedTrainableWeights` are inconsistent (i.e., have different
   * numbers of parameters).
   * Inconsistency will typically arise when one modifies `model.trainable`
   * without calling `model.compile()` again.
   */
  private checkTrainableWeightsConsistency(): void {
    if (this.collectedTrainableWeights == null) {
      return;
    }
    if (this.trainableWeights.length !==
        this.collectedTrainableWeights.length) {
      console.warn(
          'Discrepancy between trainableweights and collected trainable ' +
          'weights. Did you set `model.trainable` without calling ' +
          '`model.compile()` afterwards?');
    }
  }

  /**
   * Returns the loss value & metrics values for the model in test mode.
   *
   * Loss and metrics are specified during `compile()`, which needs to happen
   * before calls to `evaluate()`.
   *
   * Computation is done in batches.
   *
   * ```js
   * const model = tf.sequential({
   *   layers: [tf.layers.dense({units: 1, inputShape: [10]})]
   * });
   * model.compile({optimizer: 'sgd', loss: 'meanSquaredError'});
   * const result = model.evaluate(
   *     tf.ones([8, 10]), tf.ones([8, 1]), {batchSize: 4});
   * result.print();
   * ```
   *
   * @param x `Tensor` of test data, or an `Array` of `Tensor`s if the model has
   *   multiple inputs.
   * @param y `Tensor` of target data, or an `Array` of `Tensor`s if the model
   *   has multiple outputs.
   * @param config A `ModelEvaluateConfig`, containing optional fields.
   *
   * @return `Scalar` test loss (if the model has a single output and no
   *   metrics) or `Array` of `Scalar`s (if the model has multiple outputs
   *   and/or metrics). The attribute `model.metricsNames`
   *   will give you the display labels for the scalar outputs.
   */
  @doc({heading: 'Models', subheading: 'Classes', configParamIndices: [2]})
<<<<<<< HEAD
  async evaluate(
      x: Tensor|Tensor[], y: Tensor|Tensor[], config: ModelEvaluateConfig = {}):
      Promise<Scalar|Scalar[]> {
=======
  evaluate(
      x: Tensor|Tensor[], y: Tensor|Tensor[],
      config: ModelEvaluateConfig = {}): Scalar|Scalar[] {
>>>>>>> 47faf735
    const batchSize = config.batchSize == null ? 32 : config.batchSize;

    // TODO(cais): Standardize `config.sampleWeights` as well.
    // Validate user data.
    const standardizedOuts = this.standardizeUserData(x, y, true, batchSize);
    // TODO(cais): If uses `useLearningPhase`, set the corresponding element of
    //   the input to 0.
    const ins = standardizedOuts[0].concat(standardizedOuts[1]);
    this.makeTestFunction();
    const f = this.testFunction;
    const testOuts =
        this.testLoop(f, ins, batchSize, config.verbose, config.steps);
    return singletonOrArray(testOuts);
  }

  /**
   * Get number of samples provided for training, evaluation or prediction.
   *
   * @param ins Input `Tensor`.
   * @param batchSize Integer batch size, optional.
   * @param steps Total number of steps (batches of samples) before declaring
   *   loop finished. Optional.
   * @param stepsName The public API's parameter name for `steps`.
   * @returns Number of samples provided.
   */
  private checkNumSamples(
      ins: Tensor|Tensor[], batchSize?: number, steps?: number,
      stepsName = 'steps'): number {
    let numSamples: number;
    if (steps != null) {
      numSamples = null;
      if (batchSize != null) {
        throw new ValueError(
            `If ${stepsName} is set, batchSize must be null or undefined.` +
            `Got batchSize = ${batchSize}`);
      }
    } else if (ins != null) {
      if (Array.isArray(ins)) {
        numSamples = ins[0].shape[0];
      } else {
        numSamples = ins.shape[0];
      }
    } else {
      throw new ValueError(
          `Either the input data should have a defined shape, or ` +
          `${stepsName} shoud be specified.`);
    }
    return numSamples;
  }

  /**
   * Helper method to loop over some data in batches.
   *
   * Porting Note: Not using the functional approach in the Python equivalent
   *   due to the imperative backend.
   * Porting Note: Does not support step mode currently.
   *
   * @param ins: input data
   * @param batchSize: integer batch size.
   * @param verbose: verbosity model
   * @returns: Predictions as `Tensor` (if a single output) or an `Array` of
   *   `Tensor` (if multipe outputs).
   */
  private predictLoop(ins: Tensor|Tensor[], batchSize = 32, verbose = false):
      Tensor|Tensor[] {
    const numSamples = this.checkNumSamples(ins);
    if (verbose) {
      throw new NotImplementedError(
          'Verbose predictLoop() is not implemented yet.');
    }

    // Sample-based predictions.
    // Porting Note: Tensor currently does not support sliced assignments as
    //   in numpy, e.g., x[1:3] = y. Therefore we use concatenation while
    //   iterating over the batches.

    const batches = makeBatches(numSamples, batchSize);
    const outs: Tensor[] = [];
    // TODO(cais): Can the scope() be pushed down inside the for loop?
    for (let batchIndex = 0; batchIndex < batches.length; ++batchIndex) {
      const batchOuts = tfc.tidy(() => {
        const batchStart = batches[batchIndex][0];
        const batchEnd = batches[batchIndex][1];
        // TODO(cais): Take care of the case of the last element is a flag for
        //   training/test.
        const insBatch = sliceArrays(ins, batchStart, batchEnd);

        // Construct the feeds for execute();
        const feeds = [];
        if (Array.isArray(insBatch)) {
          for (let i = 0; i < insBatch.length; ++i) {
            feeds.push({key: this.inputs[i], value: insBatch[i]});
          }
        } else {
          feeds.push({key: this.inputs[0], value: insBatch});
        }
        const feedDict = new FeedDict(feeds);
        return execute(this.outputs, feedDict) as Tensor[];
      });
      if (batchIndex === 0) {
        // Pre-allocate.
        for (const batchOut of batchOuts) {
          outs.push(batchOut);
        }
      } else {
        for (let i = 0; i < batchOuts.length; ++i) {
          outs[i] = K.concatAlongFirstAxis(outs[i], batchOuts[i]);
        }
      }
    }
    return singletonOrArray(outs);
  }

  /**
   * Generates output predictions for the input samples.
   *
   * Computation is done in batches.
   *
   * Note: the "step" mode of predict() is currently not supported.
   *   This is because the TensorFow.js core backend is imperative only.
   *
   * ```js
   * const model = tf.sequential({
   *   layers: [tf.layers.dense({units: 1, inputShape: [10]})]
   * });
   * model.predict(tf.ones([8, 10]), {batchSize: 4}).print();
   * ```
   *
   * @param x The input data, as an Tensor, or an `Array` of `Tensor`s if
   *   the model has multiple inputs.
   * @param conifg A `ModelPredictConfig` object containing optional fields.
   *
   * @return Prediction results as a `Tensor`(s).
   *
   * @exception ValueError In case of mismatch between the provided input data
   *   and the model's expectations, or in case a stateful model receives a
   *   number of samples that is not a multiple of the batch size.
   */
  @doc({heading: 'Models', subheading: 'Classes', configParamIndices: [1]})
  predict(x: Tensor|Tensor[], config: ModelPredictConfig = {}): Tensor
      |Tensor[] {
    checkInputData(x, this.inputNames, this.feedInputShapes, false);
    // TODO(cais): Take care of stateful models.
    //   if (this.stateful) ...
    // TODO(cais): Take care of the learning_phase boolean flag.
    //   if (this.useLearningPhase) ...
    const batchSize = config.batchSize == null ? 32 : config.batchSize;
    return this.predictLoop(x, batchSize);
  }

  /**
   * Returns predictions for a single batch of samples.
   *
   * @param x: Input samples, as an Tensor
   * @return Tensor(s) of predictions
   */
  @doc({heading: 'Models', subheading: 'Classes'})
  predictOnBatch(x: Tensor): Tensor|Tensor[] {
    checkInputData(x, this.inputNames, this.feedInputShapes, true);
    // TODO(cais): Take care of the learning_phase boolean flag.
    //   if (this.useLearningPhase) ...
    return this.predictLoop(x, x.shape[0]);
  }

  protected standardizeUserData(
      x: Tensor|Tensor[]|{[inputName: string]: Tensor},
      y: Tensor|Tensor[]|{[inputName: string]: Tensor}, checkBatchAxis = true,
      batchSize?: number): [Tensor[], Tensor[], Tensor[]] {
    // TODO(cais): Add sampleWeight, classWeight
    if (this.optimizer == null) {
      throw new RuntimeError(
          'You must compile a model before training/testing. Use ' +
          'Model.compile(modelCompileConfig).');
    }
    const outputShapes: Shape[] = [];
    for (let i = 0; i < this.feedOutputShapes.length; ++i) {
      const outputShape = this.feedOutputShapes[i];
      const lossFn = this.feedLossFns[i];
      if (lossFn === losses.sparseCategoricalCrossentropy) {
        outputShapes.push(
            outputShape.slice(0, outputShape.length - 1).concat([1]));
      } else {
        // Porting Note: Because of strong typing `lossFn` must be a function.
        outputShapes.push(outputShape);
      }
    }
    x = standardizeInputData(
            x, this.feedInputNames, this.feedInputShapes, false, 'input') as
        Tensor[];
    y = standardizeInputData(
            y, this.feedOutputNames, outputShapes, false, 'target') as Tensor[];
    // TODO(cais): Standardize sampleWeights & classWeights.
    checkArrayLengths(x, y, null);
    // TOOD(cais): Check sampleWeights as well.
    checkLossAndTargetCompatibility(y, this.feedLossFns, this.feedOutputShapes);
    if (this.stateful && batchSize != null && batchSize > 0) {
      if (x[0].shape[0] % batchSize !== 0) {
        throw new ValueError(
            `In a stateful network, you should only pass inputs with a ` +
            `number of samples that is divisible by the batch size ` +
            `${batchSize}. Found: ${x[0].shape[0]} sample(s).`);
      }
    }
    // TODO(cais): Deal with the case of model.stateful == true.
    return [x, y, null];
  }

  /**
   * Abstract fit function for `f(ins)`.
   * @param f A Function returning a list of tensors. For training, this
   *   function is expected to perform the updates to the variables.
   * @param ins List of tensors to be fed to `f`.
   * @param outLabels List of strings, display names of the outputs of `f`.
   * @param batchSize Integer batch size or `== null` if unknown.
   * @param epochs Number of times to iterate over the data.
   * @param verbose Verbosity mode: 0, 1, or 2.
   * @param callbacks List of callbacks to be called during training.
   * @param valF Function to call for validation.
   * @param valIns List of tensors to be fed to `valF`.
   * @param shuffle Whether to shuffle the data at the beginning of every epoch.
   * @param callbackMetrics List of strings, the display names of the metrics
   *   passed to the callbacks. They should be the concatenation of the
   *   display names of the outputs of `f` and the list of display names
   *   of the outputs of `valF`.
   * @param initialEpoch Epoch at which to start training (useful for
   *   resuming a previous training run).
   * @param stepsPerEpoch Total number of steps (batches on samples) before
   *   declaring one epoch finished and starting the next epoch. Ignored with
   *   the default value of `undefined` or `null`.
   * @param validationSteps Number of steps to run validation for (only if
   *   doing validation from data tensors). Not applicable for tfjs-layers.
   * @returns A `History` object.
   */
  private async fitLoop(
      f: (data: Tensor[]) => Scalar[], ins: Tensor[], outLabels?: string[],
      batchSize?: number, epochs?: number, verbose?: number,
      callbacks?: Callback[], valF?: (data: Tensor[]) => Scalar[],
      valIns?: Tensor[], shuffle?: boolean|string, callbackMetrics?: string[],
      initialEpoch = 0, stepsPerEpoch?: number,
      validationSteps?: number): Promise<History> {
    if (batchSize == null) {
      batchSize = 32;
    }
    if (epochs == null) {
      epochs = 100;
    }
    if (shuffle == null) {
      shuffle = true;
    }
    if (initialEpoch == null) {
      initialEpoch = 0;
    }

    // TODO(cais): Change const to let below when implementing validation.
    let doValidation = false;
    if (valF != null && valIns != null) {
      doValidation = true;
      // TODO(cais): verbose message.
    }
    if (validationSteps != null) {
      doValidation = true;
      if (stepsPerEpoch == null) {
        throw new ValueError(
            'Can only use `validationSteps` when doing step-wise training, ' +
            'i.e., `stepsPerEpoch` must be set.');
      }
    }

    const numTrainSamples =
        this.checkNumSamples(ins, batchSize, stepsPerEpoch, 'steps_per_epoch');
    let indexArray: number[];
    if (numTrainSamples != null) {
      indexArray = _.range(numTrainSamples);
    }

    this.history = new History();
    if (callbacks == null) {
      callbacks = [new BaseLogger()];
    } else {
      callbacks = [new BaseLogger() as Callback].concat(callbacks);
    }
    callbacks = callbacks.concat([this.history]);

    if (verbose > 0) {
      throw new NotImplementedError('Verbose mode is not implemented yet.');
    }
    const callbackList = new CallbackList(callbacks);

    // TODO(cais): Figure out when this Model instance can have a dynamically
    //   set property called 'callback_model' as in PyKeras.
    callbackList.setModel(this);
    callbackList.setParams({
      epochs,
      steps: stepsPerEpoch,
      verbose,
      doValidation,
      metrics: callbackMetrics,
    });
    // TODO(cais): Take care of the PyKeras logic of stop_training.
    await callbackList.onTrainBegin();
    // TODO(cais): Take care of callbacks.validation_data as in PyKeras.

    // TODO(cais): Pre-convert feeds for performance as in PyKeras.

    for (let epoch = initialEpoch; epoch < epochs; ++epoch) {
      await callbackList.onEpochBegin(epoch);
      const epochLogs: UnresolvedLogs = {};
      let epochIndexArray = indexArray;
      if (stepsPerEpoch != null) {
        throw new NotImplementedError(
            'stepsPerEpoch mode is not implemented yet.');
      } else {
        if (shuffle === 'batch') {
          throw new NotImplementedError(
              'batch shuffling is not implemneted yet');
        } else if (shuffle) {
          epochIndexArray = _.shuffle(indexArray);
        }
        // Convert the potentially shuffled indices to Tensor1D, to avoid the
        // cost of repeated creation of Array1Ds later on.
        const epochIndexArray1D = tensor1d(epochIndexArray);

        const batches = makeBatches(numTrainSamples, batchSize);
        for (let batchIndex = 0; batchIndex < batches.length; ++batchIndex) {
          // TODO(cais): tfc.tidy() should not be leaked from the backend.
          //   Wrap it with a backend function called mathScope.
          const batchLogs: UnresolvedLogs = {};
          await callbackList.onBatchBegin(batchIndex, batchLogs);
          tfc.tidy(() => {
            const batchStart = batches[batchIndex][0];
            const batchEnd = batches[batchIndex][1];
            const batchIds = K.sliceAlongFirstAxis(
                                 epochIndexArray1D, batchStart,
                                 batchEnd - batchStart) as Tensor1D;
            batchLogs['batch'] = batchIndex;
            batchLogs['size'] = batchEnd - batchStart;

            // TODO(cais): In ins, train flag can be a number, instead of an
            //   Tensor? Do we need to handle this in tfjs-layers?
            const insBatch = sliceArraysByIndices(ins, batchIds) as Tensor[];
            const outs = f(insBatch);
            for (let i = 0; i < outLabels.length; ++i) {
              const label = outLabels[i];
              const out = outs[i];
              batchLogs[label] = out;
              K.keep(out);
              // TODO(cais): Use scope() to avoid ownership.
            }

            // TODO(cais): Logic for early stopping using
            //   callback_model.stop_training as in PyKeras.

            if (batchIndex === batches.length - 1) {  // Last batch.
              if (doValidation) {
                const valOuts = this.testLoop(valF, valIns, batchSize);
                // Porting Notes: In tfjs-layers, valOuts is always an Array.
                for (let i = 0; i < outLabels.length; ++i) {
                  const label = outLabels[i];
                  const out = valOuts[i];
                  K.keep(out);
                  // TODO(cais): Use scope() to avoid ownership.
                  epochLogs['val_' + label] = out;
                }
              }
            }
          });

          await callbackList.onBatchEnd(batchIndex, batchLogs);
          disposeTensorsInLogs(batchLogs);
          // TODO(cais): return outs as list of Tensor.
        }

        epochIndexArray1D.dispose();
      }
      // TODO(cais): Run validation at the end of the epoch.
      await callbackList.onEpochEnd(epoch, epochLogs);
      // TODO(cais): Logic for early stopping using
      //   callback_model.stop_training as in PyKeras.
    }
    await callbackList.onTrainEnd();

    await this.history.syncData();
    return this.history;
  }

  /**
   * Loop over some test data in batches.
   * @param f A Function returning a list of tensors.
   * @param ins Array of tensors to be fed to `f`.
   * @param batchSize Integer batch size or `null` / `undefined`.
   * @param verbose verbosity mode.
   * @param steps Total number of steps (batches of samples) before declaring
   *   test finished. Ignored with the default value of `null` / `undefined`.
   * @returns Array of Scalars.
   */
  private testLoop(
      f: (data: Tensor[]) => Scalar[], ins: Tensor[], batchSize?: number,
      verbose = 0, steps?: number): Scalar[] {
    const numSamples = this.checkNumSamples(ins, batchSize, steps, 'steps');
    const outs: Scalar[] = [];
    if (verbose === 1) {
      throw new NotImplementedError('Verbose mode is not implemented yet.');
    }
    // TODO(cais): Use `indicesForConversionToDense' to prevent slow down.
    if (steps != null) {
      throw new NotImplementedError(
          'steps mode in testLoop() is not implemented yet');
    } else {
      const batches = makeBatches(numSamples, batchSize);
      const indexArray = tensor1d(_.range(numSamples));
      for (let batchIndex = 0; batchIndex < batches.length; ++batchIndex) {
        const batchStart = batches[batchIndex][0];
        const batchEnd = batches[batchIndex][1];
        const batchIds =
            K.sliceAlongFirstAxis(
                indexArray, batchStart, batchEnd - batchStart) as Tensor1D;
        // TODO(cais): In ins, train flag can be a number, instead of an
        //   Tensor? Do we need to handle this in tfjs-layers?
        const insBatch = sliceArraysByIndices(ins, batchIds) as Scalar[];
        const batchOuts = f(insBatch);
        if (batchIndex === 0) {
          for (let i = 0; i < batchOuts.length; ++i) {
            outs.push(K.getScalar(0));
          }
        }
        for (let i = 0; i < batchOuts.length; ++i) {
          const batchOut = batchOuts[i];
          outs[i] =
              K.add(
                  outs[i],
                  K.scalarTimesArray(
                      K.getScalar(batchEnd - batchStart), batchOut)) as Scalar;
        }
      }
      for (let i = 0; i < outs.length; ++i) {
        outs[i] = K.divide(outs[i], K.getScalar(numSamples)) as Scalar;
      }
    }
    return outs;
  }

  private getDedupedMetricsNames(): string[] {
    const outLabels = this.metricsNames;
    // Rename duplicated metrics names (can happen with an output layer shared
    // among multiple dataflows).
    const dedupedOutLabels = [];
    for (let i = 0; i < outLabels.length; ++i) {
      const label = outLabels[i];
      let newLabel = label;
      if (count(outLabels, label) > 1) {
        const dupIndex = count(outLabels.slice(0, i), label);
        newLabel += `_${dupIndex}`;
      }
      dedupedOutLabels.push(newLabel);
    }
    return dedupedOutLabels;
  }

  private makeTestFunction() {
    this.testFunction = (data: Tensor[]) => {
      return tfc.tidy(() => {
        const valOutputs: Scalar[] = [];
        let totalLoss: Scalar;
        const inputs = data.slice(0, this.inputs.length);
        const targets = data.slice(
            this.inputs.length, this.inputs.length + this.outputs.length);
        const feeds = [];
        for (let i = 0; i < this.inputs.length; ++i) {
          feeds.push({key: this.inputs[i], value: inputs[i]});
        }
        const feedDict = new FeedDict(feeds);
        const outputs = execute(this.outputs, feedDict) as Tensor[];
        // Compute total loss.
        for (let i = 0; i < this.lossFunctions.length; ++i) {
          const lossFunction = this.lossFunctions[i];
          // TODO(cais): Add sample weighting and replace the simple averaging.
          const loss = K.mean(lossFunction(targets[i], outputs[i])) as Scalar;
          if (i === 0) {
            totalLoss = loss;
          } else {
            totalLoss = K.add(totalLoss, loss) as Scalar;
          }
          valOutputs.push(totalLoss);
        }
        // Compute the metrics.
        for (let i = 0; i < this.metricsTensors.length; ++i) {
          const metric = this.metricsTensors[i][0];  // TODO(cais): Restore.
          const outputIndex = this.metricsTensors[i][1];
          // TODO(cais): Replace K.mean() with a proper weighting function.
          const meanMetric =
              K.mean(metric(targets[outputIndex], outputs[outputIndex]));
          valOutputs.push(meanMetric as Scalar);
        }
        return valOutputs;
      });
    };
  }

  /**
   * Trains the model for a fixed number of epochs (iterations on a dataset).
   *
   * ```js
   * const model = tf.sequential({
   *   layers: [tf.layers.dense({units: 1, inputShape: [10]})]
   * });
   * model.compile({optimizer: 'sgd', loss: 'meanSquaredError'});
   * const history = await model.fit(tf.ones([8, 10]), tf.ones([8, 1]), {
   *   batchSize: 4,
   *   epochs: 3
   * });
   *
   * @param x `Tensor` of training data, or an array of `Tensor`s if the model
   *   has multiple inputs. If all inputs in the model are named, you can also
   *   pass a dictionary mapping input names to `Tensor`s.
   * @param y `Tensor` of target (label) data, or an array of `Tensor`s if the
   *   model has multiple outputs. If all outputs in the model are named, you
   *  can also pass a dictionary mapping output names to `Tensor`s.
   * @param config A `ModelFitConfig`, containing optional fields.
   *
   * @return A `History` instance. Its `history` attribute contains all
   *   information collected during training.
   *
   * @exception ValueError In case of mismatch between the provided input data
   *   and what the model expects.
   */
  @doc({heading: 'Models', subheading: 'Classes', configParamIndices: [2]})
  async fit(
      x: Tensor|Tensor[]|{[inputName: string]: Tensor},
      y: Tensor|Tensor[]|{[inputName: string]: Tensor},
      config: ModelFitConfig = {}): Promise<History> {
    const batchSize = config.batchSize == null ? 32 : config.batchSize;

    // Validate user data.
    // TOOD(cais): Add sampleWeight and  classWeight.
    const standardizedOuts = this.standardizeUserData(x, y, false, batchSize);
    let inputs = standardizedOuts[0];
    let targets = standardizedOuts[1];
    // TODO(cais): Make use of sampleWeights in standardizedOuts[2] when
    //   available.

    // Prepare validation data.
    let doValidation = false;
    let valX: Tensor|Tensor[];
    let valY: Tensor|Tensor[];
    let valIns: Tensor[];
    if (config.validationData != null && config.validationData.length > 0) {
      doValidation = true;
      if (config.validationData.length === 2) {
        // config.validationData consists of valX and valY.
        valX = config.validationData[0];
        valY = config.validationData[1];
      } else if (config.validationData.length === 3) {
        throw new NotImplementedError(
            'validationData including sample weights is not supported yet.');
      } else {
        throw new ValueError(
            `When passing validation data, it must contain 2 (valX, valY) ` +
            `or 3 (valX, valY, valSampleWeight) items, however it contains ` +
            `${config.validationData.length} items`);
      }

      const valStandardized =
          this.standardizeUserData(valX, valY, true, batchSize);
      valX = valStandardized[0] as Tensor[];
      valY = valStandardized[1] as Tensor[];
      // TODO(cais): Use validation sample weights in valStandardized[2] once
      //   it becomes available.
      valIns = valX.concat(valY);
      // TODO(cais): Add useLearningPhase data properly.
    } else if (
        config.validationSplit != null && config.validationSplit > 0 &&
        config.validationSplit < 1) {
      doValidation = true;
      // Porting Note: In tfjs-layers, inputs[0] is always an Tensor.
      const splitAt =
          Math.floor(inputs[0].shape[0] * (1 - config.validationSplit));
      const originalBatchSize = inputs[0].shape[0];
      valX = sliceArrays(inputs, splitAt, originalBatchSize) as Tensor[];
      inputs = sliceArrays(inputs, 0, splitAt) as Tensor[];
      valY = sliceArrays(targets, splitAt, originalBatchSize) as Tensor[];
      targets = sliceArrays(targets, 0, splitAt) as Tensor[];
      // TODO(cais): Once sampleWeights becomes available, slice it to get
      //   valSampleWeights.
      valIns = valX.concat(valY);
      // TODO(cais): Add useLearningPhase data properly.
    } else if (config.validationSteps != null) {
      doValidation = true;
      // TODO(cais): Add useLearningPhase.
    }

    const ins = inputs.concat(targets);

    this.checkTrainableWeightsConsistency();

    // TODO(cais): Handle use_learning_phase and learning_phase?

    // Porting Note: Here we see a key deviation of tfjs-layers from Keras.
    //  Due to the imperative nature of tfjs-layers' backend (deeplearn.js),
    //  we do not construct symbolic computation graphs to embody the training
    //  process. Instead, we define a function that performs the training
    //  action.
    //  In PyKeras, the data (inputs and targets) are fed through graph
    //  placeholders. In tfjs-layers, the data are fed as function arguments.
    //  Since the function are defined below in the scope, we don't have
    //  equivalents of PyKeras's `_make_train_funciton`.

    // Creat a function that performs the following actions:
    //   1) computes the losses,
    //   2) add them to get the total loss,
    //   3) call the optimizer computes the gradients of the Model's trainable
    //      weights w.r.t. the total loss and update the variables.
    //   4) calculate the metrics
    //   5) return the values of the losses and metrics.
    const trainFunction = (data: Tensor[]) => {
      const losses: Tensor[] = [];
      const lossValues: Scalar[] = [];

      const inputs = data.slice(0, this.inputs.length);
      const targets = data.slice(
          this.inputs.length, this.inputs.length + this.outputs.length);

      const metricsValues: Scalar[] = [];

      // Create a function that computes the total loss based on the inputs.
      // This function is used for obtaining gradients through backprop.
      const totalLossFunction = () => {
        const feeds = [];
        for (let i = 0; i < this.inputs.length; ++i) {
          feeds.push({key: this.inputs[i], value: inputs[i]});
        }
        const feedDict = new FeedDict(feeds);
        const outputs =
            execute(this.outputs, feedDict, {'training': true}) as Tensor[];
        // TODO(cais): Take care of the case of multiple outputs from a
        //   single layer?

        let totalLoss: Tensor;
        for (let i = 0; i < this.lossFunctions.length; ++i) {
          const lossFunction = this.lossFunctions[i];
          const loss = lossFunction(targets[i], outputs[i]);
          losses.push(loss);
          // TODO(cais): push Scalar instead.
          const meanLoss = K.mean(loss) as Scalar;
          // TODO(cais): Use a scope() instead, to avoid ownership.
          lossValues.push(meanLoss);
          if (i === 0) {
            totalLoss = loss;
          } else {
            totalLoss = K.add(totalLoss, loss);
          }
        }

        // Compute the metrics.
        // TODO(cais): These should probably be calculated outside
        //   totalLossFunction to benefit speed?
        for (let i = 0; i < this.metricsTensors.length; ++i) {
          const metric = this.metricsTensors[i][0];
          const outputIndex = this.metricsTensors[i][1];
          // TODO(cais): Replace K.mean() with a proper weighting function.
          const meanMetric =
              K.mean(metric(targets[outputIndex], outputs[outputIndex])) as
              Scalar;
          K.keep(meanMetric);
          // TODO(cais): Use a scope() instead, to avoid ownership.
          metricsValues.push(meanMetric);
        }

        totalLoss = K.mean(totalLoss);
        return totalLoss as Scalar;
      };

      const totalLossValue = this.optimizer.updateVariables(
          totalLossFunction, this.collectedTrainableWeights);

      return [totalLossValue].concat(metricsValues);
    };

    const outLabels = this.getDedupedMetricsNames();

    let valFunction: (data: Tensor[]) => Scalar[];
    let callbackMetrics: string[];
    if (doValidation) {
      this.makeTestFunction();
      valFunction = this.testFunction;
      callbackMetrics =
          outLabels.slice().concat(outLabels.map(n => 'val_' + n));
    } else {
      valFunction = null;
      valIns = [];
      callbackMetrics = outLabels.slice();
    }

    const callbacks = standardizeCallbacks(config.callbacks);
    return this.fitLoop(
        trainFunction, ins, outLabels, batchSize, config.epochs, config.verbose,
        callbacks, valFunction, valIns, config.shuffle, callbackMetrics, null,
        null, null);
    // TOOD(cais): Add value to outLabels.
    // TODO(cais): Add initialEpoch.
  }
}

ClassNameMap.register('Model', Model);<|MERGE_RESOLUTION|>--- conflicted
+++ resolved
@@ -925,15 +925,9 @@
    *   will give you the display labels for the scalar outputs.
    */
   @doc({heading: 'Models', subheading: 'Classes', configParamIndices: [2]})
-<<<<<<< HEAD
-  async evaluate(
-      x: Tensor|Tensor[], y: Tensor|Tensor[], config: ModelEvaluateConfig = {}):
-      Promise<Scalar|Scalar[]> {
-=======
   evaluate(
       x: Tensor|Tensor[], y: Tensor|Tensor[],
       config: ModelEvaluateConfig = {}): Scalar|Scalar[] {
->>>>>>> 47faf735
     const batchSize = config.batchSize == null ? 32 : config.batchSize;
 
     // TODO(cais): Standardize `config.sampleWeights` as well.
