--- conflicted
+++ resolved
@@ -96,13 +96,8 @@
        expect(history.history.loss.length).toEqual(2);
        expect(history.history.loss[0]).toBeCloseTo(0.923649);
        expect(history.history.loss[1]).toBeCloseTo(0.722993);
-<<<<<<< HEAD
-       expectTensorsClose(model.getWeights()[0], tfc.tensor2d([[0.108621]]));
-       expectTensorsClose(model.getWeights()[1], tfc.tensor1d([0.108621]));
-=======
        expectTensorsClose(model.getWeights()[0], [0.108621]);
        expectTensorsClose(model.getWeights()[1], [0.108621]);
->>>>>>> aead96ae
      });
 
   it('1 input, 1 output, no metric, no validation, no batchesPerEpoch',
@@ -143,13 +138,8 @@
        expect(history.history.loss.length).toEqual(2);
        expect(history.history.loss[0]).toBeCloseTo(0.923649);
        expect(history.history.loss[1]).toBeCloseTo(0.722993);
-<<<<<<< HEAD
-       expectTensorsClose(model.getWeights()[0], tfc.tensor2d([[0.108621]]));
-       expectTensorsClose(model.getWeights()[1], tfc.tensor1d([0.108621]));
-=======
        expectTensorsClose(model.getWeights()[0], [0.108621]);
        expectTensorsClose(model.getWeights()[1], [0.108621]);
->>>>>>> aead96ae
      });
 
   // Reference Python tf.keras code:
@@ -225,13 +215,8 @@
        expect(history.history.acc.length).toEqual(2);
        expect(history.history.acc[0]).toBeCloseTo(0);
        expect(history.history.acc[1]).toBeCloseTo(0);
-<<<<<<< HEAD
-       expectTensorsClose(model.getWeights()[0], tfc.tensor2d([[0.108621]]));
-       expectTensorsClose(model.getWeights()[1], tfc.tensor1d([0.108621]));
-=======
        expectTensorsClose(model.getWeights()[0], [0.108621]);
        expectTensorsClose(model.getWeights()[1], [0.108621]);
->>>>>>> aead96ae
      });
 
   it('1 input, 1 output, 1 metric, no validation, no batchesPerEpoch',
@@ -276,13 +261,8 @@
        expect(history.history.acc.length).toEqual(2);
        expect(history.history.acc[0]).toBeCloseTo(0);
        expect(history.history.acc[1]).toBeCloseTo(0);
-<<<<<<< HEAD
-       expectTensorsClose(model.getWeights()[0], tfc.tensor2d([[0.108621]]));
-       expectTensorsClose(model.getWeights()[1], tfc.tensor1d([0.108621]));
-=======
        expectTensorsClose(model.getWeights()[0], [0.108621]);
        expectTensorsClose(model.getWeights()[1], [0.108621]);
->>>>>>> aead96ae
      });
 
   // Reference Python tf.keras code.
@@ -392,13 +372,8 @@
        expect(history.history.val_acc.length).toEqual(2);
        expect(history.history.val_acc[0]).toBeCloseTo(1);
        expect(history.history.val_acc[1]).toBeCloseTo(1);
-<<<<<<< HEAD
-       expectTensorsClose(model.getWeights()[0], tfc.tensor2d([[0.108621]]));
-       expectTensorsClose(model.getWeights()[1], tfc.tensor1d([0.108621]));
-=======
        expectTensorsClose(model.getWeights()[0], [0.108621]);
        expectTensorsClose(model.getWeights()[1], [0.108621]);
->>>>>>> aead96ae
 
        expect(epochEndValLosses.length).toEqual(2);
        expect(epochEndValLosses[0]).toBeCloseTo(0.003321);
@@ -473,13 +448,8 @@
        expect(history.history.val_acc.length).toEqual(2);
        expect(history.history.val_acc[0]).toBeCloseTo(1);
        expect(history.history.val_acc[1]).toBeCloseTo(1);
-<<<<<<< HEAD
-       expectTensorsClose(model.getWeights()[0], tfc.tensor2d([[0.108621]]));
-       expectTensorsClose(model.getWeights()[1], tfc.tensor1d([0.108621]));
-=======
        expectTensorsClose(model.getWeights()[0], [0.108621]);
        expectTensorsClose(model.getWeights()[1], [0.108621]);
->>>>>>> aead96ae
 
        expect(epochEndValLosses.length).toEqual(2);
        expect(epochEndValLosses[0]).toBeCloseTo(0.003321);
@@ -751,13 +721,8 @@
        expect(history.history.val_acc.length).toEqual(2);
        expect(history.history.val_acc[0]).toBeCloseTo(1);
        expect(history.history.val_acc[1]).toBeCloseTo(1);
-<<<<<<< HEAD
-       expectTensorsClose(model.getWeights()[0], tfc.tensor2d([[0.108621]]));
-       expectTensorsClose(model.getWeights()[1], tfc.tensor1d([0.108621]));
-=======
        expectTensorsClose(model.getWeights()[0], [0.108621]);
        expectTensorsClose(model.getWeights()[1], [0.108621]);
->>>>>>> aead96ae
 
        expect(epochEndValLosses.length).toEqual(2);
        expect(epochEndValLosses[0]).toBeCloseTo(0.003321);
@@ -847,13 +812,8 @@
        expect(history.history.val_acc.length).toEqual(2);
        expect(history.history.val_acc[0]).toBeCloseTo(1);
        expect(history.history.val_acc[1]).toBeCloseTo(1);
-<<<<<<< HEAD
-       expectTensorsClose(model.getWeights()[0], tfc.tensor2d([[0.108621]]));
-       expectTensorsClose(model.getWeights()[1], tfc.tensor1d([0.108621]));
-=======
        expectTensorsClose(model.getWeights()[0], [0.108621]);
        expectTensorsClose(model.getWeights()[1], [0.108621]);
->>>>>>> aead96ae
 
        expect(epochEndValLosses.length).toEqual(2);
        expect(epochEndValLosses[0]).toBeCloseTo(0.003321);
@@ -1051,13 +1011,8 @@
        expect(history.history.acc.length).toEqual(2);
        expect(history.history.acc[0]).toBeCloseTo(0);
        expect(history.history.acc[1]).toBeCloseTo(0);
-<<<<<<< HEAD
-       expectTensorsClose(model.getWeights()[0], tfc.tensor2d([[0.108621]]));
-       expectTensorsClose(model.getWeights()[1], tfc.tensor1d([0.108621]));
-=======
        expectTensorsClose(model.getWeights()[0], [0.108621]);
        expectTensorsClose(model.getWeights()[1], [0.108621]);
->>>>>>> aead96ae
 
        expect(onTrainBeginCalls).toEqual(1);
        expect(onTrainEndCalls).toEqual(1);
@@ -1153,13 +1108,8 @@
        expect(history.history.acc.length).toEqual(2);
        expect(history.history.acc[0]).toBeCloseTo(0);
        expect(history.history.acc[1]).toBeCloseTo(0);
-<<<<<<< HEAD
-       expectTensorsClose(model.getWeights()[0], tfc.tensor2d([[0.108621]]));
-       expectTensorsClose(model.getWeights()[1], tfc.tensor1d([0.108621]));
-=======
        expectTensorsClose(model.getWeights()[0], [0.108621]);
        expectTensorsClose(model.getWeights()[1], [0.108621]);
->>>>>>> aead96ae
 
        expect(onTrainBeginCalls).toEqual(1);
        expect(onTrainEndCalls).toEqual(1);
@@ -1272,14 +1222,8 @@
        expect(history.history.acc.length).toEqual(2);
        expect(history.history.acc[0]).toBeCloseTo(0);
        expect(history.history.acc[1]).toBeCloseTo(0);
-<<<<<<< HEAD
-       expectTensorsClose(
-           model.getWeights()[0], tfc.tensor2d([[0.103377], [0.103377]]));
-       expectTensorsClose(model.getWeights()[1], tfc.tensor1d([0.103377]));
-=======
        expectTensorsClose(model.getWeights()[0], [0.103377, 0.103377]);
        expectTensorsClose(model.getWeights()[1], [0.103377]);
->>>>>>> aead96ae
      });
 
   it('2 inputs, 1 output, 1 metric, no validation, no batchesPerEpoch',
@@ -1338,14 +1282,8 @@
        expect(history.history.acc.length).toEqual(2);
        expect(history.history.acc[0]).toBeCloseTo(0);
        expect(history.history.acc[1]).toBeCloseTo(0);
-<<<<<<< HEAD
-       expectTensorsClose(
-           model.getWeights()[0], tfc.tensor2d([[0.103377], [0.103377]]));
-       expectTensorsClose(model.getWeights()[1], tfc.tensor1d([0.103377]));
-=======
        expectTensorsClose(model.getWeights()[0], [0.103377, 0.103377]);
        expectTensorsClose(model.getWeights()[1], [0.103377]);
->>>>>>> aead96ae
      });
 
   // Reference Python tf.keras code:
@@ -1477,14 +1415,8 @@
        expect(history.history.val_acc.length).toEqual(2);
        expect(history.history.val_acc[0]).toBeCloseTo(1.0);
        expect(history.history.val_acc[1]).toBeCloseTo(1.0);
-<<<<<<< HEAD
-       expectTensorsClose(
-           model.getWeights()[0], tfc.tensor2d([[0.103377], [0.103377]]));
-       expectTensorsClose(model.getWeights()[1], tfc.tensor1d([0.103377]));
-=======
        expectTensorsClose(model.getWeights()[0], [0.103377, 0.103377]);
        expectTensorsClose(model.getWeights()[1], [0.103377]);
->>>>>>> aead96ae
      });
 
   it('2 inputs, 1 output, 1 metric, tensor array validation, ' +
@@ -1567,14 +1499,8 @@
        expect(history.history.val_acc.length).toEqual(2);
        expect(history.history.val_acc[0]).toBeCloseTo(1.0);
        expect(history.history.val_acc[1]).toBeCloseTo(1.0);
-<<<<<<< HEAD
-       expectTensorsClose(
-           model.getWeights()[0], tfc.tensor2d([[0.103377], [0.103377]]));
-       expectTensorsClose(model.getWeights()[1], tfc.tensor1d([0.103377]));
-=======
        expectTensorsClose(model.getWeights()[0], [0.103377, 0.103377]);
        expectTensorsClose(model.getWeights()[1], [0.103377]);
->>>>>>> aead96ae
      });
 
   // Reference Python tf.keras code:
@@ -1709,14 +1635,8 @@
        expect(history.history.val_acc.length).toEqual(2);
        expect(history.history.val_acc[0]).toBeCloseTo(1.0);
        expect(history.history.val_acc[1]).toBeCloseTo(1.0);
-<<<<<<< HEAD
-       expectTensorsClose(
-           model.getWeights()[0], tfc.tensor2d([[0.103377], [0.103377]]));
-       expectTensorsClose(model.getWeights()[1], tfc.tensor1d([0.103377]));
-=======
        expectTensorsClose(model.getWeights()[0], [0.103377, 0.103377]);
        expectTensorsClose(model.getWeights()[1], [0.103377]);
->>>>>>> aead96ae
      });
 
   it('2 input, 1 output, 1 metric, tensor array validation, ' +
@@ -1800,14 +1720,8 @@
        expect(history.history.val_acc.length).toEqual(2);
        expect(history.history.val_acc[0]).toBeCloseTo(1.0);
        expect(history.history.val_acc[1]).toBeCloseTo(1.0);
-<<<<<<< HEAD
-       expectTensorsClose(
-           model.getWeights()[0], tfc.tensor2d([[0.103377], [0.103377]]));
-       expectTensorsClose(model.getWeights()[1], tfc.tensor1d([0.103377]));
-=======
        expectTensorsClose(model.getWeights()[0], [0.103377, 0.103377]);
        expectTensorsClose(model.getWeights()[1], [0.103377]);
->>>>>>> aead96ae
      });
 
   it('2 input, 1 missing input in dataset, with batchesPerEpoch', async () => {
@@ -2034,17 +1948,10 @@
        expect(history.history[output2AccName].length).toEqual(2);
        expect(history.history[output2AccName][0]).toBeCloseTo(0);
        expect(history.history[output2AccName][1]).toBeCloseTo(0);
-<<<<<<< HEAD
-       expectTensorsClose(model.getWeights()[0], tfc.tensor2d([[0.108621]]));
-       expectTensorsClose(model.getWeights()[1], tfc.tensor1d([0.108621]));
-       expectTensorsClose(model.getWeights()[2], tfc.tensor2d([[0.108621]]));
-       expectTensorsClose(model.getWeights()[3], tfc.tensor1d([0.108621]));
-=======
        expectTensorsClose(model.getWeights()[0], [0.108621]);
        expectTensorsClose(model.getWeights()[1], [0.108621]);
        expectTensorsClose(model.getWeights()[2], [0.108621]);
        expectTensorsClose(model.getWeights()[3], [0.108621]);
->>>>>>> aead96ae
      });
 
   it('1 input, 2 outputs, 1 metric, no validation, no batchesPerEpoch',
@@ -2131,17 +2038,10 @@
        expect(history.history[output2AccName].length).toEqual(2);
        expect(history.history[output2AccName][0]).toBeCloseTo(0);
        expect(history.history[output2AccName][1]).toBeCloseTo(0);
-<<<<<<< HEAD
-       expectTensorsClose(model.getWeights()[0], tfc.tensor2d([[0.108621]]));
-       expectTensorsClose(model.getWeights()[1], tfc.tensor1d([0.108621]));
-       expectTensorsClose(model.getWeights()[2], tfc.tensor2d([[0.108621]]));
-       expectTensorsClose(model.getWeights()[3], tfc.tensor1d([0.108621]));
-=======
        expectTensorsClose(model.getWeights()[0], [0.108621]);
        expectTensorsClose(model.getWeights()[1], [0.108621]);
        expectTensorsClose(model.getWeights()[2], [0.108621]);
        expectTensorsClose(model.getWeights()[3], [0.108621]);
->>>>>>> aead96ae
      });
 
   // Reference Python tf.keras code:
@@ -2310,17 +2210,10 @@
        expect(history.history[valOutput2AccName].length).toEqual(2);
        expect(history.history[valOutput2AccName][0]).toBeCloseTo(1);
        expect(history.history[valOutput2AccName][1]).toBeCloseTo(1);
-<<<<<<< HEAD
-       expectTensorsClose(model.getWeights()[0], tfc.tensor2d([[0.108621]]));
-       expectTensorsClose(model.getWeights()[1], tfc.tensor1d([0.108621]));
-       expectTensorsClose(model.getWeights()[2], tfc.tensor2d([[0.108621]]));
-       expectTensorsClose(model.getWeights()[3], tfc.tensor1d([0.108621]));
-=======
        expectTensorsClose(model.getWeights()[0], [0.108621]);
        expectTensorsClose(model.getWeights()[1], [0.108621]);
        expectTensorsClose(model.getWeights()[2], [0.108621]);
        expectTensorsClose(model.getWeights()[3], [0.108621]);
->>>>>>> aead96ae
      });
 
   it('1 input, 2 outputs, 1 metric, tensor array validation, ' +
@@ -2438,17 +2331,10 @@
        expect(history.history[valOutput2AccName].length).toEqual(2);
        expect(history.history[valOutput2AccName][0]).toBeCloseTo(1);
        expect(history.history[valOutput2AccName][1]).toBeCloseTo(1);
-<<<<<<< HEAD
-       expectTensorsClose(model.getWeights()[0], tfc.tensor2d([[0.108621]]));
-       expectTensorsClose(model.getWeights()[1], tfc.tensor1d([0.108621]));
-       expectTensorsClose(model.getWeights()[2], tfc.tensor2d([[0.108621]]));
-       expectTensorsClose(model.getWeights()[3], tfc.tensor1d([0.108621]));
-=======
        expectTensorsClose(model.getWeights()[0], [0.108621]);
        expectTensorsClose(model.getWeights()[1], [0.108621]);
        expectTensorsClose(model.getWeights()[2], [0.108621]);
        expectTensorsClose(model.getWeights()[3], [0.108621]);
->>>>>>> aead96ae
      });
 
   it('2 outputs, 1 missing output in dataset, with batchesPerEpoch',
@@ -2716,19 +2602,10 @@
        expect(history.history[output2AccName].length).toEqual(2);
        expect(history.history[output2AccName][0]).toBeCloseTo(0);
        expect(history.history[output2AccName][1]).toBeCloseTo(0);
-<<<<<<< HEAD
-       expectTensorsClose(
-           model.getWeights()[0], tfc.tensor2d([[0.103376], [0.103376]]));
-       expectTensorsClose(model.getWeights()[1], tfc.tensor1d([0.103376]));
-       expectTensorsClose(
-           model.getWeights()[2], tfc.tensor2d([[0.103376], [0.103376]]));
-       expectTensorsClose(model.getWeights()[3], tfc.tensor1d([0.103376]));
-=======
        expectTensorsClose(model.getWeights()[0], [0.103376, 0.103376]);
        expectTensorsClose(model.getWeights()[1], [0.103376]);
        expectTensorsClose(model.getWeights()[2], [0.103376, 0.103376]);
        expectTensorsClose(model.getWeights()[3], [0.103376]);
->>>>>>> aead96ae
      });
 
   it('2 inputs, 2 outputs, 1 metric, no validation, no batchesPerEpoch',
@@ -2825,19 +2702,10 @@
        expect(history.history[output2AccName].length).toEqual(2);
        expect(history.history[output2AccName][0]).toBeCloseTo(0);
        expect(history.history[output2AccName][1]).toBeCloseTo(0);
-<<<<<<< HEAD
-       expectTensorsClose(
-           model.getWeights()[0], tfc.tensor2d([[0.103376], [0.103376]]));
-       expectTensorsClose(model.getWeights()[1], tfc.tensor1d([0.103376]));
-       expectTensorsClose(
-           model.getWeights()[2], tfc.tensor2d([[0.103376], [0.103376]]));
-       expectTensorsClose(model.getWeights()[3], tfc.tensor1d([0.103376]));
-=======
        expectTensorsClose(model.getWeights()[0], [0.103376, 0.103376]);
        expectTensorsClose(model.getWeights()[1], [0.103376]);
        expectTensorsClose(model.getWeights()[2], [0.103376, 0.103376]);
        expectTensorsClose(model.getWeights()[3], [0.103376]);
->>>>>>> aead96ae
      });
 
   it('Exhausting iterator with batchesPerEpoch throws warning', async () => {
