--- conflicted
+++ resolved
@@ -12,21 +12,12 @@
  * Executor: Evaluates SymbolicTensor based on feeds.
  */
 
-<<<<<<< HEAD
 import {cast, Tensor} from '@tensorflow/tfjs-core';
-=======
-import {Tensor} from '@tensorflow/tfjs-core';
->>>>>>> c1a771b1
 
 import {ValueError} from '../errors';
 import {Kwargs} from '../types';
 
-<<<<<<< HEAD
-import {InputLayer, SymbolicTensor} from './topology';
-=======
 import {InputLayer} from './input_layer';
-import {SymbolicTensor} from './topology';
->>>>>>> c1a771b1
 
 /**
  * Helper function to check the dtype and shape compatibility of a feed value.
