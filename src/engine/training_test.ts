/**
 * @license
 * Copyright 2018 Google LLC
 *
 * Use of this source code is governed by an MIT-style
 * license that can be found in the LICENSE file or at
 * https://opensource.org/licenses/MIT.
 * =============================================================================
 */

/**
 * Unit tests for training.ts
 */

import * as tfc from '@tensorflow/tfjs-core';
import {abs, mean, memory, mul, NamedTensorMap, ones, Scalar, scalar, SGDOptimizer, Tensor, tensor1d, tensor2d, tensor3d, test_util, util, zeros} from '@tensorflow/tfjs-core';

import * as K from '../backend/tfjs_backend';
import {CustomCallback, CustomCallbackArgs, ModelTrainingYielder, Params} from '../base_callbacks';
import * as tfl from '../index';
import * as logs from '../logs';
import {Logs, UnresolvedLogs} from '../logs';
import {Regularizer} from '../regularizers';
import {Kwargs} from '../types';
import {pyListRepeat, stringsEqual, unique} from '../utils/generic_utils';
import {describeMathCPU, describeMathCPUAndGPU, describeMathGPU, expectTensorsClose} from '../utils/test_utils';

// TODO(bileschi): Use external version of Layer.
import {Layer, SymbolicTensor} from './topology';
import {checkArrayLengths, isDataArray, isDataDict, isDataTensor, standardizeInputData} from './training';
import {makeBatches, sliceArraysByIndices} from './training_tensors';


describeMathCPU('isDataTensor', () => {
  const x = tfc.tensor2d([[3.14]]);

  it('Positive case', () => {
    expect(isDataTensor(x)).toEqual(true);
  });
  it('Negative cases', () => {
    expect(isDataTensor([x, x])).toEqual(false);
    expect(isDataTensor({'Pie': x})).toEqual(false);
    expect(isDataTensor({})).toEqual(false);
  });
});

describeMathCPU('isDataArray', () => {
  const x = tfc.tensor2d([[3.14]]);

  it('Positive case', () => {
    expect(isDataArray([x, x])).toEqual(true);
    expect(isDataArray([])).toEqual(true);
  });
  it('Negative cases', () => {
    expect(isDataArray(x)).toEqual(false);
    expect(isDataArray({'Pie': x})).toEqual(false);
    expect(isDataArray({})).toEqual(false);
  });
});

describeMathCPU('isDataDict', () => {
  const x = tfc.tensor2d([[3.14]]);
  it('Positive case', () => {
    expect(isDataDict({'Pie': x})).toEqual(true);
    expect(isDataDict({})).toEqual(true);
  });
  it('Negative cases', () => {
    expect(isDataDict(x)).toEqual(false);
    expect(isDataDict([x, x])).toEqual(false);
    expect(isDataDict([])).toEqual(false);
  });
});

describeMathCPU('standardizeInputData', () => {
  const getX = () => tfc.tensor2d([[42]]);
  const getY = () => tfc.tensor2d([[21]]);

  it('Singleton Tensor, Array of one name', () => {
    const outputs = standardizeInputData(getX(), ['Foo']);
    expect(outputs.length).toEqual(1);
    expectTensorsClose(outputs[0], getX());
  });
  it('Array of one Tensor, Array of one name', () => {
    const outputs = standardizeInputData([getX()], ['Foo']);
    expect(outputs.length).toEqual(1);
    expectTensorsClose(outputs[0], getX());
  });
  it('Array of two Tensors, Array of two names', () => {
    const outputs = standardizeInputData([getX(), getY()], ['Foo', 'Bar']);
    expect(outputs.length).toEqual(2);
    expectTensorsClose(outputs[0], getX());
    expectTensorsClose(outputs[1], getY());
  });
  it('Dict of two Tensors, Array of two names', () => {
    const outputs =
        standardizeInputData({'Foo': getX(), 'Bar': getY()}, ['Foo', 'Bar']);
    expect(outputs.length).toEqual(2);
    expectTensorsClose(outputs[0], getX());
    expectTensorsClose(outputs[1], getY());
  });
  it('Unexpected data leads to exception: singleton Tensor', () => {
    expect(() => standardizeInputData(getX(), []))
        .toThrowError(/expected no data/);
  });
  it('Unexpected data leads to exception: Array of two Tensors', () => {
    expect(() => standardizeInputData([getX(), getY()], []))
        .toThrowError(/expected no data/);
  });
  it('Unexpected data leads to exception: Dict', () => {
    expect(() => standardizeInputData({'Pie': getX()}, []))
        .toThrowError(/expected no data/);
  });
  it('Length mismatch: 1 singleton Scalar vs two names', () => {
    expect(() => standardizeInputData(getX(), ['Foo', 'Bar']))
        .toThrowError(/expects 2 Tensor.* but only received one/);
  });
  it('Length mismatch: Array of 2 Scalars vs one name', () => {
    expect(() => standardizeInputData([getX(), scalar(-42)], ['Foo']))
        .toThrowError(/Expected to see 1 Tensor/);
  });
  it('Length mismatch: Dict of 1 Scalar vs 2 names', () => {
    expect(() => standardizeInputData({'Foo': getX()}, ['Foo', 'Bar']))
        .toThrowError(/No data provided for \"Bar\"/);
  });
});


describeMathCPU('checkArrayLengths', () => {
  it('Batch mismatch in inputs', () => {
    const inputs = [zeros([2, 1]), zeros([3, 1])];
    const targets = [zeros([2, 1]), zeros([2, 1])];
    expect(() => checkArrayLengths(inputs, targets))
        .toThrowError(/All input .* should have the same number of samples/);
  });
  it('Batch mismatch in targets', () => {
    const inputs = [zeros([2, 1]), zeros([2, 1])];
    const targets = [zeros([2, 1]), zeros([3, 1])];
    expect(() => checkArrayLengths(inputs, targets))
        .toThrowError(/All target .* should have the same number of samples/);
  });
  it('Batch mismatch between inputs and targets', () => {
    const inputs = [zeros([2, 1]), zeros([2, 1])];
    const targets = [zeros([3, 1]), zeros([3, 1])];
    expect(() => checkArrayLengths(inputs, targets))
        .toThrowError(
            /Input Tensors should have the same number of samples as target/);
  });
});

describeMathCPUAndGPU('sliceArraysByIndices', () => {
  it('Single 2D', () => {
    const x = tensor2d([[1, 2], [3, 4], [5, 6]], [3, 2]);
    const y = sliceArraysByIndices(x, tensor1d([0, 2])) as Tensor;
    expectTensorsClose(y, tensor2d([[1, 2], [5, 6]], [2, 2]));
  });
  it('Array of two 2Ds', () => {
    const xs = [
      tensor2d([[1, 2], [3, 4], [5, 6]], [3, 2]),
      tensor2d([[10, 20], [30, 40], [50, 60]], [3, 2])
    ];
    const ys = sliceArraysByIndices(xs, tensor1d([0, 2])) as Tensor[];
    expect(ys.length).toEqual(2);
    expectTensorsClose(ys[0], tensor2d([[1, 2], [5, 6]], [2, 2]));
    expectTensorsClose(ys[1], tensor2d([[10, 20], [50, 60]], [2, 2]));
  });
  it('Array of two 3Ds', () => {
    const xs = [
      tensor3d([[[1]], [[2]], [[3]]], [3, 1, 1]),
      tensor3d([[[10]], [[20]], [[30]]], [3, 1, 1]),
    ];
    const ys = sliceArraysByIndices(xs, tensor1d([0, 2])) as Tensor[];
    expect(ys.length).toEqual(2);
    expectTensorsClose(ys[0], tensor3d([[[1]], [[3]]], [2, 1, 1]));
    expectTensorsClose(ys[1], tensor3d([[[10]], [[30]]], [2, 1, 1]));
  });
  it('null array input', () => {
    expect(sliceArraysByIndices(null, tensor1d([0, 2]))).toBeNull();
  });
  it('casts indices automatically', () => {
    const x = tensor2d([[1, 2], [3, 4], [5, 6]], [3, 2]);
    const y =
        sliceArraysByIndices(x, tensor1d([0.1, 2.0], 'float32')) as Tensor;
    expectTensorsClose(y, tensor2d([[1, 2], [5, 6]], [2, 2]));
  });
});

describe('makeBatches', () => {
  it('divisible', () => {
    expect(makeBatches(6, 3)).toEqual([[0, 3], [3, 6]]);
  });

  it('indivisible', () => {
    expect(makeBatches(7, 3)).toEqual([[0, 3], [3, 6], [6, 7]]);
    expect(makeBatches(2, 4)).toEqual([[0, 2]]);
  });

  it('empty size', () => {
    expect(makeBatches(0, 4)).toEqual([]);
  });
});

describeMathCPUAndGPU('Model.predict', () => {
  it('1 input, 1 output', () => {
    const inputTensor = tfl.layers.input(
        {shape: [3, 4], name: 'inputLayer1', dtype: 'float32'});
    const layer = tfl.layers.reshape({targetShape: [2, 6]});
    const output = layer.apply(inputTensor) as tfl.SymbolicTensor;
    const model = new tfl.Model(
        {inputs: [inputTensor], outputs: [output], name: 'model1x1'});
    const xs = ones([10, 3, 4]);
    const ys = model.predict(xs, {batchSize: 4}) as Tensor;
    expectTensorsClose(ys, ones([10, 2, 6]));
  });

  it('1D tensors as inputs', () => {
    const model = tfl.sequential();
    model.add(tfl.layers.dense({units: 1, inputShape: [1]}));

    const xs = ones([10]);  // A batch of 10.
    // Do a burn-in call first.
    tfc.dispose(model.predict(xs, {batchSize: 4}));
    const numTensors0 = memory().numTensors;
    const ys = model.predict(xs, {batchSize: 4}) as Tensor;
    expect(ys.shape).toEqual([10, 1]);
    ys.dispose();
    // Assert no memory leak.
    expect(memory().numTensors).toEqual(numTensors0);
  });

  it('1 input, 1 output, tensor as input argument', () => {
    const inputTensor = tfl.layers.input(
        {shape: [3, 4], name: 'inputLayer1', dtype: 'float32'});
    const layer = tfl.layers.reshape({targetShape: [2, 6]});
    const output = layer.apply(inputTensor) as tfl.SymbolicTensor;
    const model = new tfl.Model(
        {inputs: [inputTensor], outputs: [output], name: 'model1x1'});
    const xs = ones([10, 3, 4]);
    const ys = model.predict(xs) as Tensor;
    expectTensorsClose(ys, ones([10, 2, 6]));
  });

  it('1 input as Array, 1 output', () => {
    const inputTensor = tfl.layers.input(
        {shape: [3, 4], name: 'inputLayer1', dtype: 'float32'});
    const layer = tfl.layers.reshape({targetShape: [2, 6]});
    const output = layer.apply(inputTensor) as tfl.SymbolicTensor;
    const model = new tfl.Model(
        {inputs: [inputTensor], outputs: [output], name: 'model1x1'});
    const xs = ones([10, 3, 4]);
    const ys = model.predict([xs], {batchSize: 4}) as Tensor;
    expectTensorsClose(ys, ones([10, 2, 6]));
  });

  it('1 input, 2 outputs', () => {
    const inputTensor = tfl.layers.input(
        {shape: [3, 4], name: 'inputLayer2', dtype: 'float32'});
    const layer1 = tfl.layers.reshape({targetShape: [2, 6]});
    const layer2 = tfl.layers.flatten();
    const output1 = layer1.apply(inputTensor) as tfl.SymbolicTensor;
    const output2 = layer2.apply(output1) as tfl.SymbolicTensor;
    const model = new tfl.Model(
        {inputs: [inputTensor], outputs: [output1, output2], name: 'model1x2'});
    const xs = ones([10, 3, 4]);
    const ys = model.predict(xs, {batchSize: 4}) as Tensor[];
    expect(ys.length).toEqual(2);
    expectTensorsClose(ys[0], ones([10, 2, 6]));
    expectTensorsClose(ys[1], ones([10, 12]));
  });

  it('2 inputs, 2 outputs', () => {
    const inputTensor1 = tfl.layers.input(
        {shape: [3, 4], name: 'inputLayer3', dtype: 'float32'});
    const inputTensor2 = tfl.layers.input(
        {shape: [3, 3], name: 'inputLayer4', dtype: 'float32'});
    const layer1 = tfl.layers.reshape({targetShape: [2, 6]});
    const layer2 = tfl.layers.flatten();
    const output1 = layer1.apply(inputTensor1) as tfl.SymbolicTensor;
    const output2 = layer2.apply(inputTensor2) as tfl.SymbolicTensor;
    const model = new tfl.Model({
      inputs: [inputTensor1, inputTensor2],
      outputs: [output1, output2],
      name: 'model2x2'
    });
    const xs1 = ones([10, 3, 4]);
    const xs2 = ones([10, 3, 3]);
    const ys = model.predict([xs1, xs2], {batchSize: 4}) as Tensor[];
    expect(ys.length).toEqual(2);
    expectTensorsClose(ys[0], ones([10, 2, 6]));
    expectTensorsClose(ys[1], ones([10, 9]));
  });

  it('Incorrect number of inputs leads to exception: 1 vs 2', () => {
    const inputTensor = tfl.layers.input(
        {shape: [3, 4], name: 'inputLayer_inc_1', dtype: 'float32'});
    const layer = tfl.layers.reshape({targetShape: [2, 6]});
    const output = layer.apply(inputTensor) as tfl.SymbolicTensor;
    const model = new tfl.Model(
        {inputs: [inputTensor], outputs: [output], name: 'model_inc_1x1'});
    const xs1 = ones([10, 3, 4]);

    expect(() => model.predict([
      xs1, xs1
    ])).toThrowError(/.*Expected.*1 Tensor.*got 2 Tensor.*/);
  });

  it('Incorrect number of inputs leads to exception: 2 vs 3', () => {
    const inputTensor1 = tfl.layers.input(
        {shape: [3, 4], name: 'inputLayer_inc_3', dtype: 'float32'});
    const inputTensor2 = tfl.layers.input(
        {shape: [3, 3], name: 'inputLayer_inc_4', dtype: 'float32'});
    const layer1 = tfl.layers.reshape({targetShape: [2, 6]});
    const layer2 = tfl.layers.flatten();
    const output1 = layer1.apply(inputTensor1) as tfl.SymbolicTensor;
    const output2 = layer2.apply(inputTensor2) as tfl.SymbolicTensor;
    const model = new tfl.Model({
      inputs: [inputTensor1, inputTensor2],
      outputs: [output1, output2],
      name: 'model_inc_2x2'
    });
    const xs1 = ones([10, 3, 4]);

    expect(() => model.predict([
      xs1, xs1, xs1
    ])).toThrowError(/.*Expected.*2 Tensor.*got 3 Tensor.*/);
  });

  it('Incorrect input shape leads to exception', () => {
    const inputTensor = tfl.layers.input(
        {shape: [3, 4], name: 'inputLayer_inc_1', dtype: 'float32'});
    const layer = tfl.layers.reshape({targetShape: [2, 6]});
    const output = layer.apply(inputTensor) as tfl.SymbolicTensor;
    const model = new tfl.Model(
        {inputs: [inputTensor], outputs: [output], name: 'model_inc_1x1'});
    const xs1 = ones([2, 4, 3]);

    expect(() => model.predict(xs1))
        .toThrowError(/.*expected.* shape \[null,3,4\].*but got.*\[2,4,3\]/);
  });

  it('Invalid batchSize value leads to Error', () => {
    const model = tfl.sequential(
        {layers: [tfl.layers.dense({units: 1, inputShape: [2]})]});
    const xs = tfc.zeros([5, 2]);
    expect(() => model.predict(xs, {batchSize: 0}))
        .toThrowError(
            /batchSize is required to be a positive integer, but got 0/);
    expect(() => model.predict(xs, {batchSize: -2}))
        .toThrowError(
            /batchSize is required to be a positive integer, but got -2/);
    expect(() => model.predict(xs, {batchSize: 3.14}))
        .toThrowError(
            /batchSize is required to be a positive integer, but got 3\.14/);
    // tslint:disable-next-line:no-any
    expect(() => model.predict(xs, {batchSize: 'a' as any}))
        .toThrowError(
            /batchSize is required to be a positive integer, but got a/);
  });
});

describeMathCPUAndGPU('Model.fit', () => {
  const inputSize = 4;   // Input vector size for model with one input.
  const inputSize1 = 3;  // 1st input vector size for model with two inputs.
  const inputSize2 = 4;  // 2nd input vector size for model with two inputs.
  const numSamples = 5;  // Number of samples in a batch.

  const inputTensor = tfl.layers.input(
      {shape: [inputSize], name: 'inputLayer1', dtype: 'float32'});
  const inputTensor1 = tfl.layers.input(
      {shape: [inputSize1], name: 'inputLayer1of2', dtype: 'float32'});
  const inputTensor2 = tfl.layers.input(
      {shape: [inputSize2], name: 'inputLayer2of2', dtype: 'float32'});

  // For model with one input.
  let model: tfl.Model;
  let inputs: Tensor;
  let targets: Tensor;

  // For model with two inputs (and two outputs).
  let twoOutputModel: tfl.Model;
  let inputs1: Tensor;
  let inputs2: Tensor;
  let targets1: Tensor;
  let targets2: Tensor;

  function createDenseModelAndData(
      useBias = false,
      kernelRegularizer?: string|Regularizer,
      biasRegularizer?: string|Regularizer,
      ): void {
    const layer = tfl.layers.dense(
        {units: 1, useBias, kernelInitializer: 'ones', kernelRegularizer});
    const output = layer.apply(inputTensor) as tfl.SymbolicTensor;
    model = new tfl.Model({inputs: [inputTensor], outputs: [output]});
    inputs = ones([numSamples, inputSize]);
    targets = ones([numSamples, 1]);
  }

  function createDenseCategoricalModelAndData(useBias = false): void {
    const layer =
        tfl.layers.dense({units: 2, useBias, kernelInitializer: 'ones'});
    const output = layer.apply(inputTensor) as tfl.SymbolicTensor;
    model = new tfl.Model({inputs: [inputTensor], outputs: [output]});
    inputs = ones([numSamples, inputSize]);
    targets = K.oneHot(ones([numSamples]), 2);
  }

  function createTwoLayerDenseModelAndData(useBias = false): [Layer, Layer] {
    const layer1 =
        tfl.layers.dense({units: 10, useBias, kernelInitializer: 'ones'});
    const layer2 =
        tfl.layers.dense({units: 1, useBias, kernelInitializer: 'ones'});
    const output =
        layer2.apply(layer1.apply(inputTensor)) as tfl.SymbolicTensor;
    model = new tfl.Model({inputs: [inputTensor], outputs: [output]});
    inputs = ones([numSamples, inputSize]);
    targets = ones([numSamples, 1]);
    return [layer1, layer2];
  }

  function createDenseModelWithTwoOutputsAndData(): void {
    const layer1 =
        tfl.layers.dense({units: 1, useBias: false, kernelInitializer: 'ones'});
    const layer2 =
        tfl.layers.dense({units: 1, useBias: false, kernelInitializer: 'ones'});
    const output1 = layer1.apply(inputTensor1) as tfl.SymbolicTensor;
    const output2 = layer2.apply(inputTensor2) as tfl.SymbolicTensor;
    twoOutputModel = new tfl.Model(
        {inputs: [inputTensor1, inputTensor2], outputs: [output1, output2]});
    inputs1 = ones([numSamples, inputSize1]);
    inputs2 = ones([numSamples, inputSize2]);
    targets1 = ones([numSamples, 1]);
    targets2 = ones([numSamples, 1]);
  }

  it('1 input, 1 output, dense, 1 weight, string optimizer, 1 batch',
     async () => {
       createDenseModelAndData();

       model.compile({optimizer: 'SGD', loss: 'meanSquaredError'});
       // Use batchSize === numSamples to get exactly one batch.
       const history =
           await model.fit(inputs, targets, {batchSize: numSamples, epochs: 1});

       expect(history.epoch).toEqual([0]);
       const newWeightsValue = model.trainableWeights[0].read();

       const lr = 0.01;  // This is the default learning rate of SGD.
       const expectedValueArray =
           pyListRepeat([1.0 - (inputSize - 1) * 2 * lr], inputSize);
       expectTensorsClose(
           newWeightsValue, tensor2d(expectedValueArray, [inputSize, 1]));
     });

  it('1D tensor as inputs, targets and validationData', async () => {
    const model = tfl.sequential();
    model.add(tfl.layers.dense({units: 1, inputShape: [1]}));
    model.compile({optimizer: 'SGD', loss: 'meanSquaredError'});

    // Use 1D tensor shapes.
    inputs = ones([numSamples]);
    targets = ones([numSamples]);
    const valInputs = ones([numSamples]);
    const valTargets = ones([numSamples]);

    // Do a burn-in run before checking memory to give any cached
    // tensors a chance to be created first.
    await model.fit(inputs, targets, {
      batchSize: numSamples,
      epochs: 2,
      validationData: [valInputs, valTargets]
    });

    for (let i = 0; i < 2; ++i) {
      const numTensors0 = memory().numTensors;
      const history = await model.fit(inputs, targets, {
        batchSize: numSamples,
        epochs: 2,
        validationData: [valInputs, valTargets]
      });
      expect(memory().numTensors).toEqual(numTensors0);
      // Assert no memory leak.
      expect(history.epoch).toEqual([0, 1]);
      expect(history.history.loss.length).toEqual(2);
      expect(history.history.val_loss.length).toEqual(2);
    }
  });

  it('training with custom loss', async () => {
    // Use the following Python code snippet to get reference values
    // for assertion:
    //
    // ```python
    // import keras
    // import keras.backend as K;
    // import numpy as np
    //
    // def abs_diff_loss(x, y):
    //   return K.mean(K.abs(x - y))
    //
    // input1 = keras.Input(shape=[4])
    // layer = keras.layers.Dense(
    //     units=1, use_bias=False, kernel_initializer='ones')
    // output = layer(input1)
    // model = keras.Model(input1, output)
    // model.compile(optimizer='SGD', loss=abs_diff_loss)
    // inputs = np.ones([5, 4])
    // targets = np.ones([5])
    // history = model.fit(
    //     inputs, targets, batch_size=5, epochs=2,
    //     validation_split=0.2)
    // print(history.history)
    // ```

    createDenseModelAndData();

    const absDiffLoss = (x: Tensor, y: Tensor) => mean(abs(x.sub(y)));

    model.compile({optimizer: 'SGD', loss: absDiffLoss});
    // Use batchSize === numSamples to get exactly one batch.
    const history = await model.fit(
        inputs, targets,
        {batchSize: numSamples, epochs: 2, validationSplit: 0.2});
    test_util.expectArraysClose(history.history['loss'] as number[], [3, 2.96]);
    test_util.expectArraysClose(
        history.history['val_loss'] as number[], [2.96, 2.92]);
  });

  it('Using only x and y input arguments', async () => {
    createDenseModelAndData();

    model.compile({optimizer: 'SGD', loss: 'meanSquaredError'});
    const history = await model.fit(inputs, targets, {epochs: 10});
    // 100 is the default number of epochs.
    expect(history.epoch.length).toEqual(10);
    for (let i = 0; i < 10; ++i) {
      expect(history.epoch[i]).toEqual(i);
    }
  });

  it('Default Model.fit epochs is 1', async () => {
    createDenseModelAndData();

    model.compile({optimizer: 'SGD', loss: 'meanSquaredError'});
    const history = await model.fit(inputs, targets);
    expect(history.epoch.length).toEqual(1);
    expect(history.epoch[0]).toEqual(0);
  });

  it('1 input, 1 output, dense, 1 weight, string optimizer, 2 epochs',
     async () => {
       createDenseModelAndData();

       model.compile({optimizer: 'SGD', loss: 'meanSquaredError'});
       const history =
           await model.fit(inputs, targets, {batchSize: numSamples, epochs: 2});
       expect(history.epoch).toEqual([0, 1]);
     });

  it('1 input, 1 output, dense, 1 weight, string optimizer, 2 epochs, ' +
         '1 initialEpoch',
     async () => {
       createDenseModelAndData();

       model.compile({optimizer: 'SGD', loss: 'meanSquaredError'});
       const history = await model.fit(
           inputs, targets,
           {batchSize: numSamples, epochs: 2, initialEpoch: 1});
       expect(history.epoch).toEqual([1]);
       expect(history.history.loss.length).toEqual(1);
     });

  it('Training with Dropout layer', async () => {
    const inputSize = 2;
    const batchSize = 4;
    const input = tfl.layers.input({shape: [inputSize]});
    const dense1 =
        tfl.layers.dense({units: 2, kernelInitializer: 'ones', useBias: false});
    const dropout = tfl.layers.dropout({rate: 0.5});
    const dense2 =
        tfl.layers.dense({units: 1, kernelInitializer: 'ones', useBias: false});
    const output =
        dense2.apply(dropout.apply(dense1.apply(input))) as tfl.SymbolicTensor;
    const model = new tfl.Model({inputs: input, outputs: output});
    model.compile({loss: 'meanSquaredError', optimizer: 'sgd'});
    const x = ones([batchSize, inputSize]);
    const y = ones([batchSize, 1]);
    await model.fit(x, y, {batchSize, epochs: 1});
  });

  it('Calling fit twice in a row leads to Error', async () => {
    createDenseModelAndData();
    model.compile({optimizer: 'SGD', loss: 'meanSquaredError'});
    // Do not use `await` in the following `model.fit` call, so that
    // the two model.fit() calls may interleave.
    const firstFit =
        model.fit(inputs, targets, {batchSize: numSamples, epochs: 8});
    let errorCaught: Error;
    try {
      await model.fit(inputs, targets);
    } catch (err) {
      errorCaught = err;
    }
    expect(errorCaught.message)
        .toEqual(
            'Cannot start training because another fit() call is ongoing.');
    await firstFit;
  });

  const validationSplits = [0.2, 0.01];
  for (const validationSplit of validationSplits) {
    const testTitle =
        '1 input, 1 output, dense, 1 weight, string optimizer, 2 epochs, ' +
        `validationSplit=${validationSplit}`;
    it(testTitle, async () => {
      createDenseModelAndData();
      model.compile({optimizer: 'SGD', loss: 'meanSquaredError'});
      const history = await model.fit(
          inputs, targets, {batchSize: numSamples, epochs: 2, validationSplit});
      expect(history.epoch).toEqual([0, 1]);
      const losses = history.history['loss'];
      expect(losses.length).toEqual(2);
      const valLosses = history.history['val_loss'];
      expect(valLosses.length).toEqual(2);
      // Reference values of the losses can be obtained from PyKeras:
      // ```python
      // import keras
      // import numpy as np
      // input1 = keras.Input(shape=[4])
      // layer = keras.layers.Dense(
      //     units=1, use_bias=False, kernel_initializer='ones')
      // output = layer(input1)
      // model = keras.Model(input1, output)
      // model.compile(optimizer='SGD', loss='mean_squared_error')
      // inputs = np.ones([5, 4])
      // targets = np.ones([5])
      // history = model.fit(
      //     inputs, targets, batch_size=5, epochs=2,
      //     validation_split=0.2)
      // print(history.history)
      // ```
      expectTensorsClose(losses as number[], [9, 7.617599964141846]);
      expectTensorsClose(
          valLosses as number[], [7.617599964141846, 6.447536945343018]);
    });
  }

  it('1 input, 1 output, dense, 1 weight, string optimizer, 2 epochs, ' +
         'use validationData',
     async () => {
       createDenseModelAndData();
       model.compile({optimizer: 'SGD', loss: 'meanSquaredError'});
       const history = await model.fit(inputs, targets, {
         batchSize: numSamples,
         epochs: 2,
         validationData: [zeros(inputs.shape as [number, number]), targets]
       });
       expect(history.epoch).toEqual([0, 1]);
       const losses = history.history['loss'];
       expect(losses.length).toEqual(2);
       const valLosses = history.history['val_loss'];
       expect(valLosses.length).toEqual(2);
       expectTensorsClose(losses as number[], [9, 7.617599964141846]);
     });

  it('1 input, 1 output, dense, 1 weight, string optimizer, 2 epochs, ' +
         'validationSplit = 0.2, with additional metric',
     async () => {
       createDenseModelAndData();
       model.compile(
           {optimizer: 'SGD', loss: 'meanSquaredError', metrics: ['accuracy']});
       expect(model.metricsNames).toEqual(['loss', 'acc']);
       const history = await model.fit(inputs, targets, {
         batchSize: numSamples,
         epochs: 2,
         validationSplit: 0.2,
       });

       expect(history.epoch).toEqual([0, 1]);
       const losses = history.history['loss'];
       expect(losses.length).toEqual(2);
       const valLosses = history.history['val_loss'];
       expect(valLosses.length).toEqual(2);
       expectTensorsClose(losses as number[], [9, 7.617599964141846]);
       expectTensorsClose(
           valLosses as number[], [7.617599964141846, 6.447536945343018]);
     });

  it('Return sequences; Fit with metric', async () => {
    // The golden values for history used in the assertion below can be obtained
    // with the following Python Keras code.
    // Ran with Python Keras verion 2.1.2 and TensorFlow (CPU) version
    // 1.7.0-dev20180226.
    // ```python
    // import keras
    // import numpy as np
    //
    // sequenceLength = 3
    // inputSize = 4
    // dataSize = 16
    // validationSplit = 0.5
    // batchSize = 3
    // outputSize = 2
    //
    // model = keras.Sequential()
    //
    // model.add(keras.layers.SimpleRNN(
    //     outputSize,
    //     kernel_initializer='ones',
    //     recurrent_initializer='ones',
    //     use_bias=False,
    //     return_sequences=True,
    //     input_shape=[sequenceLength, inputSize]))
    // model.add(keras.layers.TimeDistributed(
    //     keras.layers.Dense(
    //         outputSize,
    //         kernel_initializer='ones',
    //         use_bias=False)))
    //
    // model.compile(optimizer='sgd',
    //               loss='categorical_crossentropy',
    //               metrics=['accuracy'])
    // history = model.fit(np.ones([dataSize, sequenceLength, inputSize]),
    //                     np.ones([dataSize, sequenceLength, outputSize]),
    //                     batch_size=batchSize,
    //                     epochs=2,
    //                     validation_split=validationSplit)
    // print(history.history)
    // ```

    const sequenceLength = 3;
    const inputSize = 4;
    const dataSize = 16;
    const validationSplit = 0.5;
    const batchSize = 3;
    // So there are 8 examples for train and validation, respectivly. The actual
    // batches during training and validation will be 3, 3 and 2. This tests the
    // correct averaging of the loss values happens without broadcasting.
    const outputSize = 2;
    const simpleRNN = tfl.layers.simpleRNN({
      units: outputSize,
      kernelInitializer: 'ones',
      recurrentInitializer: 'ones',
      useBias: false,
      returnSequences: true,
    });
    const timeDistributed = tfl.layers.timeDistributed({
      layer: tfl.layers.dense(
          {units: outputSize, kernelInitializer: 'ones', useBias: false})
    });
    const input = tfl.layers.input({shape: [sequenceLength, inputSize]});
    const output =
        timeDistributed.apply(simpleRNN.apply(input)) as tfl.SymbolicTensor;
    const model = new tfl.Model({inputs: input, outputs: output});
    model.compile({
      optimizer: 'sgd',
      loss: 'categoricalCrossentropy',
      metrics: ['accuracy'],
    });
    const history = await model.fit(
        ones([dataSize, sequenceLength, inputSize]),
        ones([dataSize, sequenceLength, outputSize]), {
          batchSize,
          epochs: 1,
          validationSplit,
        });
    expectTensorsClose(
        history.history['loss'] as number[], [1.3862943649291992]);
    expectTensorsClose(
        history.history['val_loss'] as number[], [1.3862943649291992]);
    expectTensorsClose(history.history['acc'] as number[], [1.0]);
    expectTensorsClose(history.history['val_acc'] as number[], [1.0]);
  });

  // TODO(cais): Test metric as a "dict", for models with >1 outputs.

  const metricsToTest: string[][] = [['acc'], ['accuracy']];
  // TODO(cais): Add 'acc', 'accuracy' and assertion acc_1, acc_2.
  for (const metrics of metricsToTest) {
    const testTitle = `categoricalCrossentropy model, validationSplit = 0.2, ` +
        `${JSON.stringify(metrics)}`;
    it(testTitle, async () => {
      createDenseCategoricalModelAndData();
      model.compile(
          {optimizer: 'SGD', loss: 'categoricalCrossentropy', metrics});
      if (stringsEqual(metrics, ['acc']) ||
          stringsEqual(metrics, ['accuracy'])) {
        expect(model.metricsNames).toEqual(['loss', 'acc']);
      } else if (stringsEqual(metrics, ['acc', 'accuracy'])) {
        expect(model.metricsNames).toEqual(['loss', 'acc', 'acc']);
      }
      const history = await model.fit(
          inputs, targets,
          {batchSize: numSamples, epochs: 2, validationSplit: 0.2});
      const losses = history.history['loss'];
      expectTensorsClose(
          losses as number[], [0.6931471824645996, 0.6918979287147522]);
      const valLosses = history.history['val_loss'];
      expectTensorsClose(
          valLosses as number[], [0.6918979287147522, 0.6906517744064331]);
      const acc = history.history['acc'];
      expectTensorsClose(acc as number[], [0, 1]);
      const valAcc = history.history['val_acc'];
      expectTensorsClose(valAcc as number[], [1, 1]);
    });
  }

  it('Two layers, freeze one layer', async () => {
    // The golden values used below can be obtained with the following PyKeras
    // code.
    // ```python
    // import keras
    // import numpy as np
    //
    // input_size = 4
    // num_samples = 5
    //
    // input_tensor = keras.Input([input_size], name='inputLayer1')
    // layer1 = keras.layers.Dense(
    //     units=10, use_bias=False, kernel_initializer='ones')
    // layer2 = keras.layers.Dense(
    //     units=1, use_bias=False, kernel_initializer='ones')
    // output = layer2(layer1(input_tensor))
    // model = keras.Model(input_tensor, output)
    //
    // inputs = np.ones([num_samples, input_size])
    // targets = np.ones([num_samples, 1])
    //
    // optimizer = keras.optimizers.SGD(lr=1e-2)
    // model.compile(optimizer=optimizer, loss='mean_squared_error')
    // history = model.fit(inputs,
    //                     targets,
    //                     batch_size=num_samples,
    //                     epochs=2,
    //                     validation_split=0.2)
    //
    // print(history.history)
    // print(layer1.get_weights())
    // print(layer2.get_weights())
    //
    // # Freeze layer 1.
    // layer1.trainable = False
    // model.compile(optimizer=optimizer, loss='mean_squared_error')
    // history = model.fit(inputs,
    //                     targets,
    //                     batch_size=num_samples,
    //                     epochs=2,
    //                     validation_split=0.2)
    //
    // print(history.history)
    // print(layer1.get_weights())
    // print(layer2.get_weights())
    // ```
    const layers = createTwoLayerDenseModelAndData();
    const layer1 = layers[0];
    const layer2 = layers[1];
    const optimizer = new SGDOptimizer(1e-2);
    model.compile({optimizer, loss: 'meanSquaredError'});
    let history = await model.fit(
        inputs, targets,
        {batchSize: numSamples, epochs: 2, validationSplit: 0.2});
    let losses = history.history['loss'];
    expectTensorsClose(losses as number[], [1521.0, 386.35842895507812]);
    let valLosses = history.history['val_loss'];
    expectTensorsClose(
        valLosses as number[], [386.35848999023438, 1808.7342529296875]);
    expectTensorsClose(
        layer1.getWeights()[0], mul(scalar(-0.61341441), ones([4, 10])));
    expectTensorsClose(
        layer2.getWeights()[0], mul(scalar(-1.77405429), ones([10, 1])));

    // Freeze the 1st layer and compile the model again.
    layer1.trainable = false;
    model.compile({optimizer, loss: 'meanSquaredError'});

    history = await model.fit(
        inputs, targets,
        {batchSize: numSamples, epochs: 2, validationSplit: 0.2});
    losses = history.history['loss'];
    expectTensorsClose(
        losses as number[], [1808.7342529296875, 75.336509704589844]);
    valLosses = history.history['val_loss'];
    expectTensorsClose(
        valLosses as number[], [75.336524963378906, 3.1378798484802246]);
    // Expect no change in the value of layer1's kernel, due to the freezing.
    expectTensorsClose(
        layer1.getWeights()[0], mul(scalar(-0.61341441), ones([4, 10])));
    // Expect change in the value of layer2's kernel.
    expectTensorsClose(
        layer2.getWeights()[0], mul(scalar(-0.11295), ones([10, 1])));
  });

  it('Unknown metric', () => {
    createDenseCategoricalModelAndData();
    expect(() => model.compile({
      optimizer: 'SGD',
      loss: 'categoricalCrossentropy',
      metrics: ['foo']
    })).toThrowError(/Unknown metric foo/);
  });

  it('1 input, 1 output, dense, 2 weights, string optimizer, 1 batch',
     async () => {
       createDenseModelAndData(true);

       model.compile({optimizer: 'SGD', loss: 'meanSquaredError'});
       const history =
           await model.fit(inputs, targets, {batchSize: numSamples, epochs: 1});
       expect(history.epoch).toEqual([0]);

       expect(model.trainableWeights.length).toEqual(2);
       const lr = 0.01;  // This is the default learning rate of SGD.
       const newKernelValue = model.trainableWeights[0].read();
       const expectedKernelArray =
           pyListRepeat([1.0 - (inputSize - 1) * 2 * lr], inputSize);
       expectTensorsClose(
           newKernelValue, tensor2d(expectedKernelArray, [inputSize, 1]));
       const newBiasValue = model.trainableWeights[1].read();
       const expectedBiasArray = [0.0 - (inputSize - 1) * 2 * lr];
       expectTensorsClose(newBiasValue, tensor1d(expectedBiasArray));
     });

  it('1 input, 1 output, dense, 1 weight, optimizer object, 1 batch',
     async () => {
       createDenseModelAndData();

       // Use a custom learning rate for SGD.
       const lr = 0.025;
       model.compile(
           {optimizer: new SGDOptimizer(lr), loss: 'meanSquaredError'});
       const history =
           await model.fit(inputs, targets, {batchSize: numSamples, epochs: 1});
       expect(history.epoch).toEqual([0]);
       const newWeightsValue = model.trainableWeights[0].read();

       const expectedValueArray =
           pyListRepeat([1.0 - (inputSize - 1) * 2 * lr], inputSize);
       expectTensorsClose(
           newWeightsValue, tensor2d(expectedValueArray, [inputSize, 1]));
     });

  // Reference Python code:
  // ```py
  // import keras
  // import numpy as np
  //
  // input1 = keras.Input(shape=[2])
  // output1 = keras.layers.Dense(1,
  //                             kernel_initializer='ones',
  //                             use_bias=False)(input1)
  // output2 = keras.layers.Dense(1,
  //                             kernel_initializer='ones',
  //                             use_bias=False)(input1)
  // model = keras.Model(input1, [output1, output2])
  //
  // model.compile(loss={model.output_names[0]: 'mean_squared_error',
  //                     model.output_names[1]: 'mean_absolute_error'},
  //               optimizer='sgd')
  //
  // xs = np.ones([2, 2])
  // ys1 = np.zeros([2, 1])
  // ys2 = np.zeros([2, 1])
  // history = model.fit(xs, [ys1, ys2], epochs=1)
  // print(history.history)
  // ```
  it('2 outputs, losses by output name', async () => {
    const input1 = tfl.input({shape: [2]});
    const output1 =
        tfl.layers.dense({units: 1, kernelInitializer: 'ones', useBias: false})
            .apply(input1) as SymbolicTensor;
    const output2 =
        tfl.layers.dense({units: 1, kernelInitializer: 'ones', useBias: false})
            .apply(input1) as SymbolicTensor;
    const model = tfl.model({inputs: input1, outputs: [output1, output2]});
    const loss: {[outputName: string]: string} = {};
    loss[model.outputNames[0]] = 'meanSquaredError';
    loss[model.outputNames[1]] = 'meanAbsoluteError';
    model.compile({loss, optimizer: 'sgd'});

    const xs = ones([2, 2]);
    const ys1 = zeros([2, 1]);
    const ys2 = zeros([2, 1]);
    const history = await model.fit(xs, [ys1, ys2], {epochs: 1});
    expect(history.history.loss[0]).toBeCloseTo(6);
    expect(history.history[`${model.outputNames[0]}_loss`][0]).toBeCloseTo(4);
    expect(history.history[`${model.outputNames[1]}_loss`][0]).toBeCloseTo(2);
  });

  it('2 inputs, 2 outputs, dense, optimizer object, 1 batch', async () => {
    createDenseModelWithTwoOutputsAndData();

    const lr = 0.01;
    twoOutputModel.compile({
      optimizer: new SGDOptimizer(lr),
      loss: ['meanSquaredError', 'meanSquaredError']
    });
    const trainableWeights = twoOutputModel.trainableWeights;
    let newWeightsValue1 = trainableWeights[0].read();
    let newWeightsValue2 = trainableWeights[1].read();
    await twoOutputModel.fit(
        [inputs1, inputs2], [targets1, targets2],
        {batchSize: numSamples, epochs: 1});

    expect(twoOutputModel.trainableWeights.length).toEqual(2);
    newWeightsValue1 = twoOutputModel.trainableWeights[0].read();
    newWeightsValue2 = twoOutputModel.trainableWeights[1].read();

    // Check the weight updates to layer1.
    const expectedValueArray1 =
        pyListRepeat([1.0 - (inputSize1 - 1) * 2 * lr], inputSize1);
    expectTensorsClose(
        newWeightsValue1, tensor2d(expectedValueArray1, [inputSize1, 1]));
    // Check the weight updates to layer2 (different from those to
    // layer1).
    const expectedValueArray2 =
        pyListRepeat([1.0 - (inputSize2 - 1) * 2 * lr], inputSize2);
    expectTensorsClose(
        newWeightsValue2, tensor2d(expectedValueArray2, [inputSize2, 1]));
  });

  const isCustomCallbackArgs = [false, true];
  const isCustomCallbackArray = [false, true];
  for (const isArgs of isCustomCallbackArgs) {
    for (const isArray of isCustomCallbackArray) {
      const testTitle = `Fit with custom callback object: isConfig=${
          isArgs}, isArray=${isArray}`;
      it(testTitle, async () => {
        createDenseModelAndData();
        const trainBeginLogs: Logs[] = [];
        const trainEndLogs: Logs[] = [];
        const epochBeginEpochs: number[] = [];
        const epochEndEpochs: number[] = [];
        const batchBeginBatches: number[] = [];
        const batchEndBatches: number[] = [];
        const batchEndLosses: number[] = [];
        const epochEndLosses: number[] = [];
        const customCallbackArgs: CustomCallbackArgs = {
          onTrainBegin: async (logs?: Logs) => {
            trainBeginLogs.push(logs);
          },
          onTrainEnd: async (logs?: Logs) => {
            trainEndLogs.push(logs);
          },
          onEpochBegin: async (epoch: number, logs?: Logs) => {
            epochBeginEpochs.push(epoch);
          },
          onEpochEnd: async (epoch: number, logs?: Logs) => {
            epochEndEpochs.push(epoch);
            epochEndLosses.push(logs['loss']);
          },
          onBatchBegin: async (batch: number, logs?: Logs) => {
            batchBeginBatches.push(batch);
          },
          onBatchEnd: async (batch: number, logs?: Logs) => {
            batchEndBatches.push(batch);
            batchEndLosses.push(logs['loss']);
          }
        };
        const customCallback = isArgs ? customCallbackArgs :
                                        new CustomCallback(customCallbackArgs);
        model.compile({optimizer: 'sgd', loss: 'meanSquaredError'});
        await model.fit(inputs, targets, {
          batchSize: 2,
          epochs: 2,
          callbacks: isArray ? [customCallback] : customCallback,
        });
        expect(trainBeginLogs.length).toEqual(1);
        expect(trainEndLogs.length).toEqual(1);
        expect(epochBeginEpochs).toEqual([0, 1]);
        expect(epochEndEpochs).toEqual([0, 1]);
        expect(batchBeginBatches).toEqual([0, 1, 2, 0, 1, 2]);
        expect(batchEndBatches).toEqual([0, 1, 2, 0, 1, 2]);

        // The optimization problem is a convex one (a single Dense layer),
        // the learning rate low (default 0.01 for SGD). So it should be fine to
        // assert monotonic assert monotonic decrease in loss value.
        expect(batchEndLosses.length).toEqual(6);
        for (let i = 1; i < batchEndLosses.length; ++i) {
          expect(batchEndLosses[i]).toBeLessThan(batchEndLosses[i - 1]);
        }
        expect(epochEndLosses.length).toEqual(2);
        expect(epochEndLosses[1]).toBeLessThan(epochEndLosses[0]);
      });
    }
  }

  it('Using custom regularizer', async () => {
    // The golden values used for assertion can be obtained with PyKeras code:
    //
    // ```python
    // import keras
    // import numpy as np
    //
    // model = keras.Sequential([
    //     keras.layers.Dense(
    //         1, kernel_initializer='ones', use_bias=False, input_shape=[4],
    //         kernel_regularizer=keras.regularizers.l1_l2(1, 1))
    // ]);
    //
    // xs = np.ones([5, 4])
    // ys = np.ones([5, 1])
    //
    // model.compile(optimizer='sgd', loss='mean_squared_error')
    //
    // history = model.fit(xs, ys, epochs=2)
    // print(model.get_weights()[0])
    // print(history.history)
    //
    // ```
    createDenseModelAndData(false, tfl.regularizers.l1l2({l1: 1, l2: 1}));

    model.compile({optimizer: 'SGD', loss: 'meanSquaredError'});
    // Use batchSize === numSamples to get exactly one batch.
    const history =
        await model.fit(inputs, targets, {batchSize: numSamples, epochs: 2});
    expectTensorsClose(
        model.layers[1].getWeights()[0],
        tensor2d([0.829, 0.829, 0.829, 0.829], [4, 1]));
    expect(history.history.loss.length).toEqual(2);
    expect(history.history.loss[0]).toBeCloseTo(17);
    expect(history.history.loss[1]).toBeCloseTo(13.92);
  });

  it('Using string regularizer', async () => {
    // The golden values used for assertion can be obtained with PyKeras code:
    //
    // ```python
    // import keras
    // import numpy as np
    //
    // model = keras.Sequential([
    //     keras.layers.Dense(
    //         1, kernel_initializer='ones', use_bias=False, input_shape=[4],
    //         kernel_regularizer='l1l2')
    // ]);
    //
    // xs = np.ones([5, 4])
    // ys = np.ones([5, 1])
    //
    // model.compile(optimizer='sgd', loss='mean_squared_error')
    //
    // history = model.fit(xs, ys, epochs=2)
    // print(model.get_weights()[0])
    // print(history.history)
    //
    // ```
    createDenseModelAndData(false, 'l1l2');

    model.compile({optimizer: 'SGD', loss: 'meanSquaredError'});
    // Use batchSize === numSamples to get exactly one batch.
    const history =
        await model.fit(inputs, targets, {batchSize: numSamples, epochs: 2});
    expectTensorsClose(
        model.layers[1].getWeights()[0],
        tensor2d([0.884, 0.884, 0.884, 0.884], [4, 1]));
    expect(history.history.loss.length).toEqual(2);
    expect(history.history.loss[0]).toBeCloseTo(9.08);
    expect(history.history.loss[1]).toBeCloseTo(7.68);
  });

  it('and then set weights to new weights', async () => {
    createDenseModelAndData(false, 'l1l2');
    model.compile({optimizer: 'SGD', loss: 'meanSquaredError'});
    await model.fit(inputs, targets, {batchSize: numSamples, epochs: 2});
    const w = zeros([4, 1]);
    model.layers[1].setWeights([w]);
    expectTensorsClose(model.layers[1].getWeights()[0], w);
  });

  it('and then set weights to own weights', async () => {
    createDenseModelAndData(false, 'l1l2');
    model.compile({optimizer: 'SGD', loss: 'meanSquaredError'});
    await model.fit(inputs, targets, {batchSize: numSamples, epochs: 2});
    const w = model.layers[1].getWeights()[0];
    model.layers[1].setWeights([w]);
    expectTensorsClose(model.layers[1].getWeights()[0], w);
  });

  class CustomCallbackForTest extends tfl.CustomCallback {
    constructor(readonly recordedParams: Params[]) {
      super({
        onTrainBegin: async () => {
          recordedParams.push(this.params);
        }
      });
    }
  }

  it('Custom callback params: no validation', async () => {
    createDenseModelAndData();
    model.compile({optimizer: 'SGD', loss: 'meanSquaredError'});
    const recordedParams: Params[] = [];
    const epochs = 3;
    const batchSize = 2;
    await model.fit(inputs, targets, {
      epochs,
      batchSize,
      callbacks: new CustomCallbackForTest(recordedParams)
    });
    expect(recordedParams[0].epochs).toEqual(epochs);
    expect(recordedParams[0].initialEpoch).toEqual(0);
    expect(recordedParams[0].samples).toEqual(inputs.shape[0]);
    expect(recordedParams[0].steps).toEqual(null);
    expect(recordedParams[0].batchSize).toEqual(batchSize);
    expect(recordedParams[0].doValidation).toEqual(false);
    expect(recordedParams[0].metrics).toEqual(['loss']);
  });

  it('Custom callback params: has validation', async () => {
    createDenseModelAndData();
    model.compile({optimizer: 'SGD', loss: 'meanSquaredError'});
    const recordedParams: Params[] = [];
    const epochs = 3;
    const batchSize = 2;
    const validationSplit = 0.2;
    await model.fit(inputs, targets, {
      epochs,
      batchSize,
      validationSplit,
      callbacks: new CustomCallbackForTest(recordedParams)
    });
    expect(recordedParams[0].epochs).toEqual(epochs);
    expect(recordedParams[0].initialEpoch).toEqual(0);
    expect(recordedParams[0].samples)
        .toEqual(Math.round(inputs.shape[0] * (1 - validationSplit)));
    expect(recordedParams[0].steps).toEqual(null);
    expect(recordedParams[0].batchSize).toEqual(batchSize);
    expect(recordedParams[0].doValidation).toEqual(true);
    expect(recordedParams[0].metrics).toEqual(['loss', 'val_loss']);
  });

  class StopAfterNEpochs extends tfl.Callback {
    private readonly epochsToTrain: number;
    constructor(epochsToTrain: number) {
      super();
      this.epochsToTrain = epochsToTrain;
    }

    async onEpochEnd(epoch: number, logs?: UnresolvedLogs) {
      if (epoch === this.epochsToTrain - 1) {
        this.model.stopTraining = true;
      }
    }
  }

  it('Stop training at the end of an epoch: Functional model', async () => {
    createDenseModelAndData(true);
    model.compile({optimizer: 'SGD', loss: 'meanSquaredError'});
    // Order 10 epochs of training, but the training should stop after two
    // epochs due to the callback.
    const history = await model.fit(inputs, targets, {
      batchSize: numSamples,
      epochs: 10,
      callbacks: [new StopAfterNEpochs(2)]
    });
    expect(history.history.loss.length).toEqual(2);
  });

  class StopAfterNBatches extends tfl.Callback {
    private readonly batchesToTrain: number;
    constructor(batchesToTrain: number) {
      super();
      this.batchesToTrain = batchesToTrain;
    }

    async onBatchEnd(batch: number, logs?: Logs) {
      if (batch === this.batchesToTrain - 1) {
        this.model.stopTraining = true;
      }
    }
  }

  it('Stop training at the end of a batch: Sequential model', async () => {
    const sequentialModel = tfl.sequential();
    sequentialModel.add(tfl.layers.dense(
        {units: 1, kernelInitializer: 'ones', inputShape: [inputSize]}));
    // numSamples is 5.
    inputs = ones([numSamples, inputSize]);
    targets = ones([numSamples, 1]);
    sequentialModel.compile({optimizer: 'SGD', loss: 'meanSquaredError'});
    // Order 10 epochs of training, but the training should stop after only one
    // epochs due to the callback that orders the training to stop after two
    // batches. The first epoch should have five batches  due to a batchSize
    // of 1.
    const history = await sequentialModel.fit(
        inputs, targets,
        {batchSize: 1, epochs: 10, callbacks: [new StopAfterNBatches(2)]});
    expect(history.history.loss.length).toEqual(1);
  });

  it('Stop Model.fit() using non-class object callback function', async () => {
    createDenseModelAndData();

    model.compile({optimizer: 'SGD', loss: 'meanSquaredError'});

    let numEpochsDone = 0;
    const epochs = 8;
    const stopAfterEpoch = 3;
    let history = await model.fit(inputs, targets, {
      epochs,
      callbacks: {
        onEpochEnd: async (epoch: number, logs?: UnresolvedLogs) => {
          numEpochsDone++;
          if (epoch === stopAfterEpoch) {
            model.stopTraining = true;
          }
        }
      }
    });
    expect(numEpochsDone).toEqual(stopAfterEpoch + 1);
    expect(history.history.loss.length).toEqual(stopAfterEpoch + 1);

    // Check that model.fit can still be called after force stopping.
    history = await model.fit(inputs, targets, {epochs: 2});
    expect(history.history.loss.length).toEqual(2);
  });

  it('Stop training resets at start of Model.fit()', async () => {
    const sequentialModel = tfl.sequential();
    sequentialModel.add(tfl.layers.dense(
        {units: 1, kernelInitializer: 'ones', inputShape: [inputSize]}));
    // numSamples is 5.
    inputs = ones([numSamples, inputSize]);
    targets = ones([numSamples, 1]);
    sequentialModel.compile({optimizer: 'SGD', loss: 'meanSquaredError'});
    // Order 10 epochs of training, but the training should stop after only one
    // epochs due to the callback that orders the training to stop after two
    // batches. The first epoch should have five batches due to a batchSize
    // of 1.
    let history = await sequentialModel.fit(
        inputs, targets,
        {batchSize: 1, epochs: 10, callbacks: [new StopAfterNBatches(2)]});
    expect(history.history.loss.length).toEqual(1);

    // Running fit again should now run to completion
    history =
        await sequentialModel.fit(inputs, targets, {batchSize: 1, epochs: 10});
    expect(history.history.loss.length).toEqual(10);
  });

  it('Invalid dict loss: nonexistent output name', () => {
    createDenseModelAndData();
    expect(() => model.compile({
      optimizer: 'SGD',
      loss: {'Foo': 'meanSquaredError'}
    })).toThrowError(/Unknown entry in loss dictionary:.*Foo.*/);
  });

  it('Invalid Array loss: missing loss for an output', () => {
    createDenseModelWithTwoOutputsAndData();
    expect(() => twoOutputModel.compile({
      optimizer: 'SGD',
      loss: ['meanSquaredError']
    })).toThrowError(/should have one entry per model output.*has 2 output/);
  });

  it('Calling fit without compile leads to error', () => {
    createDenseModelAndData(true);
    const fitPromise =
        model.fit(inputs, targets, {batchSize: numSamples, epochs: 1});
    fitPromise.catch(error => {
      expect(error.message).toContain('You must compile a model before');
    });
  });

  it('Invalid batchSize leads to Error', async () => {
    createDenseModelAndData();
    const badBatchSizeValues: Array<number|string> = [0, -1, 3.14, 'a'];
    for (const batchSize of badBatchSizeValues) {
      let errorCaught: Error;
      try {
        // tslint:disable-next-line:no-any
        await model.fit(inputs, targets, {batchSize: batchSize as any});
      } catch (err) {
        errorCaught = err;
      }
      expect(errorCaught.message)
          .toEqual(`batchSize is required to be a positive integer, but got ${
              batchSize}`);
    }
  });
});

describeMathCPUAndGPU('Model.fit with training-sensitive layers', () => {
  it('Correct training arg during fit/evaluate/predict', async () => {
    const inputTensor =
        tfl.layers.input({shape: [1], name: 'inputLayer1', dtype: 'float32'});
    const layer1 = tfl.layers.dense({units: 1});
    const layer2 = tfl.layers.dropout({rate: 0.5});

    // Hook the dropout layer to observe the training arg values during the
    // fit(), evaluate() and predict() calls.
    const dropoutLayerTrainingFlags: boolean[] = [];
    const recordDropoutTrainingArgHook =
        (inputs: Tensor|Tensor[], kwargs: Kwargs) => {
          dropoutLayerTrainingFlags.push(kwargs.training as boolean);
        };
    layer2.setCallHook(recordDropoutTrainingArgHook);

    const output =
        layer2.apply(layer1.apply(inputTensor)) as tfl.SymbolicTensor;
    const model = new tfl.Model({inputs: [inputTensor], outputs: [output]});
    model.compile({optimizer: 'sgd', loss: 'meanSquaredError'});
    const xs = ones([4, 1]);
    const ys = ones([4, 1]);

    // 1. Call fit: Dropout layer should be called twice, with training as
    // true.
    await model.fit(xs, ys, {epochs: 2, batchSize: 4});
    expect(dropoutLayerTrainingFlags).toEqual([true, true]);

    // 2. Call evaluate, Dropout layer should be called once, without
    // training defined.
    model.evaluate(xs, ys, {batchSize: 4});
    expect(dropoutLayerTrainingFlags).toEqual([true, true, undefined]);

    // 3. Call predict, Dropout layer should be called once, without training
    //   defined.
    model.predict(xs, {batchSize: 4});
    expect(dropoutLayerTrainingFlags).toEqual([
      true, true, undefined, undefined
    ]);
  });
});

describeMathCPUAndGPU(
    'Model.predict and Model.evaluate: No memory leak', () => {
      const inputSize = 4;  // Input vector size for model with one input.

      const inputTensor = tfl.layers.input(
          {shape: [inputSize], name: 'inputLayer1', dtype: 'float32'});
      let model: tfl.Model;
      let inputs: Tensor;
      let targets: Tensor;

      function createDenseModelAndData(
          numSamples: number,
          kernelRegularizer?: string|Regularizer,
          biasRegularizer?: string|Regularizer,
          ): void {
        const layer = tfl.layers.dense(
            {units: 1, kernelInitializer: 'ones', kernelRegularizer});
        const output = layer.apply(inputTensor) as tfl.SymbolicTensor;
        model = new tfl.Model({inputs: [inputTensor], outputs: [output]});
        inputs = ones([numSamples, inputSize]);
        targets = ones([numSamples, 1]);
      }

      it('predict: Single batch', () => {
        const numExamples = 5;
        const batchSize = 32;  // batchSize >= numExamples ==> a single batch.
        createDenseModelAndData(numExamples);
        // Burn-in call.
        let out = model.predict(inputs, {batchSize}) as Tensor;
        out.dispose();
        const numTensors0 = memory().numTensors;

        // Actual call.
        out = model.predict(inputs, {batchSize}) as Tensor;
        out.dispose();
        const numTensors1 = memory().numTensors;
        expect(numTensors1).toEqual(numTensors0);
      });

      it('predict: Two batches', () => {
        const numExamples = 5;
        const batchSize = 3;  // batchSize < numExamples ==> multiple batches.
        createDenseModelAndData(numExamples);
        // Burn-in call.
        let out = model.predict(inputs, {batchSize}) as Tensor;
        out.dispose();
        const numTensors0 = memory().numTensors;

        // Actual call.
        out = model.predict(inputs, {batchSize}) as Tensor;
        out.dispose();
        const numTensors1 = memory().numTensors;
        expect(numTensors1).toEqual(numTensors0);
      });

      it('evaluate: Single batch, no metric', () => {
        const numExamples = 5;
        createDenseModelAndData(numExamples);
        model.compile({optimizer: 'SGD', loss: 'meanSquaredError'});
        const batchSize = 32;  // batchSize >= numExamples ==> a single batch.
        // Burn-in call.
        let out = model.evaluate(inputs, targets, {batchSize}) as Tensor;
        out.dispose();
        const numTensors0 = memory().numTensors;

        // Actual call.
        out = model.evaluate(inputs, targets, {batchSize}) as Tensor;
        out.dispose();
        const numTensors1 = memory().numTensors;
        expect(numTensors1).toEqual(numTensors0);
      });

      it('evaluate: Two batches, no metric', () => {
        const numExamples = 5;
        createDenseModelAndData(numExamples);
        model.compile({optimizer: 'SGD', loss: 'meanSquaredError'});
        const batchSize = 3;  // batchSize < numExamples ==> multiple batches.
        // Burn-in call.
        let out = model.evaluate(inputs, targets, {batchSize}) as Tensor;
        out.dispose();
        const numTensors0 = memory().numTensors;

        // Actual call.
        out = model.evaluate(inputs, targets, {batchSize}) as Tensor;
        out.dispose();
        const numTensors1 = memory().numTensors;
        expect(numTensors1).toEqual(numTensors0);
      });

      it('evaluate: Two batches, with metric', () => {
        const numExamples = 5;
        createDenseModelAndData(numExamples);
        model.compile(
            {optimizer: 'SGD', loss: 'meanSquaredError', metrics: ['mae']});
        const batchSize = 3;  // batchSize < numExamples ==> multiple batches.
        // Burn-in call.
        let out = model.evaluate(inputs, targets, {batchSize}) as Tensor[];
        out.forEach(tensor => tensor.dispose());
        const numTensors0 = memory().numTensors;

        // Actual call.
        out = model.evaluate(inputs, targets, {batchSize}) as Tensor[];
        out.forEach(tensor => tensor.dispose());
        const numTensors1 = memory().numTensors;
        expect(numTensors1).toEqual(numTensors0);
      });
    });

describeMathCPUAndGPU('Model.fit: No memory leak', () => {
  const inputSize = 4;   // Input vector size for model with one input.
  const numSamples = 5;  // Number of samples in a batch.

  const inputTensor = tfl.layers.input(
      {shape: [inputSize], name: 'inputLayer1', dtype: 'float32'});
  let model: tfl.Model;
  let inputs: Tensor;
  let targets: Tensor;
  let valInputs: Tensor;
  let valTargets: Tensor;

  function createDenseModelAndData(
      useBias = false,
      kernelRegularizer?: string|Regularizer,
      biasRegularizer?: string|Regularizer,
      ): void {
    const layer = tfl.layers.dense(
        {units: 1, useBias, kernelInitializer: 'ones', kernelRegularizer});
    const output = layer.apply(inputTensor) as tfl.SymbolicTensor;
    model = new tfl.Model({inputs: [inputTensor], outputs: [output]});
    inputs = ones([numSamples, inputSize]);
    targets = ones([numSamples, 1]);
    valInputs = zeros([numSamples, inputSize]);
    valTargets = zeros([numSamples, 1]);
  }

  it('Repeated fit calls leads to no memory leak: no validation or metrics',
     async (done) => {
       createDenseModelAndData();

       model.compile({optimizer: 'SGD', loss: 'meanSquaredError'});
       // Use batchSize === numSamples to get exactly one batch.
       await model.fit(inputs, targets, {batchSize: numSamples, epochs: 1});
       const numTensors0 = memory().numTensors;
       for (let i = 0; i < 2; ++i) {
         await model.fit(inputs, targets, {batchSize: numSamples, epochs: 1});
         const numTensorsNow = memory().numTensors;
         if (numTensorsNow > numTensors0) {
           done.fail(
               `Memory leak detected during fit(): Leaked ` +
               `${numTensorsNow - numTensors0} tensor(s) after the ` +
               `${i + 1}-th fit() call.`);
         }
       }
       done();
     });

  it('Repeated fit calls leads to no memory leak: batchSize=1, ' +
         'no validation or metrics',
     async done => {
       createDenseModelAndData();

       model.compile({optimizer: 'SGD', loss: 'meanSquaredError'});
       const batchSize = 1;  // Use batchSize = 1.
       await model.fit(inputs, targets, {batchSize, epochs: 1});
       const numTensors0 = memory().numTensors;
       for (let i = 0; i < 2; ++i) {
         await model.fit(inputs, targets, {batchSize, epochs: 1});
         const numTensorsNow = memory().numTensors;
         if (numTensorsNow > numTensors0) {
           done.fail(
               `Memory leak detected during fit(): Leaked ` +
               `${numTensorsNow - numTensors0} tensor(s) after the ` +
               `${i + 1}-th fit() call.`);
         }
       }
       done();
     });

  it('Repeated fit calls leads to no memory leak: with metrics', async done => {
    createDenseModelAndData();

    model.compile(
        {optimizer: 'SGD', loss: 'meanSquaredError', metrics: ['mse']});
    // Use batchSize === numSamples to get exactly one batch.
    await model.fit(inputs, targets, {batchSize: numSamples, epochs: 1});
    const numTensors0 = memory().numTensors;
    for (let i = 0; i < 2; ++i) {
      await model.fit(inputs, targets, {batchSize: numSamples, epochs: 1});
      const numTensorsNow = memory().numTensors;
      if (numTensorsNow > numTensors0) {
        done.fail(
            `Memory leak detected during fit(): Leaked ` +
            `${numTensorsNow - numTensors0} tensor(s) after the ` +
            `${i + 1}-th fit() call.`);
      }
    }
    done();
  });

  it('Repeated fit calls leads to no memory leak: validationSplit',
     async done => {
       createDenseModelAndData();

       const validationSplit = 0.4;
       model.compile({optimizer: 'SGD', loss: 'meanSquaredError'});
       // Use batchSize === numSamples to get exactly one batch.
       await model.fit(
           inputs, targets,
           {batchSize: numSamples, epochs: 1, validationSplit});
       const numTensors0 = memory().numTensors;
       for (let i = 0; i < 2; ++i) {
         await model.fit(
             inputs, targets,
             {batchSize: numSamples, epochs: 1, validationSplit});
         const numTensorsNow = memory().numTensors;
         if (numTensorsNow > numTensors0) {
           done.fail(
               `Memory leak detected during fit(): Leaked ` +
               `${numTensorsNow - numTensors0} tensor(s) after the ` +
               `${i + 1}-th fit() call.`);
         }
       }
       done();
     });

  it('Repeated fit calls leads to no memory leak: validationData',
     async done => {
       createDenseModelAndData();

       const validationData: [Tensor, Tensor] = [valInputs, valTargets];
       model.compile({optimizer: 'SGD', loss: 'meanSquaredError'});
       // Use batchSize === numSamples to get exactly one batch.
       await model.fit(
           inputs, targets, {batchSize: numSamples, epochs: 1, validationData});
       const numTensors0 = memory().numTensors;
       for (let i = 0; i < 2; ++i) {
         await model.fit(
             inputs, targets,
             {batchSize: numSamples, epochs: 1, validationData});
         const numTensorsNow = memory().numTensors;
         if (numTensorsNow > numTensors0) {
           done.fail(
               `Memory leak detected during fit(): Leaked ` +
               `${numTensorsNow - numTensors0} tensor(s) after the ` +
               `${i + 1}-th fit() call.`);
         }
       }
       done();
     });

  it('Repeated fit calls leads to no memory leak: metrics & validationSplit',
     async done => {
       createDenseModelAndData();

       const validationSplit = 0.4;
       model.compile(
           {optimizer: 'SGD', loss: 'meanSquaredError', metrics: ['mse']});
       // Use batchSize === numSamples to get exactly one batch.
       await model.fit(
           inputs, targets,
           {batchSize: numSamples, epochs: 1, validationSplit});
       const numTensors0 = memory().numTensors;
       for (let i = 0; i < 2; ++i) {
         await model.fit(
             inputs, targets,
             {batchSize: numSamples, epochs: 1, validationSplit});
         const numTensorsNow = memory().numTensors;
         if (numTensorsNow > numTensors0) {
           done.fail(
               `Memory leak detected during fit(): Leaked ` +
               `${numTensorsNow - numTensors0} tensor(s) after the ` +
               `${i + 1}-th fit() call.`);
         }
       }
       done();
     });

  it('Repeated fit calls leads to no memory leak: batchSize=2, ' +
         'metrics & validationSplit',
     async done => {
       createDenseModelAndData();

       const validationSplit = 0.4;
       model.compile(
           {optimizer: 'SGD', loss: 'meanSquaredError', metrics: ['mse']});
       const batchSize = 2;  // Use batchSize < numSamples.
       const epochsPerIter = 2;
       await model.fit(
           inputs, targets, {batchSize, epochs: 1, validationSplit});
       const numTensors0 = memory().numTensors;
       for (let i = 0; i < 2; ++i) {
         const history = await model.fit(
             inputs, targets,
             {batchSize, epochs: epochsPerIter, validationSplit});
         expect(history.history['loss'].length).toEqual(epochsPerIter);
         expect(history.history['val_loss'].length).toEqual(epochsPerIter);
         expect(history.history['mse'].length).toEqual(epochsPerIter);
         expect(history.history['val_mse'].length).toEqual(epochsPerIter);
         const numTensorsNow = memory().numTensors;
         if (numTensorsNow > numTensors0) {
           done.fail(
               `Memory leak detected during fit(): Leaked ` +
               `${numTensorsNow - numTensors0} tensor(s) after the ` +
               `${i + 1}-th fit() call.`);
         }
       }
       done();
     });

  it('Fit with onEpochEnd callback: no memory leak: validation & metrics',
     async done => {
       createDenseModelAndData();

       model.compile(
           {optimizer: 'SGD', loss: 'meanSquaredError', metrics: ['mse']});
       const validationSplit = 0.4;

       // First, perform a burn-in call.
       await model.fit(
           inputs, targets,
           {batchSize: numSamples, epochs: 1, validationSplit});
       const numTensors0 = memory().numTensors;

       // Perform actual testing calls.
       const numFitCalls = 2;
       for (let n = 0; n < numFitCalls; ++n) {
         const tensorCounts: number[] = [];
         await model.fit(inputs, targets, {
           batchSize: numSamples,
           epochs: 4,
           validationSplit,
           callbacks: {
             onEpochEnd: async () => {
               tensorCounts.push(memory().numTensors);
             }
           }
         });
         expect(tensorCounts.length).toEqual(4);
         if (unique(tensorCounts).length !== 1) {
           done.fail(
               `Detected WebGL memory leak during fit() call with ` +
               `onEpochEnd callback: tensor counts: ${tensorCounts}.`);
         }
         const numTensors1 = memory().numTensors;
         if (numTensors1 > numTensors0) {
           done.fail(
               `Detected memory leak of ${numTensors1 - numTensors0} ` +
               `tensor(s) after fit() call ${n + 1} of ${numFitCalls} ` +
               `with onEpochEnd callback.`);
         }
       }
       done();
     });

  it('Fit with onBatchEnd callback: no memory leak: validation & metrics',
     async done => {
       createDenseModelAndData();

       model.compile(
           {optimizer: 'SGD', loss: 'meanSquaredError', metrics: ['mse']});
       const validationSplit = 0.4;
       const epochs = 3;
       const batchesPerEpoch = numSamples * (1 - validationSplit);

       // First, perform a burn-in call.
       await model.fit(inputs, targets, {
         batchSize: 1,
         epochs,
         validationSplit,
       });
       const numTensors0 = memory().numTensors;

       // Perform actual testing calls.
       for (let n = 0; n < 2; ++n) {
         const tensorCounts: number[] = [];
         await model.fit(inputs, targets, {
           batchSize: 1,
           epochs,
           validationSplit,
           callbacks: {
             onBatchEnd: async (batch: number, logs: Logs) => {
               tensorCounts.push(memory().numTensors);
             }
           }
         });
         for (let epochIndex = 0; epochIndex < epochs; ++epochIndex) {
           // Get the tensor counts within an epoch (i.e., from the first
           // batch till the penultimate one.) Assert that the counts are
           // constant, i.e., no increase in the tensor count within the
           // epoch. N.B.: Even though the tensor count is expected to be
           // constant across batches, across epochs, the count will increase,
           // due to the per-epoch loss and metric values stored for the
           // returned history object, which are currently downloaded via
           // data() calls only at the end of the fit() call.
           const beginBatch = batchesPerEpoch * epochIndex;
           const endBatch = batchesPerEpoch * (epochIndex + 1);
           const inEpochTensorCounts =
               tensorCounts.slice(beginBatch, endBatch - 1);
           if (unique(inEpochTensorCounts).length !== 1) {
             done.fail(
                 `Detected WebGL memory leak within epoch ${epochIndex + 1} ` +
                 `of ${epochs} of the fit() call with ` +
                 `onBatchEnd callback: tensor counts: ${inEpochTensorCounts}.`);
           }
         }
         expect(tensorCounts.length).toEqual(batchesPerEpoch * epochs);
         const numTensors1 = memory().numTensors;
         if (numTensors1 > numTensors0) {
           done.fail(
               `Detected memory leak of ${numTensors1 - numTensors0} ` +
               `tensor(s) after fit() call with callback.`);
         }
       }
       done();
     });
});

describeMathGPU('Model.fit: yieldEvery', () => {
  function createDummyModel(inputSize: number): tfl.Model {
    const model = tfl.sequential();
    const layerSize = 10;
    model.add(tfl.layers.dense(
        {units: layerSize, inputShape: [inputSize], activation: 'relu'}));
    model.add(tfl.layers.dense({units: 1}));
    model.compile({loss: 'meanSquaredError', optimizer: 'sgd'});
    return model;
  }

  it('auto: 1 batches per epoch; 20 epochs; short batches', async () => {
    const presetBatchTimestamps = [0, 2, 4, 6, 8, 10];
    let counter = 0;
    spyOn(util, 'now').and.callFake(() => presetBatchTimestamps[counter++]);
    let nextFrameCallCount = 0;
    spyOn(tfc, 'nextFrame').and.callFake(async () => {
      nextFrameCallCount++;
    });

    const inputSize = 2;
    const numExamples = 10;
    const epochs = 20;
    const model = createDummyModel(inputSize);
    const xs = ones([numExamples, inputSize]);
    const ys = ones([numExamples, 1]);
    const history = await model.fit(xs, ys, {epochs, batchSize: numExamples});
    expect(history.history.loss.length).toEqual(epochs);
    // For example, there are 20 batches in total. The first several batch are
    // for measurement, during each of which nextFrame() is called. The
    // remaining 17 batches consists of 2 full collections of 8 batches. So
    // nextFrame() is expected to have been called  + 2 = 5 times in total.
    const expectedNextFrameCalls = ModelTrainingYielder.SKIP_FIRST_BATCHES +
        ModelTrainingYielder.DECISION_BATCH_COUNT +
        Math.floor(
            (epochs - ModelTrainingYielder.SKIP_FIRST_BATCHES -
             ModelTrainingYielder.DECISION_BATCH_COUNT) /
            8);
    expect(nextFrameCallCount).toEqual(expectedNextFrameCalls);
  });

  it('auto: 2 batches per epoch; 20 epochs; short batches', async () => {
    const presetBatchTimestamps = [0, 2, 4, 6, 8, 10];
    let counter = 0;
    spyOn(util, 'now').and.callFake(() => presetBatchTimestamps[counter++]);
    let nextFrameCallCount = 0;
    spyOn(tfc, 'nextFrame').and.callFake(async () => {
      nextFrameCallCount++;
    });

    const inputSize = 5;
    const numExamples = 100;
    const epochs = 10;
    const model = createDummyModel(inputSize);
    const xs = ones([numExamples, inputSize]);
    const ys = ones([numExamples, 1]);
    const history =
        await model.fit(xs, ys, {epochs, batchSize: numExamples / 2});
    expect(history.history.loss.length).toEqual(epochs);
    // There are 10 * 2 = 20 batches in total. The first 3 batch are for
    // measurement, during each of which nextFrame() is called. The
    // remaining 17 batches consists of 2 full collections of 8 batches. So
    // nextFrame() is expected to have been called 3 + 2 = 5 times in total.
    const expectedNextFrameCalls = ModelTrainingYielder.SKIP_FIRST_BATCHES +
        ModelTrainingYielder.DECISION_BATCH_COUNT +
        Math.floor(
            (epochs * 2 - ModelTrainingYielder.SKIP_FIRST_BATCHES -
             ModelTrainingYielder.DECISION_BATCH_COUNT) /
            8);
    expect(nextFrameCallCount).toEqual(expectedNextFrameCalls);
  });

  it('auto: 1 batches per epoch; 20 epochs; long batches', async () => {
    const presetBatchTimestamps = [0, 20, 40, 60, 80, 100];
    let counter = 0;
    spyOn(util, 'now').and.callFake(() => presetBatchTimestamps[counter++]);
    let nextFrameCallCount = 0;
    spyOn(tfc, 'nextFrame').and.callFake(async () => {
      nextFrameCallCount++;
    });

    const inputSize = 5;
    const numExamples = 10;
    const epochs = 4;
    const model = createDummyModel(inputSize);
    const xs = ones([numExamples, inputSize]);
    const ys = ones([numExamples, 1]);
    const history = await model.fit(xs, ys, {epochs, batchSize: numExamples});
    expect(history.history.loss.length).toEqual(epochs);
    // For long batch durations, `await nextFrame()` should have been called
    // every batch.
    expect(nextFrameCallCount).toEqual(epochs);
  });

  it('auto: 2 batches per epoch; 20 epochs; long batches', async () => {
    const presetBatchTimestamps = [0, 20, 40, 60, 80, 100];
    let counter = 0;
    spyOn(util, 'now').and.callFake(() => presetBatchTimestamps[counter++]);
    let nextFrameCallCount = 0;
    spyOn(tfc, 'nextFrame').and.callFake(async () => {
      nextFrameCallCount++;
    });

    const inputSize = 5;
    const numExamples = 10;
    const epochs = 4;
    const model = createDummyModel(inputSize);
    const xs = ones([numExamples, inputSize]);
    const ys = ones([numExamples, 1]);
    const history =
        await model.fit(xs, ys, {epochs, batchSize: numExamples / 2});
    expect(history.history.loss.length).toEqual(epochs);
    // For long batch durations, `await nextFrame()` should have been called
    // every batch.
    expect(nextFrameCallCount).toEqual(epochs * 2);
  });

  it('batch: uneven 9 batches per epoch; 2 epochs', async () => {
    const presetBatchTimestamps = [0, 2, 4, 6, 8, 10];
    let counter = 0;
    spyOn(util, 'now').and.callFake(() => presetBatchTimestamps[counter++]);
    let nextFrameCallCount = 0;
    spyOn(tfc, 'nextFrame').and.callFake(async () => {
      nextFrameCallCount++;
    });

    const inputSize = 1;
    const numExamples = 10;
    const epochs = 2;
    const model = createDummyModel(inputSize);
    const xs = ones([numExamples, inputSize]);
    const ys = ones([numExamples, 1]);
    const history =
        await model.fit(xs, ys, {epochs, batchSize: 4, yieldEvery: 'batch'});
    expect(history.history.loss.length).toEqual(epochs);
    // There are `ceil(10 / 4)` batches per epoch.
    expect(nextFrameCallCount).toEqual(Math.ceil(10 / 4) * epochs);
  });

  it('epoch: 10 batches per epoch; 2 epochs', async () => {
    let nextFrameCallCount = 0;
    spyOn(tfc, 'nextFrame').and.callFake(async () => {
      nextFrameCallCount++;
    });

    const inputSize = 5;
    const numExamples = 10;
    const epochs = 2;
    const model = createDummyModel(inputSize);
    const xs = ones([numExamples, inputSize]);
    const ys = ones([numExamples, 1]);
    const history = await model.fit(
        xs, ys, {epochs, batchSize: numExamples / 10, yieldEvery: 'epoch'});
    expect(history.history.loss.length).toEqual(epochs);
    expect(nextFrameCallCount).toEqual(epochs);
  });

  it('never: 2 batches per epoch; 20 epochs', async () => {
    let nextFrameCallCount = 0;
    spyOn(tfc, 'nextFrame').and.callFake(async () => {
      nextFrameCallCount++;
    });

    const inputSize = 5;
    const numExamples = 10;
    const epochs = 4;
    const model = createDummyModel(inputSize);
    const xs = ones([numExamples, inputSize]);
    const ys = ones([numExamples, 1]);
    const history = await model.fit(
        xs, ys, {epochs, batchSize: numExamples / 2, yieldEvery: 'never'});
    expect(history.history.loss.length).toEqual(epochs);
    // Due to yieldEvery = 'never', no `await nextFrame()` call should have
    // happened.
    expect(nextFrameCallCount).toEqual(0);
  });

  it('resolveScalarInLogs is not called if no custom callbacks', async () => {
    const inputSize = 1;
    const numExamples = 10;
    const batchSize = 2;
    const epochs = 2;
    const model = createDummyModel(inputSize);
    const xs = ones([numExamples, inputSize]);
    const ys = ones([numExamples, 1]);

    const spy = spyOn(logs, 'resolveScalarsInLogs').and.callThrough();
    await model.fit(xs, ys, {epochs, batchSize, yieldEvery: 'never'});
    expect(spy).not.toHaveBeenCalled();
  });
});

describeMathCPUAndGPU('Model.trainOnBatch', () => {
  // Reference Python Keras code:
  // ```py
  // import keras
  // import numpy as np
  //
  // model = keras.Sequential()
  // model.add(keras.layers.Dense(
  //     1, input_shape=[3], kernel_initializer='zeros'))
  // model.compile(loss='mean_squared_error', optimizer='sgd')
  //
  // batch_size = 4
  // xs = np.ones([batch_size, 3])
  // ys = np.ones([batch_size, 1])
  //
  // for _ in range(3):
  //   loss = model.train_on_batch(xs, ys)
  //   print(loss)
  // ```
  it('Sequential MLP: correctness', async () => {
    const model = tfl.sequential();
    model.add(tfl.layers.dense(
        {units: 1, inputShape: [3], kernelInitializer: 'zeros'}));
    model.compile({loss: 'meanSquaredError', optimizer: 'sgd'});

    const batchSize = 4;
    const xs = tfc.ones([batchSize, 3]);
    const ys = tfc.ones([batchSize, 1]);
    let loss = await model.trainOnBatch(xs, ys) as number;
    expect(loss).toBeCloseTo(1.0);
    loss = await model.trainOnBatch(xs, ys) as number;
    expect(loss).toBeCloseTo(0.8464);
    loss = await model.trainOnBatch(xs, ys) as number;
    expect(loss).toBeCloseTo(0.716393);
  });

  // Reference Python Keras code:
  // ```py
  // import keras
  // import numpy as np
  //
  // input1 = keras.Input(shape=[2])
  // input2 = keras.Input(shape=[2])
  // y1 = keras.layers.Add()([input1, input2])
  // y2 = keras.layers.Concatenate()([input1, input2])
  // output1 = keras.layers.Dense(
  //     units=1,
  //     activation='linear',
  //     kernel_initializer='zeros')(y1)
  // output2 = keras.layers.Dense(
  //     units=1,
  //     activation='sigmoid',
  //     kernel_initializer='zeros')(y2)
  // model = keras.Model(inputs=[input1, input2], outputs=[output1, output2])
  // model.compile(loss=['mean_squared_error', 'binary_crossentropy'],
  //               optimizer='sgd')
  //
  // batch_size = 4
  // xs1 = np.ones([batch_size, 2])
  // xs2 = np.ones([batch_size, 2])
  // ys1 = np.ones([batch_size, 1])
  // ys2 = np.ones([batch_size, 1])
  //
  // for _ in range(3):
  //   losses = model.train_on_batch([xs1, xs2], [ys1, ys2])
  //   print(losses)
  // ```
  it('Functional two inputs and two outputs: correctness', async () => {
    const input1 = tfl.input({shape: [2]});
    const input2 = tfl.input({shape: [2]});
    const y1 = tfl.layers.add().apply([input1, input2]);
    const y2 = tfl.layers.concatenate().apply([input1, input2]);
    const output1 =
        tfl.layers
            .dense({units: 1, activation: 'linear', kernelInitializer: 'zeros'})
            .apply(y1) as tfl.SymbolicTensor;
    const output2 =
        tfl.layers
            .dense(
                {units: 1, activation: 'sigmoid', kernelInitializer: 'zeros'})
            .apply(y2) as tfl.SymbolicTensor;
    const model =
        tfl.model({inputs: [input1, input2], outputs: [output1, output2]});
    model.compile(
        {loss: ['meanSquaredError', 'binaryCrossentropy'], optimizer: 'sgd'});

    const batchSize = 4;
    const xs1 = tfc.ones([batchSize, 2]);
    const xs2 = tfc.ones([batchSize, 2]);
    const ys1 = tfc.ones([batchSize, 1]);
    const ys2 = tfc.ones([batchSize, 1]);
    let losses = await model.trainOnBatch([xs1, xs2], [ys1, ys2]) as number[];
    expect(losses.length).toEqual(3);
    expect(losses[0]).toBeCloseTo(1.6931472);
    expect(losses[1]).toBeCloseTo(1.0);
    expect(losses[2]).toBeCloseTo(0.6931472);
    losses = await model.trainOnBatch([xs1, xs2], [ys1, ys2]) as number[];
    expect(losses.length).toEqual(3);
    expect(losses[0]).toBeCloseTo(1.3531253);
    expect(losses[1]).toBeCloseTo(0.6724);
    expect(losses[2]).toBeCloseTo(0.68072534);
    losses = await model.trainOnBatch([xs1, xs2], [ys1, ys2]) as number[];
    expect(losses.length).toEqual(3);
    expect(losses[0]).toBeCloseTo(1.1207337);
    expect(losses[1]).toBeCloseTo(0.45212176);
    expect(losses[2]).toBeCloseTo(0.66861194);
  });

  // Reference Python Keras code.
  // ```py
  // import keras
  // import numpy as np
  //
  // model = keras.Sequential()
  // model.add(keras.layers.Dense(
  //     3, input_shape=[2], activation='softmax', kernel_initializer='ones'))
  // model.compile(loss='categorical_crossentropy', optimizer='sgd')
  //
  // xs = np.array([[0.5, 0.5], [1, 1], [0, 1]], dtype=np.float32)
  // ys = np.array([[1, 0, 0], [0, 1, 0], [0, 0, 1]], dtype=np.float32)
  //
  // for _ in range(3):
  //   loss = model.train_on_batch(xs, ys)
  //   print(loss)
  // ```
  it('Categorical: Correctness and no memory leak', async () => {
    const model = tfl.sequential();
    model.add(tfl.layers.dense({
      units: 3,
      inputShape: [2],
      activation: 'softmax',
      kernelInitializer: 'ones'
    }));
    model.compile({loss: 'categoricalCrossentropy', optimizer: 'sgd'});

    const xs = tfc.tensor2d([[0.5, 0.5], [1, 1], [0, 1]]);
    const ys = tfc.tensor2d([[1, 0, 0], [0, 1, 0], [0, 0, 1]]);
    // Perform burn-in.
    model.trainOnBatch(xs, ys);
    const numTensors0 = memory().numTensors;
    for (let i = 0; i < 3; ++i) {
      const loss = await model.trainOnBatch(xs, ys);
      tfc.tidy(() => {
        if (i === 0) {
          expect(loss).toBeCloseTo(1.0986123);
        } else if (i === 1) {
          expect(loss).toBeCloseTo(1.0978721);
        } else {
          expect(loss).toBeCloseTo(1.0971345);
        }
      });
      // Assert no tensor memory leak.
      expect(memory().numTensors).toBeLessThanOrEqual(numTensors0);
    }
  });

  // Reference Python Keras code:
  // ```py
  // import keras
  // import numpy as np
  //
  // model = keras.Sequential()
  // model.add(keras.layers.Dense(
  //     units=3,
  //     input_shape=[2],
  //     activation='softmax',
  //     kernel_initializer='ones'
  // ))
  // model.compile(
  //     loss='sparse_categorical_crossentropy',
  //     optimizer='sgd',
  //     metrics=['acc'])
  // model.summary()
  //
  // xs = np.array([[0, 0.5], [0.5, 1], [0, 1]], dtype=np.float32)
  // ys = np.array([[2], [1], [0]], dtype=np.float32)
  //
  // for _ in range(3):
  //   print(model.train_on_batch(xs, ys))
  // ```
  it('Sparse categorical: w/ metrics: correctness and no leak', async () => {
    const model = tfl.sequential();
    model.add(tfl.layers.dense({
      units: 3,
      inputShape: [2],
      activation: 'softmax',
      kernelInitializer: 'ones'
    }));
    model.compile({
      loss: 'sparseCategoricalCrossentropy',
      optimizer: 'sgd',
      metrics: ['acc']
    });

    const xs = tfc.tensor2d([[0, 0.5], [0.5, 1], [0, 1]]);
    const ys = tfc.tensor2d([[2], [1], [0]]);

    for (let i = 0; i < 3; ++i) {
      const [loss, acc] = await model.trainOnBatch(xs, ys) as number[];
      if (i === 0) {
        expect(loss).toBeCloseTo(1.0986123);
        expect(acc).toBeCloseTo(0.3333333);
      } else if (i === 1) {
        expect(loss).toBeCloseTo(1.0982422);
        expect(acc).toBeCloseTo(0.6666667);
      } else if (i === 2) {
        expect(loss).toBeCloseTo(1.0978734);
        expect(acc).toBeCloseTo(0.6666667);
      }
    }
  });
});

describeMathCPUAndGPU('Model.evaluate', () => {
  const numExamples = 8;
  const inputSize = 2;
  const outputSize = 1;
  let model: tfl.Model;
  let x: Tensor;
  let y: Tensor;
  function prepModel() {
    const input = tfl.layers.input({shape: [inputSize]});
    const dense = tfl.layers.dense(
        {units: outputSize, kernelInitializer: 'ones', useBias: false});
    const output = dense.apply(input) as tfl.SymbolicTensor;
    model = new tfl.Model({inputs: input, outputs: output});
  }
  function prepData() {
    x = ones([numExamples, inputSize]);
    y = ones([numExamples, outputSize]);
  }

  it('Calling evaluate before compile leads to error', () => {
    prepModel();
    prepData();

    expect(() => model.evaluate(x, y))
        .toThrowError(/must compile a model before/);
  });

  const metricsValues: string[][] = [null, ['mse']];
  const batchSizes = [null, 4, 16];
  for (const metrics of metricsValues) {
    for (const batchSize of batchSizes) {
      const testTitle =
          `metrics=${JSON.stringify(metrics)}, batchSize=${batchSize}`;
      it(testTitle, () => {
        prepModel();
        prepData();
        model.compile({optimizer: 'sgd', loss: 'meanSquaredError', metrics});
        const losses = model.evaluate(x, y, {batchSize});
        if (metrics == null) {
          expectTensorsClose(losses as Scalar, scalar(1));
        } else {
          const lossesArray = losses as Scalar[];
          expect(lossesArray.length).toEqual(2);
          expectTensorsClose(lossesArray[0], scalar(1));
          expectTensorsClose(lossesArray[1], scalar(1));
        }
      });
    }
  }

  it('1D tensors as inputs and targets', () => {
    const model = tfl.sequential();
    model.add(tfl.layers.dense({units: 1, inputShape: [1]}));
    model.compile(
        {loss: 'meanSquaredError', optimizer: 'sgd', metrics: ['acc']});

    const xs = ones([10]);   // A batch of 10, as a 1D tensor.
    const ys = zeros([10]);  // A batch of 10, as a 1D tensor.
    // Do a burn-in call first.
    tfc.dispose(model.evaluate(xs, ys, {batchSize: 4}));
    const numTensors0 = memory().numTensors;
    const evalOuts = model.evaluate(xs, ys, {batchSize: 4}) as Tensor[];
    expect(evalOuts.length).toEqual(2);     // Loss and acc.
    expect(evalOuts[0].shape).toEqual([]);  // Loss as a scalar.
    expect(evalOuts[1].shape).toEqual([]);  // Acc as a scalar.
    tfc.dispose(evalOuts);
    // Assert no memory leak.
    expect(memory().numTensors).toEqual(numTensors0);
  });

  it('Invalid batchSize value leads to Error', () => {
    prepModel();
    prepData();
    expect(() => model.evaluate(x, y, {batchSize: 0}))
        .toThrowError(
            /batchSize is required to be a positive integer, but got 0/);
    expect(() => model.evaluate(x, y, {batchSize: -2}))
        .toThrowError(
            /batchSize is required to be a positive integer, but got -2/);
    expect(() => model.evaluate(x, y, {batchSize: 3.14}))
        .toThrowError(
            /batchSize is required to be a positive integer, but got 3\.14/);
    // tslint:disable-next-line:no-any
    expect(() => model.evaluate(x, y, {batchSize: 'a' as any}))
        .toThrowError(
            /batchSize is required to be a positive integer, but got a/);
  });
});

<<<<<<< HEAD
=======
describeMathCPUAndGPU('Load weights', () => {
  it('Simple functional model', () => {
    const inputTensor =
        tfl.layers.input({shape: [3], name: 'inputLayer', dtype: 'float32'});
    const denseLayer =
        tfl.layers.dense({units: 2, useBias: true, name: 'denseLayer'});
    const output = denseLayer.apply(inputTensor) as tfl.SymbolicTensor;
    const model = new tfl.Model({
      inputs: [inputTensor],
      outputs: [output],
      name: 'modelWithWeightsToLoad',
    });
    const weightsJSON = {
      'keras_version': '2.1.2',
      'backend': 'tensorflow',
      'weights': {
        'denseLayer': [
          {
            'name': 'denseLayer/kernel:0',
            'dtype': 'float32',
            'shape': [3, 2],
            'value': [[0.1, 0.2], [0.3, 0.4], [0.5, 0.6]],
          },
          {
            'name': 'denseLayer/bias:0',
            'dtype': 'float32',
            'shape': [2],
            'value': [-0.1, -0.2],
          },
        ],
      },
    };
    model.loadWeights(weightsJSON);

    // Run a concrete input value through the layer to check that the weights
    // are loaded properly.
    expectTensorsClose(
        model.apply(tensor2d([[1, 1, 1]], [1, 3])) as Tensor,
        tensor2d([[0.8, 1.0]], [1, 2]));
  });
});

describe('Model trainable setter and getter', () => {
  it('Setting trainable does not affect Layers', () => {
    const model = tfl.sequential({
      layers: [
        tfl.layers.flatten({inputShape: [2, 5]}),
        // Initially non-trainable.
        tfl.layers.dense({units: 3, activation: 'relu', trainable: false}),
        tfl.layers.dense({units: 1}),
      ]
    });

    model.trainable = false;
    expect(model.trainable).toEqual(false);
    // The trainable property of the layers should be unaffected.
    expect(model.layers[0].trainable).toEqual(true);
    expect(model.layers[1].trainable).toEqual(false);
    expect(model.layers[2].trainable).toEqual(true);

    model.trainable = true;
    expect(model.trainable).toEqual(true);
    expect(model.layers[0].trainable).toEqual(true);
    expect(model.layers[1].trainable).toEqual(false);
    expect(model.layers[2].trainable).toEqual(true);
  });
});

>>>>>>> 8d98f7fa
describeMathCPUAndGPU('Model.execute', () => {
  function createFunctionalModel():
      [tfl.Model, {[name: string]: tfl.SymbolicTensor}] {
    const input1 = tfl.input({shape: [2, 3]});
    const reshape1 = tfl.layers.reshape({targetShape: [3, 2]}).apply(input1) as
        tfl.SymbolicTensor;
    const input2 = tfl.input({shape: [3, 4]});
    const concat =
        tfl.layers.concatenate({axis: -1}).apply([reshape1, input2]) as
        tfl.SymbolicTensor;
    const model = tfl.model({inputs: [input1, input2], outputs: concat});

    return [model, {input1, reshape1, input2, concat}];
  }

  function createSequentialModel(): tfl.Sequential {
    const model = tfl.sequential();
    model.add(tfl.layers.dense({
      units: 6,
      inputShape: [4],
      kernelInitializer: 'zeros',
      useBias: false
    }));
    model.add(tfl.layers.dense(
        {units: 3, kernelInitializer: 'zeros', useBias: false}));
    model.add(tfl.layers.dense(
        {units: 1, kernelInitializer: 'zeros', useBias: false}));
    return model;
  }

  it('Functional model: single output', () => {
    const [model, layers] = createFunctionalModel();
    const inputs = [zeros([1, 2, 3]), zeros([1, 3, 4])];
    const outputs = model.execute(inputs, layers['reshape1'].name) as Tensor;
    expectTensorsClose(outputs, zeros([1, 3, 2]));
  });

  it('Functional model: multiple outputs', () => {
    const [model, layers] = createFunctionalModel();
    const inputs = [zeros([1, 2, 3]), zeros([1, 3, 4])];
    const outputs = model.execute(inputs, [
      layers['reshape1'].name, layers['concat'].name, layers['input2'].name
    ]) as Tensor[];
    expectTensorsClose(outputs[0], zeros([1, 3, 2]));
    expectTensorsClose(outputs[1], zeros([1, 3, 6]));
    expectTensorsClose(outputs[2], zeros([1, 3, 4]));
  });

  it('Functional model: Dictionary of inputs', () => {
    const [model, layers] = createFunctionalModel();
    const inputName1 = model.inputs[0].name;
    const inputName2 = model.inputs[1].name;
    const inputs: NamedTensorMap = {};
    inputs[inputName1] = zeros([1, 2, 3]);
    inputs[inputName2] = zeros([1, 3, 4]);
    const outputs = model.execute(inputs, [
      layers['reshape1'].name, layers['concat'].name, layers['input2'].name
    ]) as Tensor[];
    expectTensorsClose(outputs[0], zeros([1, 3, 2]));
    expectTensorsClose(outputs[1], zeros([1, 3, 6]));
    expectTensorsClose(outputs[2], zeros([1, 3, 4]));
  });

  it('Functional model: missing input in dictionary throws Error', () => {
    const [model, layers] = createFunctionalModel();
    const inputName2 = model.inputs[1].name;
    const inputs: NamedTensorMap = {};
    inputs[inputName2] = zeros([1, 3, 4]);
    expect(() => model.execute(inputs, layers['reshape1'].name))
        .toThrowError(/No value is provided for .* input/);
  });

  it('Functional model: Incorrect number of inputs throws Error', () => {
    const [model, layers] = createFunctionalModel();
    const inputs = [zeros([1, 2, 3])];
    expect(() => model.execute(inputs, layers['reshape1'].name))
        .toThrowError(/The number of inputs provided \(1\) does not match .*2/);
  });

  it('Functional model: nonexistent tensor name throws Error', () => {
    const [model, layers] = createFunctionalModel();
    const inputs = [zeros([1, 2, 3]), zeros([1, 3, 4])];
    const nonexistentTensorName =
        layers['reshape1'].name + Math.random().toFixed(4);
    expect(() => model.execute(inputs, nonexistentTensorName))
        .toThrowError(/Cannot find SymbolicTensors for output name/);
    expect(() => model.execute(inputs, [
      layers['reshape1'].name, nonexistentTensorName
    ])).toThrowError(/Cannot find SymbolicTensors for output name/);
  });

  it('Functional model: empty outputs string throws Error', () => {
    const model = createFunctionalModel()[0];
    const inputs = [zeros([1, 2, 3]), zeros([1, 3, 4])];
    expect(() => model.execute(inputs, [])).toThrowError(/empty Array/);
  });

  it('Sequential model: singleton input', () => {
    const model = createSequentialModel();
    const input = zeros([2, 4]);
    const outputs = model.execute(input, [
      (model.layers[2].output as tfl.SymbolicTensor).name,
      (model.layers[1].output as tfl.SymbolicTensor).name,
      (model.layers[0].output as tfl.SymbolicTensor).name,
    ]) as Tensor[];
    expectTensorsClose(outputs[0], zeros([2, 1]));
    expectTensorsClose(outputs[1], zeros([2, 3]));
    expectTensorsClose(outputs[2], zeros([2, 6]));
  });

  it('Sequential model: length-1 Array input', () => {
    const model = createSequentialModel();
    const input = [zeros([2, 4])];
    const output = model.execute(
                       input,
                       (model.layers[1].output as tfl.SymbolicTensor).name,
                       ) as Tensor;
    expectTensorsClose(output, zeros([2, 3]));
  });

  it('Sequential model: length-1 dictionary input', () => {
    const model = createSequentialModel();
    const inputs: NamedTensorMap = {};
    inputs[(model.input as SymbolicTensor).name] = zeros([2, 4]);
    const output = model.execute(
                       inputs,
                       (model.layers[1].output as tfl.SymbolicTensor).name,
                       ) as Tensor;
    expectTensorsClose(output, zeros([2, 3]));
  });
});<|MERGE_RESOLUTION|>--- conflicted
+++ resolved
@@ -2333,50 +2333,6 @@
   });
 });
 
-<<<<<<< HEAD
-=======
-describeMathCPUAndGPU('Load weights', () => {
-  it('Simple functional model', () => {
-    const inputTensor =
-        tfl.layers.input({shape: [3], name: 'inputLayer', dtype: 'float32'});
-    const denseLayer =
-        tfl.layers.dense({units: 2, useBias: true, name: 'denseLayer'});
-    const output = denseLayer.apply(inputTensor) as tfl.SymbolicTensor;
-    const model = new tfl.Model({
-      inputs: [inputTensor],
-      outputs: [output],
-      name: 'modelWithWeightsToLoad',
-    });
-    const weightsJSON = {
-      'keras_version': '2.1.2',
-      'backend': 'tensorflow',
-      'weights': {
-        'denseLayer': [
-          {
-            'name': 'denseLayer/kernel:0',
-            'dtype': 'float32',
-            'shape': [3, 2],
-            'value': [[0.1, 0.2], [0.3, 0.4], [0.5, 0.6]],
-          },
-          {
-            'name': 'denseLayer/bias:0',
-            'dtype': 'float32',
-            'shape': [2],
-            'value': [-0.1, -0.2],
-          },
-        ],
-      },
-    };
-    model.loadWeights(weightsJSON);
-
-    // Run a concrete input value through the layer to check that the weights
-    // are loaded properly.
-    expectTensorsClose(
-        model.apply(tensor2d([[1, 1, 1]], [1, 3])) as Tensor,
-        tensor2d([[0.8, 1.0]], [1, 2]));
-  });
-});
-
 describe('Model trainable setter and getter', () => {
   it('Setting trainable does not affect Layers', () => {
     const model = tfl.sequential({
@@ -2403,7 +2359,6 @@
   });
 });
 
->>>>>>> 8d98f7fa
 describeMathCPUAndGPU('Model.execute', () => {
   function createFunctionalModel():
       [tfl.Model, {[name: string]: tfl.SymbolicTensor}] {
