--- conflicted
+++ resolved
@@ -9,13 +9,7 @@
  */
 
 // tslint:disable:max-line-length
-<<<<<<< HEAD
-import {ones, scalar, Tensor, tensor1d, tensor2d, zeros} from '@tensorflow/tfjs-core';
-
-=======
 import {eye, ones, scalar, Tensor, tensor1d, tensor2d, zeros} from '@tensorflow/tfjs-core';
->>>>>>> 842e6c15
-import * as K from '../backend/tfjs_backend';
 import * as tfl from '../index';
 import * as initializers from '../initializers';
 import {DType, NamedTensorMap, Shape} from '../types';
