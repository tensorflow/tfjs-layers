--- conflicted
+++ resolved
@@ -919,7 +919,6 @@
 }
 
 /**
-<<<<<<< HEAD
  * @doc {
  *   heading: 'Layers',
  *   subheading: 'Pooling',
@@ -940,19 +939,11 @@
 }
 
 /**
- * @doc {
- *   heading: 'Layers',
- *   subheading: 'Pooling',
- *   namespace: 'layers',
- *   useDocsFrom: 'GlobalAveragePooling1D'
- * }
-=======
  * Global average pooling operation for temporal data.
  *
  * Input Shape: 3D tensor with shape: `[batchSize, steps, features]`.
  *
  * Output Shape:2D tensor with shape: `[batchSize, features]`.
->>>>>>> 4a338118
  */
 /** @doc {heading: 'Layers', subheading: 'Pooling', namespace: 'layers'} */
 export function globalAveragePooling1d(args?: LayerArgs): Layer {
