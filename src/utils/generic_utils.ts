--- conflicted
+++ resolved
@@ -13,11 +13,7 @@
 // tslint:disable:max-line-length
 import {DataType, serialization, Tensor} from '@tensorflow/tfjs-core';
 
-<<<<<<< HEAD
-import {AssertionError, IndexError, ValueError} from '../errors';
-=======
-import {AssertionError, AttributeError, ValueError} from '../errors';
->>>>>>> c73cb190
+import {AssertionError, ValueError} from '../errors';
 import {Shape} from '../types';
 // tslint:enable
 
@@ -39,56 +35,6 @@
     newArray.fill(value);
     return newArray;
   }
-}
-
-/**
-<<<<<<< HEAD
- * Python allows indexing into a list from the end using negative values. This
- * utility functions translates an index into a list into a non-negative index,
- * allowing for negative indices, just like Python.
- *
- * @param x An array.
- * @param index The index to normalize.
- * @return A non-negative index, within range.
- * @exception IndexError if index is not within [-x.length, x.length)
- * @exception ValueError if x or index is null or undefined
- */
-export function pyNormalizeArrayIndex<T>(x: T[], index: number): number {
-  if (x == null || index == null) {
-    throw new ValueError(
-        `Must provide a valid array and index for ` +
-        `pyNormalizeArrayIndex(). Got array ${x} and index ${index}.`);
-  }
-  const errMsg = `Index ${index} out of range for array of length ${x.length}`;
-  if (index < 0) {
-    if (index < -x.length) {
-      throw new IndexError(errMsg);
-    }
-    return x.length + index;
-  }
-  if (index >= x.length) {
-    throw new IndexError(errMsg);
-  }
-  return index;
-=======
- * Equivalent to Python's getattr() built-in function.
- * @param obj
- * @param attrName The name of the attribute to retrieve.
- * @param defaultValue Default value to use if attrName doesn't exist in the
- *   object.
- */
-// tslint:disable-next-line:no-any
-export function pyGetAttr<T>(obj: any, attrName: string, defaultValue?: T): T {
-  if (attrName in obj) {
-    return obj[attrName];
-  }
-  if (defaultValue === undefined) {
-    throw new AttributeError(
-        'pyGetAttr: Attempting to get attribute ' + attrName +
-        'with no default value defined');
-  }
-  return defaultValue;
->>>>>>> c73cb190
 }
 
 export function assert(val: boolean, message?: string): void {
