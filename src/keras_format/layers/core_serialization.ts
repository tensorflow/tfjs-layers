/**
 * @license
 * Copyright 2018 Google LLC
 *
 * Use of this source code is governed by an MIT-style
 * license that can be found in the LICENSE file or at
 * https://opensource.org/licenses/MIT.
 * =============================================================================
 */

import {ActivationIdentifier} from '../activation_config';
import {Shape} from '../common';
import {ConstraintSerialization} from '../constraint_config';
import {InitializerSerialization} from '../initializer_config';
import {RegularizerSerialization} from '../regularizer_config';
import {LayerConfig} from '../topology_config';

export interface DropoutLayerConfig extends LayerConfig {
  rate: number;
  noiseShape?: number[];
  seed?: number;
}

export interface DropoutLayerSerialization {
  class_name: 'Dropout';
  config: DropoutLayerConfig;
}

export interface DenseLayerConfig extends LayerConfig {
  units: number;
  activation?: ActivationIdentifier;
  useBias?: boolean;
  inputDim?: number;
  kernelInitializer?: InitializerSerialization;
  biasInitializer?: InitializerSerialization;
  kernelConstraint?: ConstraintSerialization;
  biasConstraint?: ConstraintSerialization;
  kernelRegularizer?: RegularizerSerialization;
  biasRegularizer?: RegularizerSerialization;
  activityRegularizer?: RegularizerSerialization;
}

export interface DenseLayerSerialization {
  class_name: 'Dense';
  config: DenseLayerConfig;
}

export interface ActivationLayerConfig extends LayerConfig {
  activation: ActivationIdentifier;
}

export interface ActivationLayerSerialization {
  class_name: 'Activation';
  config: ActivationLayerConfig;
}

export interface RepeatVectorLayerConfig extends LayerConfig {
  n: number;
}

export interface RepeatVectorLayerSerialization {
  class_name: 'RepeatVector';
  config: RepeatVectorLayerConfig;
}

export interface ReshapeLayerConfig extends LayerConfig {
  targetShape: Shape;
}

export interface ReshapeLayerSerialization {
  class_name: 'Reshape';
  config: ReshapeLayerConfig;
}

export interface PermuteLayerConfig extends LayerConfig {
  dims: number[];
}

export interface PermuteLayerSerialization {
  class_name: 'Permute';
  config: PermuteLayerConfig;
}

<<<<<<< HEAD
export type CoreLayerSerialization =
=======
export type CoreSerialization =
>>>>>>> 3d7d0d5c
    DropoutLayerSerialization|DenseLayerSerialization|
    ActivationLayerSerialization|RepeatVectorLayerSerialization|
    ReshapeLayerSerialization|PermuteLayerSerialization;<|MERGE_RESOLUTION|>--- conflicted
+++ resolved
@@ -81,11 +81,7 @@
   config: PermuteLayerConfig;
 }
 
-<<<<<<< HEAD
-export type CoreLayerSerialization =
-=======
 export type CoreSerialization =
->>>>>>> 3d7d0d5c
     DropoutLayerSerialization|DenseLayerSerialization|
     ActivationLayerSerialization|RepeatVectorLayerSerialization|
     ReshapeLayerSerialization|PermuteLayerSerialization;