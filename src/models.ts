/**
 * @license
 * Copyright 2018 Google LLC
 *
 * Use of this source code is governed by an MIT-style
 * license that can be found in the LICENSE file or at
 * https://opensource.org/licenses/MIT.
 * =============================================================================
 */

/* Original source keras/models.py */

import {dispose, io, NamedTensorMap, Optimizer, Scalar, serialization, Tensor, util} from '@tensorflow/tfjs-core';

import {getUid} from './backend/state';
import {History} from './base_callbacks';
import {Dataset} from './engine/dataset_stub';
import {Input} from './engine/input_layer';
import {getSourceInputs, Layer, Node, SymbolicTensor} from './engine/topology';
import {LayersModel, ModelCompileArgs, ModelEvaluateArgs} from './engine/training';
import {ModelEvaluateDatasetArgs, ModelFitDatasetArgs} from './engine/training_dataset';
import {ModelFitArgs} from './engine/training_tensors';
import {NotImplementedError, RuntimeError, ValueError} from './errors';
import {Shape} from './keras_format/common';
import {PyJsonDict} from './keras_format/types';
import {deserialize} from './layers/serialization';
import {Kwargs} from './types';
import * as generic_utils from './utils/generic_utils';
import {convertPythonicToTs} from './utils/serialization_utils';
import {getExactlyOneShape} from './utils/types_utils';

/**
 * Parses a JSON model configuration file and returns a model instance.
 *
 * ```js
 * // This example shows how to serialize a model using `toJSON()` and
 * // deserialize it as another model using `tf.models.modelFromJSON()`.
 * // Note: this example serializes and deserializes only the topology
 * // of the model; the weights of the loaded model will be different
 * // from those of the the original model, due to random weight
 * // initialization.
 * // To load the topology and weights of a model, use `tf.loadLayersModel()`.
 * const model1 = tf.sequential();
 * model1.add(tf.layers.repeatVector({inputShape: [2], n: 4}));
 * // Serialize `model1` as a JSON object.
 * const model1JSON = model1.toJSON(null, false);
 * model1.summary();
 *
 * const model2 = await tf.models.modelFromJSON(model1JSON);
 * model2.summary();
 * ```
 *
 *  @param modelAndWeightsConfig JSON object or string encoding a model and
 *       weights configuration. It can also be only the topology JSON of the
 *       model, in which case the weights will not be loaded.
 *  @param custom_objects Optional dictionary mapping names
 *       (strings) to custom classes or functions to be
 *       considered during deserialization.
 * @returns A TensorFlow.js Layers `tf.LayersModel` instance (uncompiled).
 */
export async function modelFromJSON(
    modelAndWeightsConfig: ModelAndWeightsConfig|PyJsonDict,
    customObjects?: serialization.ConfigDict): Promise<LayersModel> {
  if (!('modelTopology' in modelAndWeightsConfig)) {
    modelAndWeightsConfig = {
      modelTopology: modelAndWeightsConfig as PyJsonDict
    };
  }
  modelAndWeightsConfig = modelAndWeightsConfig as ModelAndWeightsConfig;

  let modelTopology = modelAndWeightsConfig.modelTopology as PyJsonDict;
  if (modelTopology['model_config'] != null) {
    // If the model-topology JSON contains a 'model_config' field, then it is
    // a full model JSON (e.g., from `keras.Model.save()`), which contains
    // not only the model's architecture in its 'model_config' field, but
    // additional information such as the model's optimizer. We use only the
    // 'model_config' field currently.
    modelTopology = modelTopology['model_config'] as PyJsonDict;
  }
  const tsConfig =
      convertPythonicToTs(modelTopology) as serialization.ConfigDict;
  const model = deserialize(tsConfig, customObjects) as LayersModel;

  if (modelAndWeightsConfig.weightsManifest != null) {
    // Load the weight values keyed by the original tensor names in the model
    // file that was loaded.  These should match the keys of the weight
    // manifest.
    const weightValues =
        await io.loadWeights(
            modelAndWeightsConfig.weightsManifest,
            modelAndWeightsConfig.pathPrefix,
            model.weights.map(weight => weight.originalName)) as NamedTensorMap;

    // Map the weights to the unique tensor names generated during model loading
    const uniqueWeightValues: NamedTensorMap = {};
    for (const weight of model.weights) {
      uniqueWeightValues[weight.originalName] =
          weightValues[weight.originalName];
    }

    model.loadWeights(uniqueWeightValues);
    // Dispose temporary weight values.
    dispose(weightValues);
  }
  return model;
}

/**
 * Options for loading a saved mode in TensorFlow.js format.
 */
export interface ModelAndWeightsConfig {
  /**
   * A JSON object or JSON string containing the model config.
   *
   * This can be either of the following two formats:
   *   - A model archiecture-only config,  i.e., a format consistent with the
   *     return value of`keras.Model.to_json()`.
   *   - A full model config, containing not only model architecture, but also
   *     training options and state, i.e., a format consistent with the return
   *     value of `keras.models.save_model()`.
   */
  modelTopology: PyJsonDict;

  /**
   * A weights manifest in TensorFlow.js format.
   */
  weightsManifest?: io.WeightsManifestConfig;

  /**
   * Path to prepend to the paths in `weightManifest` before fetching.
   *
   * The path may optionally end in a slash ('/').
   */
  pathPrefix?: string;
}

// TODO(nielsene): Remove after: https://github.com/tensorflow/tfjs/issues/400
export interface ModelPredictArgs {
  /**
   * Optional. Batch size (Integer). If unspecified, it will default to 32.
   */
  batchSize?: number;

  /**
   * Optional. Verbosity mode. Defaults to false.
   */
  verbose?: boolean;
}

/**
 * Load a model, including its topology and optionally weights.  See the
 * Tutorial named "How to import a Keras Model" for usage examples.
 *
 * Example 1: Save `model`'s topology and weights to browser [local
 * storage](https://developer.mozilla.org/en-US/docs/Web/API/Window/localStorage);
 * then load it back.
 *
 * ```js
 * const model = tf.sequential(
 *     {layers: [tf.layers.dense({units: 1, inputShape: [3]})]});
 * console.log('Prediction from original model:');
 * model.predict(tf.ones([1, 3])).print();
 *
 * const saveResults = await model.save('localstorage://my-model-1');
 *
 * const loadedModel = await tf.loadLayersModel('localstorage://my-model-1');
 * console.log('Prediction from loaded model:');
 * loadedModel.predict(tf.ones([1, 3])).print();
 * ```
 *
 * Example 2. Saving `model`'s topology and weights to browser
 * [IndexedDB](https://developer.mozilla.org/en-US/docs/Web/API/IndexedDB_API);
 * then load it back.
 *
 * ```js
 * const model = tf.sequential(
 *     {layers: [tf.layers.dense({units: 1, inputShape: [3]})]});
 * console.log('Prediction from original model:');
 * model.predict(tf.ones([1, 3])).print();
 *
 * const saveResults = await model.save('indexeddb://my-model-1');
 *
 * const loadedModel = await tf.loadLayersModel('indexeddb://my-model-1');
 * console.log('Prediction from loaded model:');
 * loadedModel.predict(tf.ones([1, 3])).print();
 * ```
 *
 * Example 3. Load a model from user-selected files from HTML
 * [file input
 * elements](https://developer.mozilla.org/en-US/docs/Web/HTML/Element/input/file).
 *
 * ```js
 * // Note: this code snippet will not work without the HTML elements in the
 * //   page
 * const jsonUpload = document.getElementById('json-upload');
 * const weightsUpload = document.getElementById('weights-upload');
 *
 * const model = await tf.loadLayersModel(
 *     tf.io.browserFiles([jsonUpload.files[0], weightsUpload.files[0]]));
 * ```
 *
 * Example 4. Load a model from an HTTP server.
 *
 * ```js
 * const model = await
 *     tf.loadLayersModel('https://storage.googleapis.com/tfjs-models/tfjs/iris_v1/model.json');
 * model.summary();
 * ```
 *
 * @param pathOrIOHandler Can be either of the two formats
 *   1. A string path to the `ModelAndWeightsConfig` JSON describing
 *      the model in the canonical TensorFlow.js format. This path will be
 *      interpreted as a relative HTTP path, to which `fetch` will be used to
 *      request the model topology and weight manifest JSON.
 *      The content of the JSON file is assumed to be a JSON object with the
 *      following fields and values:
 *      - 'modelTopology': A JSON object that can be either of:
 *        1. a model architecture JSON consistent with the format of the return
 *            value of `keras.Model.to_json()`
 *        2. a full model JSON in the format of `keras.models.save_model()`.
 *      - 'weightsManifest': A TensorFlow.js weights manifest.
 *      See the Python converter function `save_model()` for more details.
 *      It is also assumed that model weights can be accessed from relative
 *      paths described by the `paths` fields in weights manifest.
 *   2. An `tf.io.IOHandler` object that loads model artifacts with its `load`
 *      method.
 * @param options Optional configuration arguments for the model loading,
 *   including:
 *   - `strict`: Require that the provided weights exactly match those required
 *     by the layers.  Default true.  Passing false means that both extra
 *     weights and missing weights will be silently ignored.
 *   - `onProgress`: A progress callback of the form:
 *     `(fraction: number) => void`. This callback can be used to monitor the
 *     model-loading process.
 * @returns A `Promise` of `tf.LayersModel`, with the topology and weights
 *     loaded.
 */
export async function loadLayersModelInternal(
    pathOrIOHandler: string|io.IOHandler,
    options?: io.LoadOptions): Promise<LayersModel> {
  if (options == null) {
    options = {};
  }
  if (typeof pathOrIOHandler === 'string') {
    const handlers = io.getLoadHandlers(pathOrIOHandler);
    if (handlers.length === 0) {
      // For backward compatibility: if no load handler can be found,
      // assume it is a relative http path.
      // TODO(cais): Reformat the args into a single `LoadOptions` once the core
      // is refactored.
      handlers.push(io.browserHTTPRequest(pathOrIOHandler, options));
    } else if (handlers.length > 1) {
      throw new ValueError(
          `Found more than one (${handlers.length}) load handlers for ` +
          `URL '${pathOrIOHandler}'`);
    }
    pathOrIOHandler = handlers[0];
  }
  return loadLayersModelFromIOHandler(
      pathOrIOHandler as io.IOHandler, undefined, options);
}

/**
 * Load a model and optionally its weights, using an IOHandler object.
 *
 * @param handler The instance of `IOHandler` to be used during the model
 *   loading.
 * @param customObjects Any optional custom objects to be used during model
 *   loading.
 * @param strict Whether the weight loading will be done in strict mode.
 *   Default: `true`.
 */
export async function loadLayersModelFromIOHandler(
    handler: io.IOHandler, customObjects?: serialization.ConfigDict,
    options?: io.LoadOptions): Promise<LayersModel> {
  if (options == null) {
    options = {};
  }
  if (handler.load == null) {
    throw new ValueError(
        'Cannot proceed with model loading because the IOHandler provided ' +
        'does not have the `load` method implemented.');
  }
  const artifacts = await handler.load();
  let modelTopology = artifacts.modelTopology as PyJsonDict;
  if (modelTopology['model_config'] != null) {
    modelTopology = modelTopology['model_config'] as PyJsonDict;
  }

  const strict = options.strict == null ? true : options.strict;
  // If weights are provided and the weight-loading mode is strict, use
  // fast weight initialization. This skips costly initializers such as
  // 'orthogonal' and saves unnecessary computation in cases where
  // the initialized weight values will immediately be overwritten by
  // loaded weight values.
  const fastWeightInit =
      artifacts.weightData != null && artifacts.weightSpecs != null && strict;
  const model =
      deserialize(
          convertPythonicToTs(modelTopology) as serialization.ConfigDict,
          customObjects, fastWeightInit) as LayersModel;

  // If weightData is present, load the weights into the model.
  if (artifacts.weightData != null) {
    // Loading weights requires weightSpecs.
    if (artifacts.weightSpecs == null) {
      throw new ValueError(
          'LayersModel artifacts contains weight data, but not weight specs. ' +
          'Therefore loading of weights cannot proceed.');
    }

    const weights =
        io.decodeWeights(artifacts.weightData, artifacts.weightSpecs);
    model.loadWeights(weights, strict);
    // Dispose temporary weight values.
    dispose(weights);
  }
  return model;
}

/**
 * Configuration for a Sequential model.
 */
export interface SequentialArgs {
  /** Stack of layers for the model. */
  layers?: Layer[];

  /** The name of this model. */
  name?: string;
}

/**
 * A model with a stack of layers, feeding linearly from one to the next.
 *
 * `tf.sequential` is a factory function that creates an instance of
 * `tf.Sequential`.
 *
 * ```js
 *  // Define a model for linear regression.
 *  const model = tf.sequential();
 *  model.add(tf.layers.dense({units: 1, inputShape: [1]}));
 *
 *  // Prepare the model for training: Specify the loss and the optimizer.
 *  model.compile({loss: 'meanSquaredError', optimizer: 'sgd'});
 *
 *  // Generate some synthetic data for training.
 *  const xs = tf.tensor2d([1, 2, 3, 4], [4, 1]);
 *  const ys = tf.tensor2d([1, 3, 5, 7], [4, 1]);
 *
 *  // Train the model using the data then do inference on a data point the
 *  // model hasn't seen:
 *  await model.fit(xs, ys);
 *  model.predict(tf.tensor2d([5], [1, 1])).print();
 * ```
 */
/** @doc {heading: 'Models', subheading: 'Classes'} */
export class Sequential extends LayersModel {
  /** @nocollapse */
  static className = 'Sequential';
  private model: LayersModel;
  private _updatable: boolean;
  constructor(args?: SequentialArgs) {
    super({inputs: [], outputs: []});
    args = args || {};

    this.trainable = true;
    this._updatable = true;
    this.built = false;

    // Set model name.
    this.name = (args.name != null) ? args.name : getUid('sequential_');

    // Add to the model any layers passed to the constructor.
    if (args.layers != null) {
      for (const layer of args.layers) {
        this.add(layer);
      }
    }
  }

  // Helper function to Sequential.add  Throws if the new output shape will be
  // invalid.
  private checkShape(layer: Layer) {
    const shape = layer.inboundNodes[0].outputTensors[0].shape;
    if (shape.some(x => x < 0)) {
      throw new ValueError(
          'Negative dimension size caused by adding layer ' +
          `${layer.name} with input shape [` +
          `${layer.inboundNodes[0].inputTensors[0].shape}]`);
    }
  }

  /**
   * Adds a layer instance on top of the layer stack.
   *
   * ```js
   *  const model = tf.sequential();
   *  model.add(tf.layers.dense({units: 8, inputShape: [1]}));
   *  model.add(tf.layers.dense({units: 4, activation: 'relu6'}));
   *  model.add(tf.layers.dense({units: 1, activation: 'relu6'}));
   *  // Note that the untrained model is random at this point.
   *  model.predict(tf.randomNormal([10, 1])).print();
   * ```
   * @param layer Layer instance.
   *
   * @exception ValueError In case the `layer` argument does not know its
   * input shape.
   * @exception ValueError In case the `layer` argument has multiple output
   *   tensors, or is already connected somewhere else (forbidden in
   *   `Sequential` models).
   */
  /** @doc {heading: 'Models', subheading: 'Classes'} */
  add(layer: Layer): void {
    const isLayerModelInstance =
        layer instanceof Sequential || layer instanceof LayersModel;
    let modelLayer: LayersModel;
    if (isLayerModelInstance) {
      modelLayer = layer as LayersModel;
      if (modelLayer.outputs.length !== 1) {
        throw new ValueError(
            'All layers in a Sequential model ' +
            'should have a single output tensor. ' +
            'For multi-output layers, ' +
            'use the functional API.');
      }
      if (modelLayer.inputs.length !== 1) {
        throw new ValueError(
            'All layers in a Sequential model ' +
            'should have a single input tensor. ' +
            'For multi-input layers, ' +
            'use the functional API.');
      }
    }

    if (this.outputs.length === 0) {
      // first layer in model: check that it is an input layer
      if (layer.inboundNodes.length === 0) {
        // create an input layer
        if (layer.batchInputShape == null) {
          throw new ValueError(
              'The first layer in a Sequential model must ' +
              'get an `inputShape` or `batchInputShape` argument.');
        }
        // Instantiate the input layer.
        const x = Input({
          batchShape: layer.batchInputShape,
          dtype: layer.dtype,
          name: layer.name + '_input'
        });
        // This will build the current layer and create the node connecting
        // the current layer to the input layer we just created.
        layer.apply(x);
      }

      if (isLayerModelInstance) {
        this.outputs = modelLayer.outputs;
        this.inputs = modelLayer.inputs;
      } else {
        if (layer.inboundNodes.length !== 1) {
          throw new ValueError(
              'A layer added to a Sequential model must not already be ' +
              `connected somewhere else. LayersModel received layer ${
                  layer.name} ` +
              `which has ${layer.inboundNodes.length} pre-existing inbound ` +
              'connections.');
        }

        if (layer.inboundNodes[0].outputTensors.length !== 1) {
          throw new ValueError(
              'All layers in a Sequential model ' +
              'should have a single output tensor. ' +
              'For multi-output layers, ' +
              'use the functional API.');
        }
        this.checkShape(layer);
        this.outputs = [layer.inboundNodes[0].outputTensors[0]];
        this.inputs = getSourceInputs(this.outputs[0]);
      }

      this.inboundNodes = [];
      // We create an input node, which we will keep updated
      // as we add more layers.
      // (This call has side effects.)
      // tslint:disable-next-line:no-unused-expression
      new Node({
        outboundLayer: this,
        inboundLayers: [],
        nodeIndices: [],
        tensorIndices: [],
        inputTensors: this.inputs,
        outputTensors: this.outputs,
        // no model-level masking for now
        inputMasks: generic_utils.pyListRepeat(null, this.inputs.length),
        outputMasks: [null],
        inputShapes: this.inputs.map(x => x.shape),
        outputShapes: this.outputs[0].shape
      });
    } else {
      const outputTensor = layer.apply(this.outputs[0]);
      if (Array.isArray(outputTensor)) {
        throw new TypeError(
            'All layers in a Sequential model ' +
            'should have a single output tensor. ' +
            'For multi-output layers, ' +
            'use the functional API.');
      }
      this.checkShape(layer);
      this.outputs = [outputTensor as SymbolicTensor];
      // update self.inbound_nodes
      this.inboundNodes[0].outputTensors = this.outputs;
      this.inboundNodes[0].outputShapes = [this.outputs[0].shape];
    }

    this.layers.push(layer);
    this.built = false;
  }

  /**
   * Removes the last layer in the model.
   *
   * @exception TypeError if there are no layers in the model.
   */
  pop(): void {
    if (this.layers.length === 0) {
      throw new TypeError('There are no layers in the model.');
    }

    this.layers.pop();
    if (this.layers.length === 0) {
      this.outputs = [];
      this.inboundNodes = [];
      this.outboundNodes = [];
    } else {
      const lastLayerIndex = this.layers.length - 1;
      this.layers[lastLayerIndex].outboundNodes = [];
      this.outputs = [this.layers[lastLayerIndex].output as SymbolicTensor];
      // update self.inbound_nodes
      this.inboundNodes[0].outputTensors = this.outputs;
      this.inboundNodes[0].outputShapes = [this.outputs[0].shape];
    }
  }

  call(inputs: Tensor|Tensor[], kwargs: Kwargs): Tensor|Tensor[] {
    if (this.model == null) {
      this.build();
    }
    return this.model.call(inputs, kwargs);
  }

  build(inputShape?: Shape|Shape[]) {
    // Call `getExactlyOneShape` without using its return value,
    // to verify that exactly one input shape is provided.
    getExactlyOneShape(inputShape);

    if (this.inputs.length === 0 || this.outputs.length === 0) {
      throw new TypeError(
          'Sequential model cannot be built: model is empty.' +
          ' Add some layers first.');
    }
    // actually create the model
    this.model = new LayersModel({
      inputs: this.inputs,
      outputs: this.outputs[0],
      name: this.name + '_model'
    });
    this.model.trainable = this.trainable;
    this.model.updatable = this.updatable;

    // mirror model attributes
    this.supportsMasking = this.model.supportsMasking;
    // TODO(michaelterry): Add caches
    this.inputLayers = this.model.inputLayers;
    this.inputLayersNodeIndices = this.model.inputLayersNodeIndices;
    this.inputLayersTensorIndices = this.model.inputLayersTensorIndices;
    this.outputLayers = this.model.outputLayers;
    this.outputLayersNodeIndices = this.model.outputLayersNodeIndices;
    this.outputLayersTensorIndices = this.model.outputLayersTensorIndices;
    this.nodesByDepth = this.model.nodesByDepth;
    this.containerNodes = this.model.containerNodes;
    this.outputNames = this.model.outputNames;
    this.inputNames = this.model.inputNames;
    // TODO(michaelterry): Add feedInputNames, feedInputs, if needed.
    // TODO(michaelterry): Add callbackModel if needed.
    this.built = true;
  }

  countParams(): number {
    if (!this.built) {
      this.build();
    }
    return super.countParams();
  }

  /**
   * Print a text summary of the Sequential model's layers.
   *
   * The summary includes
   * - Name and type of all layers that comprise the model.
   * - Output shape(s) of the layers
   * - Number of weight parameters of each layer
   * - The total number of trainable and non-trainable parameters of the
   * model.
   *
   * ```js
   * const model = tf.sequential();
   * model.add(
   *     tf.layers.dense({units: 100, inputShape: [10], activation: 'relu'}));
   * model.add(tf.layers.dense({units: 1, activation: 'sigmoid'}));
   *
   * model.summary();
   * ```
   *
   * @param lineLength Custom line length, in number of characters.
   * @param positions Custom widths of each of the columns, as either
   *   fractions of `lineLength` (e.g., `[0.5, 0.75, 1]`) or absolute number
   *   of characters (e.g., `[30, 50, 65]`). Each number corresponds to
   *   right-most (i.e., ending) position of a column.
   * @param printFn Custom print function. Can be used to replace the default
   *   `console.log`. For example, you can use `x => {}` to mute the printed
   *   messages in the console.
   */
  /** @doc {heading: 'Models', subheading: 'Classes'} */
  summary(
      lineLength?: number, positions?: number[],
      printFn:
          // tslint:disable-next-line:no-any
      (message?: any, ...optionalParams: any[]) => void = console.log) {
    if (!this.built) {
      this.build();
    }
    super.summary(lineLength, positions, printFn);
  }

  /**
   * Sets the weights of the model.
   *
   * @param weights Should be a list of Tensors with shapes and types matching
   *   the output of `model.getWeights()`.
   */
  setWeights(weights: Tensor[]): void {
    if (this.model == null) {
      this.build();
    }
    this.model.setWeights(weights);
  }

  get updatable(): boolean {
    return this._updatable;
  }

  set updatable(value: boolean) {
    if (this.built) {
      this.model.updatable = value;
    }
    this._updatable = value;
  }

  /**
   * Returns the loss value & metrics values for the model in test mode.
   *
   * Loss and metrics are specified during `compile()`, which needs to happen
   * before calls to `evaluate()`.
   *
   * Computation is done in batches.
   *
   * ```js
   * const model = tf.sequential({
   *   layers: [tf.layers.dense({units: 1, inputShape: [10]})]
   * });
   * model.compile({optimizer: 'sgd', loss: 'meanSquaredError'});
   * const result = model.evaluate(tf.ones([8, 10]), tf.ones([8, 1]), {
   *   batchSize: 4,
   * });
   * result.print();
   * ```
   *
   * @param x `tf.Tensor` of test data, or an `Array` of `tf.Tensor`s if the
   * model has multiple inputs.
   * @param y `tf.Tensor` of target data, or an `Array` of `tf.Tensor`s if the
   * model has multiple outputs.
   * @param args A `ModelEvaluateConfig`, containing optional fields.
   *
   * @return `Scalar` test loss (if the model has a single output and no
   *   metrics) or `Array` of `Scalar`s (if the model has multiple outputs
   *   and/or metrics). The attribute `model.metricsNames`
   *   will give you the display labels for the scalar outputs.
   */
  /**
   * @doc {heading: 'Models', subheading: 'Classes'}
   */
  evaluate(
      x: Tensor|Tensor[], y: Tensor|Tensor[],
      args: ModelEvaluateArgs = {}): Scalar|Scalar[] {
    if (!this.built) {
      throw new RuntimeError(
          'The model needs to be compiled before being used.');
    }
    return this.model.evaluate(x, y, args);
  }

  // TODO(cais): Add code snippet below once real dataset objects are
  //   available.
  /**
   * Evaluate model using a dataset object.
   *
   * Note: Unlike `evaluate()`, this method is asynchronous (`async`);
   *
   * @param dataset A dataset object. Its `iterator()` method is expected
   *   to generate a dataset iterator object, the `next()` method of which
   *   is expected to produce data batches for evaluation. The return value
   *   of the `next()` call ought to contain a boolean `done` field and a
   *   `value` field. The `value` field is expected to be an array of two
   *   `tf.Tensor`s or an array of two nested `tf.Tensor` structures. The former
   *   case is for models with exactly one input and one output (e.g..
   *   a sequential model). The latter case is for models with multiple
   *   inputs and/or multiple outputs. Of the two items in the array, the
   *   first is the input feature(s) and the second is the output target(s).
   * @param args A configuration object for the dataset-based evaluation.
   * @returns Loss and metric values as an Array of `Scalar` objects.
   */
  /**
   * @doc {heading: 'Models', subheading: 'Classes'}
   */
  async evaluateDataset(dataset: Dataset<{}>, args: ModelEvaluateDatasetArgs):
      Promise<Scalar|Scalar[]> {
    if (!this.built) {
      throw new RuntimeError(
          'The model needs to be compiled before being used.');
    }
    return this.model.evaluateDataset(dataset, args);
  }

  /**
   * Generates output predictions for the input samples.
   *
   * Computation is done in batches.
   *
   * Note: the "step" mode of predict() is currently not supported.
   *   This is because the TensorFow.js core backend is imperative only.
   *
   * ```js
   * const model = tf.sequential({
   *   layers: [tf.layers.dense({units: 1, inputShape: [10]})]
   * });
   * model.predict(tf.ones([2, 10])).print();
   * ```
   *
   * @param x The input data, as an Tensor, or an `Array` of `tf.Tensor`s if
   *   the model has multiple inputs.
   * @param conifg A `ModelPredictConfig` object containing optional fields.
   *
   * @return `tf.Tensor`(s) of predictions.
   *
   * @exception ValueError In case of mismatch between the provided input data
   *   and the model's expectations, or in case a stateful model receives a
   *   number of samples that is not a multiple of the batch size.
   */
  /**
   * @doc {heading: 'Models', subheading: 'Classes'}
   */
  predict(x: Tensor|Tensor[], args: ModelPredictArgs = {}): Tensor|Tensor[] {
    if (this.model == null) {
      this.build();
    }
    return this.model.predict(x, args);
  }

  /**
   * Returns predictions for a single batch of samples.
   *
   * @param x: Input samples, as an Tensor, or list of Tensors (if the model
   *   has multiple inputs).
   * @return Tensor(s) of predictions
   */
  predictOnBatch(x: Tensor): Tensor|Tensor[] {
    if (this.model == null) {
      this.build();
    }
    return this.model.predictOnBatch(x);
  }

  /**
   * See `LayersModel.compile`.
   *
   * @param args
   */
  compile(args: ModelCompileArgs): void {
    this.build();
    this.model.compile(args);
    this.optimizer_ = this.model.optimizer;
    // tslint:disable-next-line:no-any
    this.isOptimizerOwned = (this.model as any).isOptimizerOwned;
    this.loss = this.model.loss;
    this.metrics = this.model.metrics;
    // TODO(cais): Add this.lossWeights, this.sampleWeightMode,
    //   this.weightedMetrics, this.targets.
    this.metricsTensors = this.model.metricsTensors;
    this.metricsNames = this.model.metricsNames;
    // TODO(cais): Add sampleWeights.
  }

  get optimizer(): Optimizer {
    return this.model.optimizer;
  }

  set optimizer(optimizer: Optimizer) {
    this.model.optimizer = optimizer;
  }

  /**
   * Trains the model for a fixed number of epochs (iterations on a dataset).
   *
   * ```js
   * const model = tf.sequential({
   *   layers: [tf.layers.dense({units: 1, inputShape: [10]})]
   * });
   * model.compile({optimizer: 'sgd', loss: 'meanSquaredError'});
   * const history = await model.fit(tf.ones([8, 10]), tf.ones([8, 1]), {
   *   batchSize: 4,
   *   epochs: 3
   * });
   * console.log(history.history.loss[0]);
   * ```
   *
   * @param x `tf.Tensor` of training data, or an array of `tf.Tensor`s if the
   * model has multiple inputs. If all inputs in the model are named, you can
   * also pass a dictionary mapping input names to `tf.Tensor`s.
   * @param y `tf.Tensor` of target (label) data, or an array of `tf.Tensor`s if
   * the model has multiple outputs. If all outputs in the model are named, you
   *  can also pass a dictionary mapping output names to `tf.Tensor`s.
   * @param args  A `ModelFitConfig`, containing optional fields.
   *
   * @return A `History` instance. Its `history` attribute contains all
   *   information collected during training.
   *
   * @exception ValueError In case of mismatch between the provided input data
   *   and what the model expects.
   */
  /**
   * @doc {heading: 'Models', subheading: 'Classes'}
   */
  async fit(
      x: Tensor|Tensor[]|{[inputName: string]: Tensor},
      y: Tensor|Tensor[]|{[inputName: string]: Tensor},
      args: ModelFitArgs = {}): Promise<History> {
    if (!this.built) {
      throw new RuntimeError(
          'The model needs to be compiled before ' +
          'being used.');
    }
    return this.model.fit(x, y, args);
  }

  /**
   * Trains the model using a dataset object.
   *
   * ```js
   * const xArray = [
   *   [1, 1, 1, 1, 1, 1, 1, 1, 1],
   *   [1, 1, 1, 1, 1, 1, 1, 1, 1],
   *   [1, 1, 1, 1, 1, 1, 1, 1, 1],
   *   [1, 1, 1, 1, 1, 1, 1, 1, 1],
   * ];
   * const yArray = [1, 1, 1, 1];
   * // Create a dataset from the JavaScript array.
   * const xDataset = tf.data.array(xArray);
   * const yDataset = tf.data.array(yArray);
   * // Zip combines the `x` and `y` Datasets into a single Dataset, the
   * // iterator of which will return an object containing of two tensors,
   * // corresponding to `x` and `y`.  The call to `batch(4)` will bundle
   * // four such samples into a single object, with the same keys now pointing
   * // to tensors that hold 4 examples, organized along the batch dimension.
   * // The call to `shuffle(4)` causes each iteration through the dataset to
   * // happen in a different order.  The size of the shuffle window is 4.
   * const xyDataset = tf.data.zip({xs: xDataset, ys: yDataset})
   *     .batch(4)
   *     .shuffle(4);
   * const model = tf.sequential({
   *   layers: [tf.layers.dense({units: 1, inputShape: [9]})]
   * });
   * model.compile({optimizer: 'sgd', loss: 'meanSquaredError'});
   * const history = await model.fitDataset(xyDataset, {
   *   epochs: 4,
   *   callbacks: {onEpochEnd: (epoch, logs) => console.log(logs.loss)}
   * });
   * ```
   *
   * @param dataset A dataset object. Its `iterator()` method is expected to
   *   generate a dataset iterator object, the `next()` method of which is
   *   expected to produce data batches for evaluation. The return value of the
   *   `next()` call ought to contain a boolean `done` field and a `value`
<<<<<<< HEAD
   *   field. The `value` field is expected to be an object of with fields
   *   `xs` and `ys`, which point to the feature tensor and the target tensor,
   *   respectively. This case is for models with exactly one input and one
   *   output (e.g.. a sequential model).
   *   If the model has multiple inputs, the `xs` field of `value` should
   *   be an object mapping input names to their respective feature tensors.
   *   If the model has multiple outputs, the `ys` field of `value` should
   *   be an object mapping output names to their respective target tensors.
=======
   *   field.
   *
   *   The `value` field is expected to be an object of with fields
   *   `xs` and `ys`, which point to the feature tensor and the target tensor,
   *   respectively. This case is for models with exactly one input and one
   *   output (e.g.. a sequential model). For example:
   *   ```js
   *   {value: {xs: xsTensor, ys: ysTensor}, done: false}
   *   ```
   *
   *   If the model has multiple inputs, the `xs` field of `value` should
   *   be an object mapping input names to their respective feature tensors.
   *   For example:
   *   ```js
   *   {
   *     value: {
   *       xs: {
   *         input_1: xsTensor1,
   *         input_2: xsTensor2
   *       },
   *       ys: ysTensor
   *     },
   *     done: false
   *   }
   *   ```
   *   If the model has multiple outputs, the `ys` field of `value` should
   *   be an object mapping output names to their respective target tensors.
   *   For example:
   *   ```js
   *   {
   *     value: {
   *       xs: xsTensor,
   *       ys: {
   *         output_1: ysTensor1,
   *         output_2: ysTensor2
   *       },
   *     },
   *     done: false
   *   }
   *   ```
>>>>>>> 0f3e275b
   * @param args A `ModelFitDatasetArgs`, containing optional fields.
   *
   * @return A `History` instance. Its `history` attribute contains all
   *   information collected during training.
   */
  /**
   * @doc {heading: 'Models', subheading: 'Classes'}
   */
  async fitDataset<T>(dataset: Dataset<T>, args: ModelFitDatasetArgs<T>):
      Promise<History> {
    if (!this.built) {
      throw new RuntimeError(
          'The model needs to be compiled before ' +
          'being used.');
    }
    return this.model.fitDataset(dataset, args);
  }

  /**
   * Runs a single gradient update on a single batch of data.
   *
   * This method differs from `fit()` and `fitDataset()` in the following
   * regards:
   *   - It operates on exactly one batch of data.
   *   - It returns only the loss and matric values, instead of
   *     returning the batch-by-batch loss and metric values.
   *   - It doesn't support fine-grained options such as verbosity and
   *     callbacks.
   *
   * @param x Input data. It could be one of the following:
   *   - A `tf.Tensor`, or an Array of `tf.Tensor`s (in case the model has
   *     multiple inputs).
   *   - An Object mapping input names to corresponding `tf.Tensor` (if the
   *     model has named inputs).
   * @param y Target darta. It could be either a `tf.Tensor` a multiple
   *   `tf.Tensor`s. It should be consistent with `x`.
   * @returns Training loss or losses (in case the model has
   *   multiple outputs), along with metrics (if any), as numbers.
   */
  /**
   * @doc {heading: 'Models', subheading: 'Classes'}
   */
  async trainOnBatch(
      x: Tensor|Tensor[]|{[inputName: string]: Tensor},
      y: Tensor|Tensor[]|
      {[inputName: string]: Tensor}): Promise<number|number[]> {
    return this.model.trainOnBatch(x, y);
  }

  /* See parent class for JsDoc */
  /** @nocollapse */
  static fromConfig<T extends serialization.Serializable>(
      cls: serialization.SerializableConstructor<T>,
      config: serialization.ConfigDict,
      customObjects = {} as serialization.ConfigDict,
      fastWeightInit = false): T {
    let configArray: serialization.ConfigDictArray;
    let extraModelConfig: serialization.ConfigDict = {};
    if (config instanceof Array) {
      if (!(config[0].className != null) ||
          config[0]['className'] === 'Merge') {
        throw new ValueError('Legacy serialization format not supported yet.');
      }
      configArray = config;
    } else {
      util.assert(
          config['layers'] != null,
          () =>
              `When the config data for a Sequential model is not an Array, ` +
              `it must be an Object that contains the 'layers' field.`);
      configArray = config['layers'] as serialization.ConfigDictArray;
      delete config['layers'];
      extraModelConfig = config;
    }

    const model = new cls(extraModelConfig);
    if (!(model instanceof Sequential)) {
      throw new NotImplementedError(
          `Sequential.fromConfig called on non-Sequential input: ${model}`);
    }
    for (const conf of configArray) {
      const customObjects: serialization.ConfigDict = undefined;
      const layer = deserialize(
                        conf as serialization.ConfigDict, customObjects,
                        fastWeightInit) as Layer;
      if (fastWeightInit) {
        layer.setFastWeightInitDuringBuild(true);
      }
      model.add(layer);
    }
    return model;
  }

  /**
   * Setter used for force stopping of LayersModel.fit() (i.e., training).
   *
   * Example:
   *
   * ```js
   * const model = tf.sequential();
   * model.add(tf.layers.dense({units: 1, inputShape: [10]}));
   * model.compile({loss: 'meanSquaredError', optimizer: 'sgd'});
   * const xs = tf.ones([8, 10]);
   * const ys = tf.zeros([8, 1]);
   *
   * const history = await model.fit(xs, ys, {
   *   epochs: 10,
   *   callbacks: {
   *     onEpochEnd: async (epoch, logs) => {
   *       if (epoch === 2) {
   *         model.stopTraining = true;
   *       }
   *     }
   *   }
   * });
   *
   * // There should be only 3 values in the loss array, instead of 10 values,
   * // due to the stopping after 3 epochs.
   * console.log(history.history.loss);
   * ```
   */
  set stopTraining(stop: boolean) {
    // TODO(cais): When refactoring to remove the composition pattern happens,
    // remove this method overriding.
    this.model.stopTraining = stop;
  }

  // TODO(cais): Override get trainableWeights() here

  // tslint:disable-next-line:no-any
  getConfig(): any {
    // NOTE(cais): We override the return type of getConfig() to `any` here,
    //   because the `Sequential` class is a special case among `Container`
    //   subtypes in that its getConfig() method returns an Array (not a
    //   dict).
    const config: serialization.ConfigDict[] = [];
    for (const layer of this.layers) {
      const dict: serialization.ConfigDict = {};
      dict['className'] = layer.getClassName();
      dict['config'] = layer.getConfig();
      config.push(dict);
    }
    return config;
  }
}
serialization.registerClass(Sequential);<|MERGE_RESOLUTION|>--- conflicted
+++ resolved
@@ -889,16 +889,6 @@
    *   generate a dataset iterator object, the `next()` method of which is
    *   expected to produce data batches for evaluation. The return value of the
    *   `next()` call ought to contain a boolean `done` field and a `value`
-<<<<<<< HEAD
-   *   field. The `value` field is expected to be an object of with fields
-   *   `xs` and `ys`, which point to the feature tensor and the target tensor,
-   *   respectively. This case is for models with exactly one input and one
-   *   output (e.g.. a sequential model).
-   *   If the model has multiple inputs, the `xs` field of `value` should
-   *   be an object mapping input names to their respective feature tensors.
-   *   If the model has multiple outputs, the `ys` field of `value` should
-   *   be an object mapping output names to their respective target tensors.
-=======
    *   field.
    *
    *   The `value` field is expected to be an object of with fields
@@ -939,7 +929,6 @@
    *     done: false
    *   }
    *   ```
->>>>>>> 0f3e275b
    * @param args A `ModelFitDatasetArgs`, containing optional fields.
    *
    * @return A `History` instance. Its `history` attribute contains all
