--- conflicted
+++ resolved
@@ -11,11 +11,7 @@
 /* Original source keras/models.py */
 
 // tslint:disable:max-line-length
-<<<<<<< HEAD
-import {doc, loadWeights, Scalar, serialization, Tensor, WeightsManifestConfig} from '@tensorflow/tfjs-core';
-=======
-import {doc, io, Scalar, Tensor} from '@tensorflow/tfjs-core';
->>>>>>> 11903bad
+import {doc, io, Scalar, serialization, Tensor} from '@tensorflow/tfjs-core';
 
 import * as K from './backend/tfjs_backend';
 import {History} from './callbacks';
@@ -142,7 +138,8 @@
  * Load a model and optionally its weights, using an IOHandler object.
  */
 export async function loadModelFromIOHandler(
-    handler: io.IOHandler, customObjects?: ConfigDict): Promise<Model> {
+    handler: io.IOHandler,
+    customObjects?: serialization.ConfigDict): Promise<Model> {
   if (handler.load == null) {
     throw new ValueError(
         'Cannot proceed with model loading because the IOHandler provided ' +
@@ -151,7 +148,8 @@
   const artifacts = await handler.load();
   const model = deserialize(
                     convertPythonicToTs(
-                        artifacts.modelTopology as ConfigDict) as ConfigDict,
+                        artifacts.modelTopology as serialization.ConfigDict) as
+                        serialization.ConfigDict,
                     customObjects) as Model;
 
   // If weightData is present, load the weights into the model.
