/**
 * @license
 * Copyright 2018 Google LLC
 *
 * Use of this source code is governed by an MIT-style
 * license that can be found in the LICENSE file or at
 * https://opensource.org/licenses/MIT.
 * =============================================================================
 */

/**
 * Optimizers.
 */

// tslint:disable:max-line-length
import {Optimizer, train} from '@tensorflow/tfjs-core';

import {epsilon} from './backend/common';
// tslint:enable:max-line-length

import {ValueError} from './errors';

// Add (de)serialize()

// Porting note: This diverges from the PyKeras implementation and may need to
// change based on (de)serialization requirements.
export function getOptimizer(identifier: string): Optimizer {
  const optimizerMap: {[optimizerName: string]: () => Optimizer} = {
<<<<<<< HEAD
    'Adagrad': () => train.adagrad(.01),
    'Adadelta': () => train.adadelta(1.0, 0.95, epsilon()),
    'Adam': () => train.adam(.001, .9, .999, epsilon()),
    'Adamax': () => train.adamax(0.002, .9, .999, epsilon(), 0.0),
    'RMSProp': () => train.rmsprop(.001, .9, 0.0, epsilon()),
    'SGD': () => train.sgd(.01)
=======
    'Adagrad': () => train.adagrad(0.01),
    'Adadelta': () => train.adadelta(1, 0.95, epsilon()),
    'Adam': () => train.adam(0.001, 0.9, 0.999, epsilon()),
    'Adamax': () => train.adamax(0.002, 0.9, 0.999, epsilon(), 0),
    'RMSProp': () => train.rmsprop(0.001, 0.9, 0, epsilon()),
    'SGD': () => train.sgd(0.01)
>>>>>>> a6e7d612
  };
  optimizerMap['adagrad'] = optimizerMap['Adagrad'];
  optimizerMap['adadelta'] = optimizerMap['Adadelta'];
  optimizerMap['adam'] = optimizerMap['Adam'];
  optimizerMap['adamax'] = optimizerMap['Adamax'];
  optimizerMap['rmsprop'] = optimizerMap['RMSProp'];
  optimizerMap['sgd'] = optimizerMap['SGD'];

  if (identifier in optimizerMap) {
    return optimizerMap[identifier]();
  }
  throw new ValueError(`Unknown Optimizer ${identifier}`);
}<|MERGE_RESOLUTION|>--- conflicted
+++ resolved
@@ -26,21 +26,12 @@
 // change based on (de)serialization requirements.
 export function getOptimizer(identifier: string): Optimizer {
   const optimizerMap: {[optimizerName: string]: () => Optimizer} = {
-<<<<<<< HEAD
-    'Adagrad': () => train.adagrad(.01),
-    'Adadelta': () => train.adadelta(1.0, 0.95, epsilon()),
-    'Adam': () => train.adam(.001, .9, .999, epsilon()),
-    'Adamax': () => train.adamax(0.002, .9, .999, epsilon(), 0.0),
-    'RMSProp': () => train.rmsprop(.001, .9, 0.0, epsilon()),
-    'SGD': () => train.sgd(.01)
-=======
     'Adagrad': () => train.adagrad(0.01),
     'Adadelta': () => train.adadelta(1, 0.95, epsilon()),
     'Adam': () => train.adam(0.001, 0.9, 0.999, epsilon()),
     'Adamax': () => train.adamax(0.002, 0.9, 0.999, epsilon(), 0),
     'RMSProp': () => train.rmsprop(0.001, 0.9, 0, epsilon()),
     'SGD': () => train.sgd(0.01)
->>>>>>> a6e7d612
   };
   optimizerMap['adagrad'] = optimizerMap['Adagrad'];
   optimizerMap['adadelta'] = optimizerMap['Adadelta'];
