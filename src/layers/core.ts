--- conflicted
+++ resolved
@@ -12,14 +12,9 @@
  * TensorFlow.js Layers: Basic Layers.
  */
 
-<<<<<<< HEAD
 import {fused, Scalar, serialization, Tensor, tidy, transpose, util} from '@tensorflow/tfjs-core';
-import {Activation as ActivationFn, ActivationIdentifier, getActivation, serializeActivation} from '../activations';
-=======
-import {Scalar, serialization, Tensor, tidy, transpose, util} from '@tensorflow/tfjs-core';
 
 import {Activation as ActivationFn, getActivation, serializeActivation} from '../activations';
->>>>>>> 80cba8a7
 import {getScalar} from '../backend/state';
 import * as K from '../backend/tfjs_backend';
 import {Constraint, ConstraintIdentifier, getConstraint, serializeConstraint} from '../constraints';
@@ -130,7 +125,7 @@
     Object.assign(config, baseConfig);
     return config;
   }
-  
+
   dispose(): DisposeResult {
     const result = super.dispose();
     if (!this.rateScalar.isDisposed) {
