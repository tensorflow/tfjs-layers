--- conflicted
+++ resolved
@@ -30,7 +30,6 @@
 import {getExactlyOneShape, getExactlyOneTensor} from '../utils/types_utils';
 import {LayerVariable} from '../variables';
 
-<<<<<<< HEAD
 function mapActivationToKernel(className: string): fused.Activation {
   if (className === 'relu') {
     return 'relu';
@@ -40,8 +39,6 @@
   return null;
 }
 
-=======
->>>>>>> 3895d7d6
 export declare interface DropoutLayerArgs extends LayerArgs {
   /** Float between 0 and 1. Fraction of the input units to drop. */
   rate: number;
