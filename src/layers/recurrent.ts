/**
 * @license
 * Copyright 2018 Google LLC
 *
 * Use of this source code is governed by an MIT-style
 * license that can be found in the LICENSE file or at
 * https://opensource.org/licenses/MIT.
 * =============================================================================
 */

/**
 * TensorFlow.js Layers: Recurrent Neural Network Layers.
 */

import * as tfc from '@tensorflow/tfjs-core';
import {DataType, serialization, Tensor, tidy, util} from '@tensorflow/tfjs-core';

import {Activation, ActivationIdentifier, getActivation, serializeActivation} from '../activations';
import {getScalar} from '../backend/state';
import * as K from '../backend/tfjs_backend';
import {Constraint, ConstraintIdentifier, getConstraint, serializeConstraint} from '../constraints';
import {InputSpec, SymbolicTensor} from '../engine/topology';
import {Layer, LayerConfig} from '../engine/topology';
import {AttributeError, NotImplementedError, ValueError} from '../errors';
import {getInitializer, Initializer, InitializerIdentifier, Ones, serializeInitializer} from '../initializers';
import {getRegularizer, Regularizer, RegularizerIdentifier, serializeRegularizer} from '../regularizers';
import {Kwargs, RnnStepFunction, Shape} from '../types';
import * as math_utils from '../utils/math_utils';
import {getExactlyOneShape, getExactlyOneTensor, isArrayOfShapes} from '../utils/types_utils';
import {batchGetValue, batchSetValue, LayerVariable} from '../variables';

import {deserialize} from './serialization';


/**
 * Standardize `apply()` args to a single list of tensor inputs.
 *
 * When running a model loaded from file, the input tensors `initialState` and
 * `constants` are passed to `RNN.apply()` as part of `inputs` instead of the
 * dedicated kwargs fields. `inputs` consists of
 * `[inputs, initialState0, initialState1, ..., constant0, constant1]` in this
 * case.
 * This method makes sure that arguments are
 * separated and that `initialState` and `constants` are `Array`s of tensors
 * (or None).
 *
 * @param inputs Tensor or `Array` of  tensors.
 * @param initialState Tensor or `Array` of tensors or `null`/`undefined`.
 * @param constants Tensor or `Array` of tensors or `null`/`undefined`.
 * @returns An object consisting of
 *   inputs: A tensor.
 *   initialState: `Array` of tensors or `null`.
 *   constants: `Array` of tensors or `null`.
 * @throws ValueError, if `inputs` is an `Array` but either `initialState` or
 *   `constants` is provided.
 */
export function standardizeArgs(
    inputs: Tensor|Tensor[]|SymbolicTensor|SymbolicTensor[],
    initialState: Tensor|Tensor[]|SymbolicTensor|SymbolicTensor[],
    constants: Tensor|Tensor[]|SymbolicTensor|SymbolicTensor[],
    numConstants?: number): {
  inputs: Tensor|SymbolicTensor,
  initialState: Tensor[]|SymbolicTensor[],
  constants: Tensor[]|SymbolicTensor[]
} {
  if (Array.isArray(inputs)) {
    if (initialState != null || constants != null) {
      throw new ValueError(
          'When inputs is an array, neither initialState or constants ' +
          'should be provided');
    }
    if (numConstants != null) {
      constants = inputs.slice(inputs.length - numConstants, inputs.length);
      inputs = inputs.slice(0, inputs.length - numConstants);
    }
    if (inputs.length > 1) {
      initialState = inputs.slice(1, inputs.length);
    }
    inputs = inputs[0];
  }

  function toListOrNull(x: Tensor|Tensor[]|SymbolicTensor|
                        SymbolicTensor[]): Tensor[]|SymbolicTensor[] {
    if (x == null || Array.isArray(x)) {
      return x as Tensor[] | SymbolicTensor[];
    } else {
      return [x] as Tensor[] | SymbolicTensor[];
    }
  }

  initialState = toListOrNull(initialState);
  constants = toListOrNull(constants);

  return {inputs, initialState, constants};
}

/**
 * Iterates over the time dimension of a tensor.
 *
 * @param stepFunction RNN step function.
 *   Parameters:
 *     inputs: tensor with shape `[samples, ...]` (no time dimension),
 *       representing input for the batch of samples at a certain time step.
 *     states: an Array of tensors.
 *   Returns:
 *     outputs: tensor with shape `[samples, outputDim]` (no time dimension).
 *     newStates: list of tensors, same length and shapes as `states`. The first
 *       state in the list must be the output tensor at the previous timestep.
 * @param inputs Tensor of temporal data of shape `[samples, time, ...]` (at
 *   least 3D).
 * @param initialStates Tensor with shape `[samples, outputDim]` (no time
 *   dimension), containing the initial values of the states used in the step
 *   function.
 * @param goBackwards If `true`, do the iteration over the time dimension in
 *   reverse order and return the reversed sequence.
 * @param mask Binary tensor with shape `[sample, time, 1]`, with a zero for
 *   every element that is masked.
 * @param constants An Array of constant values passed at each step.
 * @param unroll Whether to unroll the RNN or to use a symbolic loop. *Not*
 *   applicable to this imperative deeplearn.js backend. Its value is ignored.
 * @param needPerStepOutputs Whether the per-step outputs are to be
 *   concatenated into a single tensor and returned (as the second return
 *   value). Default: `false`. This arg is included so that the relatively
 *   expensive concatenation of the stepwise outputs can be omitted unless
 *   the stepwise outputs need to be kept (e.g., for an LSTM layer of which
 *   `returnSequence` is `true`.)
 * @returns An Array: `[lastOutput, outputs, newStates]`.
 *   lastOutput: the lastest output of the RNN, of shape `[samples, ...]`.
 *   outputs: tensor with shape `[samples, time, ...]` where each entry
 *     `output[s, t]` is the output of the step function at time `t` for sample
 *     `s`. This return value is provided if and only if the
 *     `needPerStepOutputs` is set as `true`. If it is set as `false`, this
 *     return value will be `undefined`.
 *   newStates: Array of tensors, latest states returned by the step function,
 *      of shape `(samples, ...)`.
 * @throws ValueError If input dimension is less than 3.
 *
 * TODO(nielsene): This needs to be tidy-ed.
 */
export function rnn(
    stepFunction: RnnStepFunction, inputs: Tensor, initialStates: Tensor[],
    goBackwards = false, mask?: Tensor, constants?: Tensor[], unroll = false,
    needPerStepOutputs = false): [Tensor, Tensor, Tensor[]] {
  const ndim = inputs.shape.length;
  if (ndim < 3) {
    throw new ValueError(`Input should be at least 3D, but is ${ndim}D.`);
  }

  // Transpose to time-major, i.e., from [batch, time, ...] to [time, batch,
  // ...].
  const axes = [1, 0].concat(math_utils.range(2, ndim));
  inputs = tfc.transpose(inputs, axes);

  if (constants != null) {
    throw new NotImplementedError(
        'The rnn() functoin of the deeplearn.js backend does not support ' +
        'constants yet.');
  }

  // Porting Note: the unroll option is ignored by the imperative backend.
  if (unroll) {
    console.warn(
        'Backend rnn(): the unroll = true option is not applicable to the ' +
        'imperative deeplearn.js backend.');
  }

  if (mask != null) {
    mask = mask.asType('bool').asType('float32');
    if (mask.rank === ndim - 1) {
      mask = tfc.expandDims(mask, -1);
    }
    mask = tfc.transpose(mask, axes);
  }

  if (goBackwards) {
    inputs = tfc.reverse(inputs, 0);
    if (mask != null) {
      mask = tfc.reverse(mask, 0);
    }
  }

  // Porting Note: PyKeras with TensorFlow backend uses a symbolic loop
  //   (tf.while_loop). But for the imperative deeplearn.js backend, we just
  //   use the usual TypeScript control flow to iterate over the time steps in
  //   the inputs.
  // Porting Note: PyKeras patches a "_use_learning_phase" attribute to
  // outputs.
  //   This is not idiomatic in TypeScript. The info regarding whether we are
  //   in a learning (i.e., training) phase for RNN is passed in a different
  //   way.

  const perStepOutputs: Tensor[] = [];
  let lastOutput: Tensor;
  let states = initialStates;
  const timeSteps = inputs.shape[0];
  const perStepInputs = tfc.unstack(inputs);
  for (let t = 0; t < timeSteps; ++t) {
<<<<<<< HEAD
    const currentInput = perStepInputs[t];
=======
    // TODO(cais): Try unstack() for performance. Same below.
    let currentInput = K.sliceAlongFirstAxis(inputs, t, 1);

    currentInput = currentInput.reshape(currentInput.shape.slice(1));
>>>>>>> 8c8c285c
    const stepOutputs = tfc.tidy(() => stepFunction(currentInput, states));

    // TODO(soergel): Call K.concatenate() to perform only one concatenation
    // at the end, once the backend function is available.
    if (mask == null) {
      lastOutput = stepOutputs[0];
      states = stepOutputs[1];
    } else {
      const maskedOutputs = tfc.tidy(() => {
        // TODO(cais): Use unstack instead for performance?
        const stepMask = K.sliceAlongFirstAxis(mask, t, 1).squeeze([0]);
        const negStepMask = tfc.onesLike(stepMask).sub(stepMask);
        // TODO(cais): Would tfc.where() be better for performance?
        const output = stepOutputs[0].mul(stepMask)
            .addStrict(states[0].mul(negStepMask));
        const newStates = states.map((state, i) => {
          return stepOutputs[1][i].mul(stepMask)
              .addStrict(state.mul(negStepMask));
        });
        return {output, newStates};
      });
      lastOutput = maskedOutputs.output;
      states = maskedOutputs.newStates;
    }

    if (needPerStepOutputs) {
      perStepOutputs.push(lastOutput);
    }
<<<<<<< HEAD
    states = stepOutputs[1];
=======
>>>>>>> 8c8c285c
  }
  let outputs: Tensor;
  if (needPerStepOutputs) {
    outputs = tfc.stack(perStepOutputs, 1);
  }
  perStepOutputs.pop();
  // The last element is `lastOutput` and shouldn't be disposed.
  tfc.dispose([perStepInputs, perStepOutputs]);
  return [lastOutput, outputs, states];
}

export interface BaseRNNLayerConfig extends LayerConfig {
  /**
   * A RNN cell instance. A RNN cell is a class that has:
   *   - a `call()` method, which takes `[Tensor, Tensor]` as the
   *     first input argument. The first item is the input at time t, and
   *     second item is the cell state at time t.
   *     The `call()` method returns `[outputAtT, statesAtTPlus1]`.
   *     The `call()` method of the cell can also take the argument `constants`,
   *     see section "Note on passing external constants" below.
   *     Porting Node: PyKeras overrides the `call()` signature of RNN cells,
   *       which are Layer subtypes, to accept two arguments. tfjs-layers does
   *       not do such overriding. Instead we preseve the `call()` signature,
   *       which due to its `Tensor|Tensor[]` argument and return value, is
   *       flexible enough to handle the inputs and states.
   *   - a `stateSize` attribute. This can be a single integer (single state)
   *     in which case it is the size of the recurrent state (which should be
   *     the same as the size of the cell output). This can also be an Array of
   *     integers (one size per state). In this case, the first entry
   *     (`stateSize[0]`) should be the same as the size of the cell output.
   * It is also possible for `cell` to be a list of RNN cell instances, in which
   * case the cells get stacked on after the other in the RNN, implementing an
   * efficient stacked RNN.
   */
  cell?: RNNCell|RNNCell[];

  /**
   * Whether to return the last output in the output sequence, or the full
   * sequence.
   */
  returnSequences?: boolean;

  /**
   * Whether to return the last state in addition to the output.
   */
  returnState?: boolean;

  /**
   * If `true`, process the input sequence backwards and return the reversed
   * sequence (default: `false`).
   */
  goBackwards?: boolean;

  /**
   * If `true`, the last state for each sample at index i in a batch will be
   * used as initial state of the sample of index i in the following batch
   * (default: `false`).
   *
   * You can set RNN layers to be "stateful", which means that the states
   * computed for the samples in one batch will be reused as initial states
   * for the samples in the next batch. This assumes a one-to-one mapping
   * between samples in different successive batches.
   *
   * To enable "statefulness":
   *   - specify `stateful: true` in the layer constructor.
   *   - specify a fixed batch size for your model, by passing
   *     - if sequential model:
   *       `batchInputShape: [...]` to the first layer in your model.
   *     - else for functional model with 1 or more Input layers:
   *       `batchShape: [...]` to all the first layers in your model.
   *     This is the expected shape of your inputs
   *     *including the batch size*.
   *     It should be a tuple of integers, e.g., `[32, 10, 100]`.
   *   - specify `shuffle: false` when calling `Model.fit()`.
   *
   * To reset the state of your model, call `resetStates()` on either the
   * specific layer or on the entire model.
   */
  stateful?: boolean;
  // TODO(cais): Explore whether we can warn users when they fail to set
  //   `shuffle: false` when training a model consisting of stateful RNNs
  //   and any stateful Layers in general.

  /**
   * If `true`, the network will be unrolled, else a symbolic loop will be
   * used. Unrolling can speed-up a RNN, although it tends to be more memory-
   * intensive. Unrolling is only suitable for short sequences (default:
   * `false`).
   * Porting Note: tfjs-layers has an imperative backend. RNNs are executed with
   *   normal TypeScript control flow. Hence this property is inapplicable and
   *   ignored in tfjs-layers.
   */
  unroll?: boolean;

  /**
   * Dimensionality of the input (integer).
   *   This option (or alternatively, the option `inputShape`) is required when
   *   this layer is used as the first layer in a model.
   */
  inputDim?: number;

  /**
   * Length of the input sequences, to be specified when it is constant.
   * This argument is required if you are going to connect `Flatten` then
   * `Dense` layers upstream (without it, the shape of the dense outputs cannot
   * be computed). Note that if the recurrent layer is not the first layer in
   * your model, you would need to specify the input length at the level of the
   * first layer (e.g., via the `inputShape` option).
   */
  inputLength?: number;
}

/**
 * RNNLayerConfig is identical to BaseRNNLayerConfig, except it makes the
 * `cell` property required. This interface is  to be used with constructors
 * of concrete RNN layer sbutypes.
 */
export interface RNNLayerConfig extends BaseRNNLayerConfig {
  cell: RNNCell|RNNCell[];
}

/**
 * Base class for recurrent layers.
 *
 * Input shape:
 *   3D tensor with shape `[batchSize, timeSteps, inputDim]`.
 *
 * Output shape:
 *   - if `returnState`, an Array of tensors (i.e., `tf.Tensor`s). The first
 *     tensor is the output. The remaining tensors are the states at the
 *     last time step, each with shape `[batchSize, units]`.
 *   - if `returnSequences`, the output will have shape
 *     `[batchSize, timeSteps, units]`.
 *   - else, the output will have shape `[batchSize, units]`.
 *
 * Masking:
 *   This layer supports masking for input data with a variable number
 *   of timesteps. To introduce masks to your data,
 *   use an embedding layer with the `mask_zero` parameter
 *   set to `True`.
 *
 * Notes on using statefulness in RNNs:
 *   You can set RNN layers to be 'stateful', which means that the states
 *   computed for the samples in one batch will be reused as initial states
 *   for the samples in the next batch. This assumes a one-to-one mapping
 *   between samples in different successive batches.
 *
 *   To enable statefulness:
 *     - specify `stateful: true` in the layer constructor.
 *     - specify a fixed batch size for your model, by passing
 *       if sequential model:
 *         `batchInputShape=[...]` to the first layer in your model.
 *       else for functional model with 1 or more Input layers:
 *         `batchShape=[...]` to all the first layers in your model.
 *       This is the expected shape of your inputs *including the batch size*.
 *       It should be a tuple of integers, e.g. `(32, 10, 100)`.
 *     - specify `shuffle=False` when calling fit().
 *
 *   To reset the states of your model, call `.resetStates()` on either
 *   a specific layer, or on your entire model.
 *
 * Note on specifying the initial state of RNNs
 *   You can specify the initial state of RNN layers symbolically by
 *   calling them with the option `initialState`. The value of
 *   `initialState` should be a tensor or list of tensors representing
 *   the initial state of the RNN layer.
 *
 *   You can specify the initial state of RNN layers numerically by
 *   calling `resetStates` with the keyword argument `states`. The value of
 *   `states` should be a numpy array or list of numpy arrays representing
 *   the initial state of the RNN layer.
 *
 * Note on passing external constants to RNNs
 *   You can pass "external" constants to the cell using the `constants`
 *   keyword argument of `RNN.call` method. This requires that the `cell.call`
 *   method accepts the same keyword argument `constants`. Such constants
 *   can be used to conditon the cell transformation on additional static inputs
 *   (not changing over time), a.k.a an attention mechanism.
 */
export class RNN extends Layer {
  static className = 'RNN';
  public readonly cell: RNNCell;
  public readonly returnSequences: boolean;
  public readonly returnState: boolean;
  public readonly goBackwards: boolean;
  public readonly unroll: boolean;

  public stateSpec: InputSpec[];
  private states_: Tensor[];

  // NOTE(cais): For stateful RNNs, the old states cannot be disposed right
  // away when new states are set, because the old states may need to be used
  // later for backpropagation through time (BPTT) and other purposes. So we
  // keep them here for final disposal when the state is reset completely
  // (i.e., through no-arg call to `resetStates()`).
  private keptStates: Tensor[][];

  private numConstants: number;

  constructor(config: RNNLayerConfig) {
    super(config);
    let cell: RNNCell;
    if (config.cell == null) {
      throw new ValueError(
          'cell property is missing for the constructor of RNN.');
    } else if (Array.isArray(config.cell)) {
      cell = new StackedRNNCells({cells: config.cell});
    } else {
      cell = config.cell;
    }
    if ((cell as RNNCell).stateSize == null) {
      throw new ValueError(
          'The RNN cell should have an attribute `stateSize` (tuple of ' +
          'integers, one integer per RNN state).');
    }
    this.cell = cell;
    this.returnSequences =
        config.returnSequences == null ? false : config.returnSequences;
    this.returnState = config.returnState == null ? false : config.returnState;
    this.goBackwards = config.goBackwards == null ? false : config.goBackwards;
    this._stateful = config.stateful == null ? false : config.stateful;
    this.unroll = config.unroll == null ? false : config.unroll;

    this.supportsMasking = true;
    this.inputSpec = [new InputSpec({ndim: 3})];
    this.stateSpec = null;
    this.states_ = null;
    // TODO(cais): Add constantsSpec and numConstants.
    this.numConstants = null;
    // TODO(cais): Look into the use of initial_state in the kwargs of the
    //   constructor.

    this.keptStates = [];
  }

  // Porting Note: This is the equivalent of `RNN.states` property getter in
  //   PyKeras.
  getStates(): Tensor[] {
    if (this.states_ == null) {
      const numStates =
          Array.isArray(this.cell.stateSize) ? this.cell.stateSize.length : 1;
      return math_utils.range(0, numStates).map(x => null);
    } else {
      return this.states_;
    }
  }

  // Porting Note: This is the equivalent of the `RNN.states` property setter in
  //   PyKeras.
  setStates(states: Tensor[]): void {
    this.states_ = states;
  }

  computeOutputShape(inputShape: Shape|Shape[]): Shape|Shape[] {
    if (isArrayOfShapes(inputShape)) {
      inputShape = (inputShape as Shape[])[0];
    }
    inputShape = inputShape as Shape;

    // TODO(cais): Remove the casting once stacked RNN cells become supported.
    let stateSize = this.cell.stateSize;
    if (!Array.isArray(stateSize)) {
      stateSize = [stateSize];
    }
    const outputDim = stateSize[0];
    let outputShape: Shape|Shape[];
    if (this.returnSequences) {
      outputShape = [inputShape[0], inputShape[1], outputDim];
    } else {
      outputShape = [inputShape[0], outputDim];
    }

    if (this.returnState) {
      const stateShape: Shape[] = [];
      for (const dim of stateSize) {
        stateShape.push([inputShape[0], dim]);
      }
      return [outputShape].concat(stateShape);
    } else {
      return outputShape;
    }
  }

  computeMask(inputs: Tensor|Tensor[], mask?: Tensor|Tensor[]): Tensor
      |Tensor[] {
    return tfc.tidy(() => {
      if (Array.isArray(mask)) {
        mask = mask[0];
      }
      const outputMask = this.returnSequences ? mask : null;

      if (this.returnState) {
        const stateMask = this.states.map(s => null);
        return [outputMask].concat(stateMask);
      } else {
        return outputMask;
      }
    });
  }

  /**
   * Get the current state tensors of the RNN.
   *
   * If the state hasn't been set, return an array of `null`s of the correct
   * length.
   */
  get states(): Tensor[] {
    if (this.states_ == null) {
      const numStates = Array.isArray(this.cell.stateSize) ?
          this.cell.stateSize.length : 1;
      const output: Tensor[] = [];
      for (let i = 0; i < numStates; ++i) {
        output.push(null);
      }
      return output;
    } else {
      return this.states_;
    }
  }

  set states(s: Tensor[]) {
    this.states_ = s;
  }

  public build(inputShape: Shape|Shape[]): void {
    // Note inputShape will be an Array of Shapes of initial states and
    // constants if these are passed in apply().
    const constantShape: Shape[] = null;
    if (this.numConstants != null) {
      throw new NotImplementedError(
          'Constants support is not implemented in RNN yet.');
    }

    if (isArrayOfShapes(inputShape)) {
      inputShape = (inputShape as Shape[])[0];
    }
    inputShape = inputShape as Shape;

    const batchSize: number = this.stateful ? inputShape[0] : null;
    const inputDim = inputShape[inputShape.length - 1];
    this.inputSpec[0] = new InputSpec({shape: [batchSize, null, inputDim]});

    // Allow cell (if RNNCell Layer) to build before we set or validate
    // stateSpec.
    const stepInputShape = [inputShape[0]].concat(inputShape.slice(2));
    if (constantShape != null) {
      throw new NotImplementedError(
          'Constants support is not implemented in RNN yet.');
    } else {
      this.cell.build(stepInputShape);
    }

    // Set or validate stateSpec.
    let stateSize: number[];
    if (Array.isArray((this.cell as RNNCell).stateSize)) {
      stateSize = this.cell.stateSize as number[];
    } else {
      stateSize = [this.cell.stateSize as number];
    }

    if (this.stateSpec != null) {
      if (!util.arraysEqual(
              this.stateSpec.map(spec => spec.shape[spec.shape.length - 1]),
              stateSize)) {
        throw new ValueError(
            `An initialState was passed that is not compatible with ` +
            `cell.stateSize. Received stateSpec=${this.stateSpec}; ` +
            `However cell.stateSize is ${this.cell.stateSize}`);
      }
    } else {
      this.stateSpec =
          stateSize.map(dim => new InputSpec({shape: [null, dim]}));
    }
    if (this.stateful) {
      this.resetStates();
    }
  }

  /**
   * Reset the state tensors of the RNN.
   *
   * If the `states` argument is `undefined` or `null`, will set the
   * state tensor(s) of the RNN to all-zero tensors of the appropriate
   * shape(s).
   *
   * If `states` is provided, will set the state tensors of the RNN to its
   * value.
   *
   * @param states Optional externally-provided initial states.
   * @param training Whether this call is done during training. For stateful
   *   RNNs, this affects whether the old states are kept or discarded. In
   *   particular, if `training` is `true`, the old states will be kept so
   *   that subsequent backpropgataion through time (BPTT) may work properly.
   *   Else, the old states will be discarded.
   */
  resetStates(states?: Tensor|Tensor[], training = false): void {
    tidy(() => {
      if (!this.stateful) {
        throw new AttributeError(
            'Cannot call resetStates() on an RNN Layer that is not stateful.');
      }
      const batchSize = this.inputSpec[0].shape[0];
      if (batchSize == null) {
        throw new ValueError(
            'If an RNN is stateful, it needs to know its batch size. Specify ' +
            'the batch size of your input tensors: \n' +
            '- If using a Sequential model, specify the batch size by ' +
            'passing a `batchInputShape` option to your first layer.\n' +
            '- If using the functional API, specify the batch size by ' +
            'passing a `batchShape` option to your Input layer.');
      }
      // Initialize state if null.
      if (this.states_ == null) {
        if (Array.isArray(this.cell.stateSize)) {
          this.states_ =
              this.cell.stateSize.map(dim => tfc.zeros([batchSize, dim]));
        } else {
          this.states_ = [tfc.zeros([batchSize, this.cell.stateSize])];
        }
      } else if (states == null) {
        // Dispose old state tensors.
        tfc.dispose(this.states_);
        // For stateful RNNs, fully dispose kept old states.
        if (this.keptStates != null) {
          tfc.dispose(this.keptStates);
          this.keptStates = [];
        }

        if (Array.isArray(this.cell.stateSize)) {
          this.states_ =
              this.cell.stateSize.map(dim => tfc.zeros([batchSize, dim]));
        } else {
          this.states_[0] = tfc.zeros([batchSize, this.cell.stateSize]);
        }
      } else {
        if (!Array.isArray(states)) {
          states = [states];
        }
        if (states.length !== this.states_.length) {
          throw new ValueError(
              `Layer ${this.name} expects ${this.states_.length} state(s), ` +
              `but it received ${states.length} state value(s). Input ` +
              `received: ${states}`);
        }

        if (training === true) {
          // Store old state tensors for complete disposal later, i.e., during
          // the next no-arg call to this method. We do not dispose the old
          // states immediately because that BPTT (among other things) require
          // them.
          this.keptStates.push(this.states_.slice());
        } else {
          tfc.dispose(this.states_);
        }

        for (let index = 0; index < this.states_.length; ++index) {
          const value = states[index];
          const dim = Array.isArray(this.cell.stateSize) ?
              this.cell.stateSize[index] :
              this.cell.stateSize;
          const expectedShape = [batchSize, dim];
          if (!util.arraysEqual(value.shape, expectedShape)) {
            throw new ValueError(
                `State ${index} is incompatible with layer ${this.name}: ` +
                `expected shape=${expectedShape}, received shape=${
                    value.shape}`);
          }
          this.states_[index] = value;
        }
      }
      this.states_.forEach(state => tfc.keep(state));
    });
  }

  apply(
      inputs: Tensor|Tensor[]|SymbolicTensor|SymbolicTensor[],
      kwargs?: Kwargs): Tensor|Tensor[]|SymbolicTensor|SymbolicTensor[] {
    // TODO(cais): Figure out whether initialState is in kwargs or inputs.
    let initialState: Tensor[]|SymbolicTensor[] =
        kwargs == null ? null : kwargs['initialState'];
    let constants: Tensor[]|SymbolicTensor[] =
        kwargs == null ? null : kwargs['constants'];
    if (kwargs == null) {
      kwargs = {};
    }

    const standardized =
        standardizeArgs(inputs, initialState, constants, this.numConstants);
    inputs = standardized.inputs;
    initialState = standardized.initialState;
    constants = standardized.constants;

    // If any of `initial_state` or `constants` are specified and are
    // `tf.SymbolicTensor`s, then add them to the inputs and temporarily modify
    // the input_spec to include them.

    let additionalInputs: Array<Tensor|SymbolicTensor> = [];
    let additionalSpecs: InputSpec[] = [];
    if (initialState != null) {
      kwargs['initialState'] = initialState;
      additionalInputs = additionalInputs.concat(initialState);
      this.stateSpec = [];
      for (const state of initialState) {
        this.stateSpec.push(new InputSpec({shape: state.shape}));
      }
      // TODO(cais): Use the following instead.
      // this.stateSpec = initialState.map(state => new InputSpec({shape:
      // state.shape}));
      additionalSpecs = additionalSpecs.concat(this.stateSpec);
    }
    if (constants != null) {
      kwargs['constants'] = constants;
      additionalInputs = additionalInputs.concat(constants);
      // TODO(cais): Add this.constantsSpec.
      this.numConstants = constants.length;
    }

    const isTensor = additionalInputs[0] instanceof SymbolicTensor;
    if (isTensor) {
      // Compute full input spec, including state and constants.
      const fullInput =
          [inputs].concat(additionalInputs) as Tensor[] | SymbolicTensor[];
      const fullInputSpec = this.inputSpec.concat(additionalSpecs);
      // Perform the call with temporarily replaced inputSpec.
      const originalInputSpec = this.inputSpec;
      this.inputSpec = fullInputSpec;
      const output = super.apply(fullInput, kwargs);
      this.inputSpec = originalInputSpec;
      return output;
    } else {
      return super.apply(inputs, kwargs);
    }
  }

  // tslint:disable-next-line:no-any
  call(inputs: Tensor|Tensor[], kwargs: Kwargs): Tensor|Tensor[] {
    // Input shape: `[samples, time (padded with zeros), input_dim]`.
    // Note that the .build() method of subclasses **must** define
    // this.inputSpec and this.stateSpec owith complete input shapes.
    return tidy(() => {
      const mask = kwargs == null ? null : kwargs['mask'] as Tensor;
      const training = kwargs == null ? null : kwargs['training'];
      let initialState: Tensor[] =
          kwargs == null ? null : kwargs['initialState'];

      inputs = getExactlyOneTensor(inputs);
      if (initialState == null) {
        if (this.stateful) {
          initialState = this.states_;
        } else {
          initialState = this.getInitialState(inputs);
        }
      }

      const numStates =
          Array.isArray(this.cell.stateSize) ? this.cell.stateSize.length : 1;
      if (initialState.length !== numStates) {
        throw new ValueError(
            `RNN Layer has ${numStates} state(s) but was passed ` +
            `${initialState.length} initial state(s).`);
      }
      if (this.unroll) {
        console.warn(
            'Ignoring unroll = true for RNN layer, due to imperative backend.');
      }

      const cellCallKwargs: Kwargs = {training};

      // TODO(cais): Add support for constants.
      const step = (inputs: Tensor, states: Tensor[]) => {
        // `inputs` and `states` are concatenated to form a single `Array` of
        // `tf.Tensor`s as the input to `cell.call()`.
        const outputs =
            this.cell.call([inputs].concat(states), cellCallKwargs) as Tensor[];
        // Marshall the return value into output and new states.
        return [outputs[0], outputs.slice(1)] as [Tensor, Tensor[]];
      };

      // TODO(cais): Add support for constants.

      const rnnOutputs =
          rnn(step, inputs, initialState, this.goBackwards, mask, null,
              this.unroll, this.returnSequences);
      const lastOutput = rnnOutputs[0];
      const outputs = rnnOutputs[1];
      const states = rnnOutputs[2];

      if (this.stateful) {
        this.resetStates(states, training);
      }

      const output = this.returnSequences ? outputs : lastOutput;

      // TODO(cais): Porperty set learning phase flag.

      if (this.returnState) {
        return [output].concat(states);
      } else {
        return output;
      }
    });
  }

  getInitialState(inputs: Tensor): Tensor[] {
    return tidy(() => {
      // Build an all-zero tensor of shape [samples, outputDim].
      // [Samples, timeSteps, inputDim].
      let initialState = tfc.zeros(inputs.shape);
      // [Samples].
      initialState = tfc.sum(initialState, [1, 2]);
      initialState = K.expandDims(initialState);  // [Samples, 1].

      if (Array.isArray(this.cell.stateSize)) {
        return this.cell.stateSize.map(
            dim => dim > 1 ? K.tile(initialState, [1, dim]) : initialState);
      } else {
        return this.cell.stateSize > 1 ?
            [K.tile(initialState, [1, this.cell.stateSize])] :
            [initialState];
      }
    });
  }

  get trainableWeights(): LayerVariable[] {
    if (!this.trainable) {
      return [];
    }
    // Porting Note: In TypeScript, `this` is always an instance of `Layer`.
    return this.cell.trainableWeights;
  }

  get nonTrainableWeights(): LayerVariable[] {
    // Porting Note: In TypeScript, `this` is always an instance of `Layer`.
    if (!this.trainable) {
      return this.cell.weights;
    }
    return this.cell.nonTrainableWeights;
  }

  getConfig(): serialization.ConfigDict {
    const config: serialization.ConfigDict = {
      returnSequences: this.returnSequences,
      returnState: this.returnState,
      goBackwards: this.goBackwards,
      stateful: this.stateful,
      unroll: this.unroll,
    };
    if (this.numConstants != null) {
      config.numConstants = this.numConstants;
    }
    const cellConfig = this.cell.getConfig();
    config.cell = {
      className: this.cell.getClassName(),
      config: cellConfig,
    };
    const baseConfig = super.getConfig();
    Object.assign(config, baseConfig);
    return config;
  }
}
serialization.registerClass(RNN);

/**
 * An RNNCell layer.
 */
// Porting Note: This is a common parent class for RNN cells. There is no
// equivalent of this in PyKeras. Having a common parent class forgoes the
//  need for `has_attr(cell, ...)` checks or its TypeScript equivalent.
/** @doc {heading: 'Layers', subheading: 'Classes'} */
export abstract class RNNCell extends Layer {
  /**
   * Size(s) of the states.
   * For RNN cells with only a single state, this is a single integer.
   */
  public stateSize: number|number[];
  public dropoutMask: Tensor|Tensor[];
  public recurrentDropoutMask: Tensor|Tensor[];
}

export interface SimpleRNNCellLayerConfig extends LayerConfig {
  /**
   * units: Positive integer, dimensionality of the output space.
   */
  units: number;

  /**
   * Activation function to use.
   * Default: hyperbolic tangent ('tanh').
   * If you pass `null`,  'linear' activation will be applied.
   */
  activation?: ActivationIdentifier;

  /**
   * Whether the layer uses a bias vector.
   */
  useBias?: boolean;

  /**
   * Initializer for the `kernel` weights matrix, used for the linear
   * transformation of the inputs.
   */
  kernelInitializer?: InitializerIdentifier|Initializer;

  /**
   * Initializer for the `recurrentKernel` weights matrix, used for
   * linear transformation of the recurrent state.
   */
  recurrentInitializer?: InitializerIdentifier|Initializer;

  /**
   * Initializer for the bias vector.
   */
  biasInitializer?: InitializerIdentifier|Initializer;

  /**
   * Regularizer function applied to the `kernel` weights matrix.
   */
  kernelRegularizer?: RegularizerIdentifier|Regularizer;

  /**
   * Regularizer function applied to the `recurrent_kernel` weights matrix.
   */
  recurrentRegularizer?: RegularizerIdentifier|Regularizer;

  /**
   * Regularizer function applied to the bias vector.
   */
  biasRegularizer?: RegularizerIdentifier|Regularizer;

  /**
   * Constraint function applied to the `kernel` weights matrix.
   */
  kernelConstraint?: ConstraintIdentifier|Constraint;

  /**
   * Constraint function applied to the `recurrentKernel` weights matrix.
   */
  recurrentConstraint?: ConstraintIdentifier|Constraint;

  /**
   * Constraintfunction applied to the bias vector.
   */
  biasConstraint?: ConstraintIdentifier|Constraint;

  /**
   * Float number between 0 and 1. Fraction of the units to drop for the linear
   * transformation of the inputs.
   */
  dropout?: number;

  /**
   * Float number between 0 and 1. Fraction of the units to drop for the linear
   * transformation of the recurrent state.
   */
  recurrentDropout?: number;
}

/**
 * Cell class for `SimpleRNN`.
 *
 * `SimpleRNNCell` is distinct from the `RNN` subclass `SimpleRNN` in that its
 * `apply` method takes the input data of only a single time step and returns
 * the cell's output at the time step, while `SimpleRNN` takes the input data
 * over a number of time steps. For example:
 *
 * ```js
 * const cell = tf.layers.simpleRNNCell({units: 2});
 * const input = tf.input({shape: [10]});
 * const output = cell.apply(input);
 *
 * console.log(JSON.stringify(output.shape));
 * // [null, 10]: This is the cell's output at a single time step. The 1st
 * // dimension is the unknown batch size.
 * ```
 *
 * Instance(s) of `SimpleRNNCell` can be used to construct `RNN` layers. The
 * most typical use of this workflow is to combine a number of cells into a
 * stacked RNN cell (i.e., `StackedRNNCell` internally) and use it to create an
 * RNN. For example:
 *
 * ```js
 * const cells = [
 *   tf.layers.simpleRNNCell({units: 4}),
 *   tf.layers.simpleRNNCell({units: 8}),
 * ];
 * const rnn = tf.layers.rnn({cell: cells, returnSequences: true});
 *
 * // Create an input with 10 time steps and a length-20 vector at each step.
 * const input = tf.input({shape: [10, 20]});
 * const output = rnn.apply(input);
 *
 * console.log(JSON.stringify(output.shape));
 * // [null, 10, 8]: 1st dimension is unknown batch size; 2nd dimension is the
 * // same as the sequence length of `input`, due to `returnSequences`: `true`;
 * // 3rd dimension is the last `SimpleRNNCell`'s number of units.
 * ```
 *
 * To create an `RNN` consisting of only *one* `SimpleRNNCell`, use the
 * `tf.layers.simpleRNN`.
 */
export class SimpleRNNCell extends RNNCell {
  static className = 'SimpleRNNCell';
  readonly units: number;
  readonly activation: Activation;
  readonly useBias: boolean;

  readonly kernelInitializer: Initializer;
  readonly recurrentInitializer: Initializer;
  readonly biasInitializer: Initializer;

  readonly kernelConstraint: Constraint;
  readonly recurrentConstraint: Constraint;
  readonly biasConstraint: Constraint;

  readonly kernelRegularizer: Regularizer;
  readonly recurrentRegularizer: Regularizer;
  readonly biasRegularizer: Regularizer;

  readonly dropout: number;
  readonly recurrentDropout: number;

  readonly stateSize: number;

  kernel: LayerVariable;
  recurrentKernel: LayerVariable;
  bias: LayerVariable;

  readonly DEFAULT_ACTIVATION = 'tanh';
  readonly DEFAULT_KERNEL_INITIALIZER = 'glorotNormal';
  readonly DEFAULT_RECURRENT_INITIALIZER = 'orthogonal';
  readonly DEFAULT_BIAS_INITIALIZER: InitializerIdentifier = 'zeros';

  constructor(config: SimpleRNNCellLayerConfig) {
    super(config);
    this.units = config.units;
    this.activation = getActivation(
        config.activation == null ? this.DEFAULT_ACTIVATION :
                                    config.activation);
    this.useBias = config.useBias == null ? true : config.useBias;

    this.kernelInitializer = getInitializer(
        config.kernelInitializer || this.DEFAULT_KERNEL_INITIALIZER);
    this.recurrentInitializer = getInitializer(
        config.recurrentInitializer || this.DEFAULT_RECURRENT_INITIALIZER);

    this.biasInitializer =
        getInitializer(config.biasInitializer || this.DEFAULT_BIAS_INITIALIZER);

    this.kernelRegularizer = getRegularizer(config.kernelRegularizer);
    this.recurrentRegularizer = getRegularizer(config.recurrentRegularizer);
    this.biasRegularizer = getRegularizer(config.biasRegularizer);

    this.kernelConstraint = getConstraint(config.kernelConstraint);
    this.recurrentConstraint = getConstraint(config.recurrentConstraint);
    this.biasConstraint = getConstraint(config.biasConstraint);

    this.dropout = math_utils.min(
        [1, math_utils.max([0, config.dropout == null ? 0 : config.dropout])]);
    this.recurrentDropout = math_utils.min([
      1,
      math_utils.max(
          [0, config.recurrentDropout == null ? 0 : config.recurrentDropout])
    ]);
    this.stateSize = this.units;
    this.dropoutMask = null;
    this.recurrentDropoutMask = null;
  }

  build(inputShape: Shape|Shape[]): void {
    inputShape = getExactlyOneShape(inputShape);
    // TODO(cais): Use regularizer.
    this.kernel = this.addWeight(
        'kernel', [inputShape[inputShape.length - 1], this.units], null,
        this.kernelInitializer, this.kernelRegularizer, true,
        this.kernelConstraint);
    this.recurrentKernel = this.addWeight(
        'recurrent_kernel', [this.units, this.units], null,
        this.recurrentInitializer, this.recurrentRegularizer, true,
        this.recurrentConstraint);
    if (this.useBias) {
      this.bias = this.addWeight(
          'bias', [this.units], null, this.biasInitializer,
          this.biasRegularizer, true, this.biasConstraint);
    } else {
      this.bias = null;
    }
    this.built = true;
  }

  // Porting Note: PyKeras' equivalent of this method takes two tensor inputs:
  //   `inputs` and `states`. Here, the two tensors are combined into an
  //   `Tensor[]` Array as the first input argument.
  //   Similarly, PyKeras' equivalent of this method returns two values:
  //    `output` and `[output]`. Here the two are combined into one length-2
  //    `Tensor[]`, consisting of `output` repeated.
  call(inputs: Tensor|Tensor[], kwargs: Kwargs): Tensor|Tensor[] {
    return tidy(() => {
      inputs = inputs as Tensor[];
      if (inputs.length !== 2) {
        throw new ValueError(
            `SimpleRNNCell expects 2 input Tensors, got ${inputs.length}.`);
      }
      let prevOutput = inputs[1];
      inputs = inputs[0];
      const training = kwargs['training'] == null ? false : kwargs['training'];

      if (0 < this.dropout && this.dropout < 1 && this.dropoutMask == null) {
        this.dropoutMask = generateDropoutMask(
                               () => tfc.onesLike(inputs as Tensor),
                               this.dropout, training) as Tensor;
      }
      if (0 < this.recurrentDropout && this.recurrentDropout < 1 &&
          this.recurrentDropoutMask == null) {
        this.recurrentDropoutMask =
            generateDropoutMask(
                () => tfc.onesLike(prevOutput), this.recurrentDropout,
                training) as Tensor;
      }
      let h: Tensor;
      const dpMask: Tensor = this.dropoutMask as Tensor;
      const recDpMask: Tensor = this.recurrentDropoutMask as Tensor;
      if (dpMask != null) {
        h = K.dot(tfc.mul(inputs, dpMask), this.kernel.read());
      } else {
        h = K.dot(inputs, this.kernel.read());
      }
      if (this.bias != null) {
        h = K.biasAdd(h, this.bias.read());
      }
      if (recDpMask != null) {
        prevOutput = tfc.mul(prevOutput, recDpMask);
      }
      let output = tfc.add(h, K.dot(prevOutput, this.recurrentKernel.read()));
      if (this.activation != null) {
        output = this.activation.apply(output);
      }

      // TODO(cais): Properly set learning phase on output tensor?
      return [output, output];
    });
  }

  getConfig(): serialization.ConfigDict {
    const config: serialization.ConfigDict = {
      units: this.units,
      activation: serializeActivation(this.activation),
      useBias: this.useBias,
      kernelInitializer: serializeInitializer(this.kernelInitializer),
      recurrentInitializer: serializeInitializer(this.recurrentInitializer),
      biasInitializer: serializeInitializer(this.biasInitializer),
      kernelRegularizer: serializeRegularizer(this.kernelRegularizer),
      recurrentRegularizer: serializeRegularizer(this.recurrentRegularizer),
      biasRegularizer: serializeRegularizer(this.biasRegularizer),
      activityRegularizer: serializeRegularizer(this.activityRegularizer),
      kernelConstraint: serializeConstraint(this.kernelConstraint),
      recurrentConstraint: serializeConstraint(this.recurrentConstraint),
      biasConstraint: serializeConstraint(this.biasConstraint),
      dropout: this.dropout,
      recurrentDropout: this.recurrentDropout,
    };
    const baseConfig = super.getConfig();
    Object.assign(config, baseConfig);
    return config;
  }
}
serialization.registerClass(SimpleRNNCell);

export interface SimpleRNNLayerConfig extends BaseRNNLayerConfig {
  /**
   * Positive integer, dimensionality of the output space.
   */
  units: number;

  /**
   * Activation function to use.
   *
   * Defaults to  hyperbolic tangent (`tanh`)
   *
   * If you pass `null`, no activation will be applied.
   */
  activation?: ActivationIdentifier;

  /**
   * Whether the layer uses a bias vector.
   */
  useBias?: boolean;

  /**
   * Initializer for the `kernel` weights matrix, used for the linear
   * transformation of the inputs.
   */
  kernelInitializer?: InitializerIdentifier|Initializer;

  /**
   * Initializer for the `recurrentKernel` weights matrix, used for
   * linear transformation of the recurrent state.
   */
  recurrentInitializer?: InitializerIdentifier|Initializer;

  /**
   * Initializer for the bias vector.
   */
  biasInitializer?: InitializerIdentifier|Initializer;

  /**
   * Regularizer function applied to the kernel weights matrix.
   */
  kernelRegularizer?: RegularizerIdentifier|Regularizer;

  /**
   * Regularizer function applied to the recurrentKernel weights matrix.
   */
  recurrentRegularizer?: RegularizerIdentifier|Regularizer;

  /**
   * Regularizer function applied to the bias vector.
   */
  biasRegularizer?: RegularizerIdentifier|Regularizer;

  /**
   * Constraint function applied to the kernel weights matrix.
   */
  kernelConstraint?: ConstraintIdentifier|Constraint;

  /**
   * Constraint function applied to the recurrentKernel weights matrix.
   */
  recurrentConstraint?: ConstraintIdentifier|Constraint;

  /**
   * Constraint function applied to the bias vector.
   */
  biasConstraint?: ConstraintIdentifier|Constraint;

  /**
   * Number between 0 and 1. Fraction of the units to drop for the linear
   * transformation of the inputs.
   */
  dropout?: number;

  /**
   * Number between 0 and 1. Fraction of the units to drop for the linear
   * transformation of the recurrent state.
   */
  recurrentDropout?: number;
}

/**
 * Fully-connected RNN where the output is to be fed back to input.
 *
 * This is an `RNN` layer consisting of one `SimpleRNNCell`. However, unlike
 * the underlying `SimpleRNNCell`, the `apply` method of `SimpleRNN` operates
 * on a sequence of inputs. The shape of the input (not including the first,
 * batch dimension) needs to be at least 2-D, with the first dimension being
 * time steps. For example:
 *
 * ```js
 * const rnn = tf.layers.simpleRNN({units: 8, returnSequences: true});
 *
 * // Create an input with 10 time steps.
 * const input = tf.input({shape: [10, 20]});
 * const output = rnn.apply(input);
 *
 * console.log(JSON.stringify(output.shape));
 * // [null, 10, 8]: 1st dimension is unknown batch size; 2nd dimension is the
 * // same as the sequence length of `input`, due to `returnSequences`: `true`;
 * // 3rd dimension is the `SimpleRNNCell`'s number of units.
 * ```
 */
export class SimpleRNN extends RNN {
  static className = 'SimpleRNN';
  constructor(config: SimpleRNNLayerConfig) {
    config.cell = new SimpleRNNCell(config);
    super(config as RNNLayerConfig);
    // TODO(cais): Add activityRegularizer.
  }

  call(inputs: Tensor|Tensor[], kwargs: Kwargs): Tensor|Tensor[] {
    return tidy(() => {
      if (this.cell.dropoutMask != null) {
        tfc.dispose(this.cell.dropoutMask);
        this.cell.dropoutMask = null;
      }
      if (this.cell.recurrentDropoutMask != null) {
        tfc.dispose(this.cell.recurrentDropoutMask);
        this.cell.recurrentDropoutMask = null;
      }
      const mask = kwargs == null ? null : kwargs['mask'];
      const training = kwargs == null ? null : kwargs['training'];
      const initialState: Tensor[] =
          kwargs == null ? null : kwargs['initialState'];
      return super.call(inputs, {mask, training, initialState});
    });
  }

  // TODO(cais): Research possibility of refactoring out the tedious all
  //   the getters that delegate to `this.cell` below.
  get units(): number {
    return (this.cell as SimpleRNNCell).units;
  }

  get activation(): Activation {
    return (this.cell as SimpleRNNCell).activation;
  }

  get useBias(): boolean {
    return (this.cell as SimpleRNNCell).useBias;
  }

  get kernelInitializer(): Initializer {
    return (this.cell as SimpleRNNCell).kernelInitializer;
  }

  get recurrentInitializer(): Initializer {
    return (this.cell as SimpleRNNCell).recurrentInitializer;
  }

  get biasInitializer(): Initializer {
    return (this.cell as SimpleRNNCell).biasInitializer;
  }

  get kernelRegularizer(): Regularizer {
    return (this.cell as SimpleRNNCell).kernelRegularizer;
  }

  get recurrentRegularizer(): Regularizer {
    return (this.cell as SimpleRNNCell).recurrentRegularizer;
  }

  get biasRegularizer(): Regularizer {
    return (this.cell as SimpleRNNCell).biasRegularizer;
  }

  get kernelConstraint(): Constraint {
    return (this.cell as SimpleRNNCell).kernelConstraint;
  }

  get recurrentConstraint(): Constraint {
    return (this.cell as SimpleRNNCell).recurrentConstraint;
  }

  get biasConstraint(): Constraint {
    return (this.cell as SimpleRNNCell).biasConstraint;
  }

  get dropout(): number {
    return (this.cell as SimpleRNNCell).dropout;
  }

  get recurrentDropout(): number {
    return (this.cell as SimpleRNNCell).recurrentDropout;
  }

  getConfig(): serialization.ConfigDict {
    const config: serialization.ConfigDict = {
      units: this.units,
      activation: serializeActivation(this.activation),
      useBias: this.useBias,
      kernelInitializer: serializeInitializer(this.kernelInitializer),
      recurrentInitializer: serializeInitializer(this.recurrentInitializer),
      biasInitializer: serializeInitializer(this.biasInitializer),
      kernelRegularizer: serializeRegularizer(this.kernelRegularizer),
      recurrentRegularizer: serializeRegularizer(this.recurrentRegularizer),
      biasRegularizer: serializeRegularizer(this.biasRegularizer),
      activityRegularizer: serializeRegularizer(this.activityRegularizer),
      kernelConstraint: serializeConstraint(this.kernelConstraint),
      recurrentConstraint: serializeConstraint(this.recurrentConstraint),
      biasConstraint: serializeConstraint(this.biasConstraint),
      dropout: this.dropout,
      recurrentDropout: this.recurrentDropout,
    };
    const baseConfig = super.getConfig();
    delete baseConfig['cell'];
    Object.assign(config, baseConfig);
    return config;
  }
}
serialization.registerClass(SimpleRNN);

// Porting Note: Since this is a superset of SimpleRNNLayerConfig, we extend
//   that interface instead of repeating the fields.
export interface GRUCellLayerConfig extends SimpleRNNCellLayerConfig {
  /**
   * Activation function to use for the recurrent step.
   *
   * Defaults to hard sigmoid (`hardSigmoid`).
   *
   * If `null`, no activation is applied.
   */
  recurrentActivation?: string;

  /**
   * Implementation mode, either 1 or 2.
   *
   * Mode 1 will structure its operations as a larger number of
   *   smaller dot products and additions.
   *
   * Mode 2 will batch them into fewer, larger operations. These modes will
   * have different performance profiles on different hardware and
   * for different applications.
   *
   * Note: For superior performance, TensorFlow.js always uses implementation
   * 2, regardless of the actual value of this configuration field.
   */
  implementation?: number;
}

/**
 * Cell class for `GRU`.
 *
 * `GRUCell` is distinct from the `RNN` subclass `GRU` in that its
 * `apply` method takes the input data of only a single time step and returns
 * the cell's output at the time step, while `GRU` takes the input data
 * over a number of time steps. For example:
 *
 * ```js
 * const cell = tf.layers.gruCell({units: 2});
 * const input = tf.input({shape: [10]});
 * const output = cell.apply(input);
 *
 * console.log(JSON.stringify(output.shape));
 * // [null, 10]: This is the cell's output at a single time step. The 1st
 * // dimension is the unknown batch size.
 * ```
 *
 * Instance(s) of `GRUCell` can be used to construct `RNN` layers. The
 * most typical use of this workflow is to combine a number of cells into a
 * stacked RNN cell (i.e., `StackedRNNCell` internally) and use it to create an
 * RNN. For example:
 *
 * ```js
 * const cells = [
 *   tf.layers.gruCell({units: 4}),
 *   tf.layers.gruCell({units: 8}),
 * ];
 * const rnn = tf.layers.rnn({cell: cells, returnSequences: true});
 *
 * // Create an input with 10 time steps and a length-20 vector at each step.
 * const input = tf.input({shape: [10, 20]});
 * const output = rnn.apply(input);
 *
 * console.log(JSON.stringify(output.shape));
 * // [null, 10, 8]: 1st dimension is unknown batch size; 2nd dimension is the
 * // same as the sequence length of `input`, due to `returnSequences`: `true`;
 * // 3rd dimension is the last `gruCell`'s number of units.
 * ```
 *
 * To create an `RNN` consisting of only *one* `GRUCell`, use the
 * `tf.layers.gru`.
 */
export class GRUCell extends RNNCell {
  static className = 'GRUCell';
  readonly units: number;
  readonly activation: Activation;
  readonly recurrentActivation: Activation;
  readonly useBias: boolean;

  readonly kernelInitializer: Initializer;
  readonly recurrentInitializer: Initializer;
  readonly biasInitializer: Initializer;

  readonly kernelRegularizer: Regularizer;
  readonly recurrentRegularizer: Regularizer;
  readonly biasRegularizer: Regularizer;

  readonly kernelConstraint: Constraint;
  readonly recurrentConstraint: Constraint;
  readonly biasConstraint: Constraint;

  readonly dropout: number;
  readonly recurrentDropout: number;

  readonly stateSize: number;
  readonly implementation: number;

  readonly DEFAULT_ACTIVATION = 'tanh';
  readonly DEFAULT_RECURRENT_ACTIVATION = 'hardSigmoid';

  readonly DEFAULT_KERNEL_INITIALIZER = 'glorotNormal';
  readonly DEFAULT_RECURRENT_INITIALIZER = 'orthogonal';
  readonly DEFAULT_BIAS_INITIALIZER: InitializerIdentifier = 'zeros';

  kernel: LayerVariable;
  recurrentKernel: LayerVariable;
  bias: LayerVariable;

  constructor(config: GRUCellLayerConfig) {
    super(config);

    this.units = config.units;
    this.activation = getActivation(
        config.activation === undefined ? this.DEFAULT_ACTIVATION :
                                          config.activation);
    this.recurrentActivation = getActivation(
        config.recurrentActivation === undefined ?
            this.DEFAULT_RECURRENT_ACTIVATION :
            config.recurrentActivation);
    this.useBias = config.useBias == null ? true : config.useBias;

    this.kernelInitializer = getInitializer(
        config.kernelInitializer || this.DEFAULT_KERNEL_INITIALIZER);
    this.recurrentInitializer = getInitializer(
        config.recurrentInitializer || this.DEFAULT_RECURRENT_INITIALIZER);

    this.biasInitializer =
        getInitializer(config.biasInitializer || this.DEFAULT_BIAS_INITIALIZER);

    this.kernelRegularizer = getRegularizer(config.kernelRegularizer);
    this.recurrentRegularizer = getRegularizer(config.recurrentRegularizer);
    this.biasRegularizer = getRegularizer(config.biasRegularizer);

    this.kernelConstraint = getConstraint(config.kernelConstraint);
    this.recurrentConstraint = getConstraint(config.recurrentConstraint);
    this.biasConstraint = getConstraint(config.biasConstraint);

    this.dropout = math_utils.min(
        [1, math_utils.max([0, config.dropout == null ? 0 : config.dropout])]);
    this.recurrentDropout = math_utils.min([
      1,
      math_utils.max(
          [0, config.recurrentDropout == null ? 0 : config.recurrentDropout])
    ]);
    this.implementation = config.implementation;
    this.stateSize = this.units;
    this.dropoutMask = null;
    this.recurrentDropoutMask = null;
  }

  public build(inputShape: Shape|Shape[]): void {
    inputShape = getExactlyOneShape(inputShape);
    const inputDim = inputShape[inputShape.length - 1];
    this.kernel = this.addWeight(
        'kernel', [inputDim, this.units * 3], null, this.kernelInitializer,
        this.kernelRegularizer, true, this.kernelConstraint);
    this.recurrentKernel = this.addWeight(
        'recurrent_kernel', [this.units, this.units * 3], null,
        this.recurrentInitializer, this.recurrentRegularizer, true,
        this.recurrentConstraint);
    if (this.useBias) {
      this.bias = this.addWeight(
          'bias', [this.units * 3], null, this.biasInitializer,
          this.biasRegularizer, true, this.biasConstraint);
    } else {
      this.bias = null;
    }
    // Porting Notes: Unlike the PyKeras implementation, we perform slicing
    //   of the weights and bias in the call() method, at execution time.
    this.built = true;
  }

  call(inputs: Tensor|Tensor[], kwargs: Kwargs): Tensor|Tensor[] {
    return tidy(() => {
      inputs = inputs as Tensor[];
      if (inputs.length !== 2) {
        throw new ValueError(
            `GRUCell expects 2 input Tensors (inputs, h, c), got ` +
            `${inputs.length}.`);
      }

      const training = kwargs['training'] == null ? false : kwargs['training'];
      let hTMinus1 = inputs[1];  // Previous memory state.
      inputs = inputs[0];

      // Note: For superior performance, TensorFlow.js always uses
      // implementation 2, regardless of the actual value of
      // config.implementation.
      if (0 < this.dropout && this.dropout < 1 && this.dropoutMask == null) {
        this.dropoutMask = generateDropoutMask(
                               () => tfc.onesLike(inputs as Tensor),
                               this.dropout, training, 3) as Tensor[];
      }
      if (0 < this.recurrentDropout && this.recurrentDropout < 1 &&
          this.recurrentDropoutMask == null) {
        this.recurrentDropoutMask =
            generateDropoutMask(
                () => tfc.onesLike(hTMinus1), this.recurrentDropout, training,
                3) as Tensor[];
      }
      const dpMask = this.dropoutMask as [Tensor, Tensor, Tensor];
      const recDpMask = this.recurrentDropoutMask as [Tensor, Tensor, Tensor];
      let z: Tensor;
      let r: Tensor;
      let hh: Tensor;

      if (0 < this.dropout && this.dropout < 1) {
        inputs = tfc.mul(inputs, dpMask[0]);
      }
      let matrixX = K.dot(inputs, this.kernel.read());
      if (this.useBias) {
        matrixX = K.biasAdd(matrixX, this.bias.read());
      }
      if (0 < this.recurrentDropout && this.recurrentDropout < 1) {
        hTMinus1 = tfc.mul(hTMinus1, recDpMask[0]);
      }

      const recurrentKernelValue = this.recurrentKernel.read();
      const [rk1, rk2] = tfc.split(
          recurrentKernelValue, [2 * this.units, this.units],
          recurrentKernelValue.rank - 1);
      const matrixInner = K.dot(hTMinus1, rk1);

      const [xZ, xR, xH] = tfc.split(matrixX, 3, matrixX.rank - 1);
      const [recurrentZ, recurrentR] =
          tfc.split(matrixInner, 2, matrixInner.rank - 1);
      z = this.recurrentActivation.apply(tfc.add(xZ, recurrentZ));
      r = this.recurrentActivation.apply(tfc.add(xR, recurrentR));

      const recurrentH = K.dot(tfc.mul(r, hTMinus1), rk2);
      hh = this.activation.apply(tfc.add(xH, recurrentH));

      const h = tfc.add(
          tfc.mul(z, hTMinus1), tfc.mul(tfc.add(getScalar(1), tfc.neg(z)), hh));
      // TODO(cais): Add use_learning_phase flag properly.
      return [h, h];
    });
  }

  getConfig(): serialization.ConfigDict {
    const config: serialization.ConfigDict = {
      units: this.units,
      activation: serializeActivation(this.activation),
      recurrentActivation: serializeActivation(this.recurrentActivation),
      useBias: this.useBias,
      kernelInitializer: serializeInitializer(this.kernelInitializer),
      recurrentInitializer: serializeInitializer(this.recurrentInitializer),
      biasInitializer: serializeInitializer(this.biasInitializer),
      kernelRegularizer: serializeRegularizer(this.kernelRegularizer),
      recurrentRegularizer: serializeRegularizer(this.recurrentRegularizer),
      biasRegularizer: serializeRegularizer(this.biasRegularizer),
      activityRegularizer: serializeRegularizer(this.activityRegularizer),
      kernelConstraint: serializeConstraint(this.kernelConstraint),
      recurrentConstraint: serializeConstraint(this.recurrentConstraint),
      biasConstraint: serializeConstraint(this.biasConstraint),
      dropout: this.dropout,
      recurrentDropout: this.recurrentDropout,
      implementation: this.implementation,
    };
    const baseConfig = super.getConfig();
    Object.assign(config, baseConfig);
    return config;
  }
}
serialization.registerClass(GRUCell);

// Porting Note: Since this is a superset of SimpleRNNLayerConfig, we inherit
//   from that interface instead of repeating the fields here.
export interface GRULayerConfig extends SimpleRNNLayerConfig {
  /**
   * Activation function to use for the recurrent step.
   *
   * Defaults to hard sigmoid (`hardSigmoid`).
   *
   * If `null`, no activation is applied.
   */
  recurrentActivation?: string;

  /**
   * Implementation mode, either 1 or 2.
   *
   * Mode 1 will structure its operations as a larger number of
   * smaller dot products and additions.
   *
   * Mode 2 will batch them into fewer, larger operations. These modes will
   * have different performance profiles on different hardware and
   * for different applications.
   *
   * Note: For superior performance, TensorFlow.js always uses implementation
   * 2, regardless of the actual value of this configuration field.
   */
  implementation?: number;
}

/**
 * Gated Recurrent Unit - Cho et al. 2014.
 *
 * This is an `RNN` layer consisting of one `GRUCell`. However, unlike
 * the underlying `GRUCell`, the `apply` method of `SimpleRNN` operates
 * on a sequence of inputs. The shape of the input (not including the first,
 * batch dimension) needs to be at least 2-D, with the first dimension being
 * time steps. For example:
 *
 * ```js
 * const rnn = tf.layers.gru({units: 8, returnSequences: true});
 *
 * // Create an input with 10 time steps.
 * const input = tf.input({shape: [10, 20]});
 * const output = rnn.apply(input);
 *
 * console.log(JSON.stringify(output.shape));
 * // [null, 10, 8]: 1st dimension is unknown batch size; 2nd dimension is the
 * // same as the sequence length of `input`, due to `returnSequences`: `true`;
 * // 3rd dimension is the `GRUCell`'s number of units.
 */
export class GRU extends RNN {
  static className = 'GRU';
  constructor(config: GRULayerConfig) {
    if (config.implementation === 0) {
      console.warn(
          '`implementation=0` has been deprecated, and now defaults to ' +
          '`implementation=1`. Please update your layer call.');
    }
    config.cell = new GRUCell(config);
    super(config as RNNLayerConfig);
    // TODO(cais): Add activityRegularizer.
  }

  call(inputs: Tensor|Tensor[], kwargs: Kwargs): Tensor|Tensor[] {
    return tidy(() => {
      if (this.cell.dropoutMask != null) {
        tfc.dispose(this.cell.dropoutMask);
        this.cell.dropoutMask = null;
      }
      if (this.cell.recurrentDropoutMask != null) {
        tfc.dispose(this.cell.recurrentDropoutMask);
        this.cell.recurrentDropoutMask = null;
      }
      const mask = kwargs == null ? null : kwargs['mask'];
      const training = kwargs == null ? null : kwargs['training'];
      const initialState: Tensor[] =
          kwargs == null ? null : kwargs['initialState'];
      return super.call(inputs, {mask, training, initialState});
    });
  }

  get units(): number {
    return (this.cell as GRUCell).units;
  }

  get activation(): Activation {
    return (this.cell as GRUCell).activation;
  }

  get recurrentActivation(): Activation {
    return (this.cell as GRUCell).recurrentActivation;
  }

  get useBias(): boolean {
    return (this.cell as GRUCell).useBias;
  }

  get kernelInitializer(): Initializer {
    return (this.cell as GRUCell).kernelInitializer;
  }

  get recurrentInitializer(): Initializer {
    return (this.cell as GRUCell).recurrentInitializer;
  }

  get biasInitializer(): Initializer {
    return (this.cell as GRUCell).biasInitializer;
  }

  get kernelRegularizer(): Regularizer {
    return (this.cell as GRUCell).kernelRegularizer;
  }

  get recurrentRegularizer(): Regularizer {
    return (this.cell as GRUCell).recurrentRegularizer;
  }

  get biasRegularizer(): Regularizer {
    return (this.cell as GRUCell).biasRegularizer;
  }

  get kernelConstraint(): Constraint {
    return (this.cell as GRUCell).kernelConstraint;
  }

  get recurrentConstraint(): Constraint {
    return (this.cell as GRUCell).recurrentConstraint;
  }

  get biasConstraint(): Constraint {
    return (this.cell as GRUCell).biasConstraint;
  }

  get dropout(): number {
    return (this.cell as GRUCell).dropout;
  }

  get recurrentDropout(): number {
    return (this.cell as GRUCell).recurrentDropout;
  }

  get implementation(): number {
    return (this.cell as GRUCell).implementation;
  }

  getConfig(): serialization.ConfigDict {
    const config: serialization.ConfigDict = {
      units: this.units,
      activation: serializeActivation(this.activation),
      recurrentActivation: serializeActivation(this.recurrentActivation),
      useBias: this.useBias,
      kernelInitializer: serializeInitializer(this.kernelInitializer),
      recurrentInitializer: serializeInitializer(this.recurrentInitializer),
      biasInitializer: serializeInitializer(this.biasInitializer),
      kernelRegularizer: serializeRegularizer(this.kernelRegularizer),
      recurrentRegularizer: serializeRegularizer(this.recurrentRegularizer),
      biasRegularizer: serializeRegularizer(this.biasRegularizer),
      activityRegularizer: serializeRegularizer(this.activityRegularizer),
      kernelConstraint: serializeConstraint(this.kernelConstraint),
      recurrentConstraint: serializeConstraint(this.recurrentConstraint),
      biasConstraint: serializeConstraint(this.biasConstraint),
      dropout: this.dropout,
      recurrentDropout: this.recurrentDropout,
      implementation: this.implementation,
    };
    const baseConfig = super.getConfig();
    delete baseConfig['cell'];
    Object.assign(config, baseConfig);
    return config;
  }

  static fromConfig<T extends serialization.Serializable>(
      cls: serialization.SerializableConstructor<T>,
      config: serialization.ConfigDict): T {
    if (config['implmentation'] === 0) {
      config['implementation'] = 1;
    }
    return new cls(config);
  }
}
serialization.registerClass(GRU);

// Porting Note: Since this is a superset of SimpleRNNLayerConfig, we extend
//   that interface instead of repeating the fields.
export interface LSTMCellLayerConfig extends SimpleRNNCellLayerConfig {
  /**
   * Activation function to use for the recurrent step.
   *
   * Defaults to hard sigmoid (`hardSigmoid`).
   *
   * If `null`, no activation is applied.
   */
  recurrentActivation?: ActivationIdentifier;

  /**
   * If `true`, add 1 to the bias of the forget gate at initialization.
   * Setting it to `true` will also force `biasInitializer = 'zeros'`.
   * This is recommended in
   * [Jozefowicz et
   * al.](http://www.jmlr.org/proceedings/papers/v37/jozefowicz15.pdf).
   */
  unitForgetBias?: boolean;

  /**
   * Implementation mode, either 1 or 2.
   *
   * Mode 1 will structure its operations as a larger number of
   *   smaller dot products and additions.
   *
   * Mode 2 will batch them into fewer, larger operations. These modes will
   * have different performance profiles on different hardware and
   * for different applications.
   *
   * Note: For superior performance, TensorFlow.js always uses implementation
   * 2, regardless of the actual value of this configuration field.
   */
  implementation?: number;
}

/**
 * Cell class for `LSTM`.
 *
 * `LSTMCell` is distinct from the `RNN` subclass `LSTM` in that its
 * `apply` method takes the input data of only a single time step and returns
 * the cell's output at the time step, while `LSTM` takes the input data
 * over a number of time steps. For example:
 *
 * ```js
 * const cell = tf.layers.lstmCell({units: 2});
 * const input = tf.input({shape: [10]});
 * const output = cell.apply(input);
 *
 * console.log(JSON.stringify(output.shape));
 * // [null, 10]: This is the cell's output at a single time step. The 1st
 * // dimension is the unknown batch size.
 * ```
 *
 * Instance(s) of `LSTMCell` can be used to construct `RNN` layers. The
 * most typical use of this workflow is to combine a number of cells into a
 * stacked RNN cell (i.e., `StackedRNNCell` internally) and use it to create an
 * RNN. For example:
 *
 * ```js
 * const cells = [
 *   tf.layers.lstmCell({units: 4}),
 *   tf.layers.lstmCell({units: 8}),
 * ];
 * const rnn = tf.layers.rnn({cell: cells, returnSequences: true});
 *
 * // Create an input with 10 time steps and a length-20 vector at each step.
 * const input = tf.input({shape: [10, 20]});
 * const output = rnn.apply(input);
 *
 * console.log(JSON.stringify(output.shape));
 * // [null, 10, 8]: 1st dimension is unknown batch size; 2nd dimension is the
 * // same as the sequence length of `input`, due to `returnSequences`: `true`;
 * // 3rd dimension is the last `lstmCell`'s number of units.
 * ```
 *
 * To create an `RNN` consisting of only *one* `LSTMCell`, use the
 * `tf.layers.lstm`.
 */
export class LSTMCell extends RNNCell {
  static className = 'LSTMCell';
  readonly units: number;
  readonly activation: Activation;
  readonly recurrentActivation: Activation;
  readonly useBias: boolean;

  readonly kernelInitializer: Initializer;
  readonly recurrentInitializer: Initializer;
  readonly biasInitializer: Initializer;
  readonly unitForgetBias: boolean;

  readonly kernelConstraint: Constraint;
  readonly recurrentConstraint: Constraint;
  readonly biasConstraint: Constraint;

  readonly kernelRegularizer: Regularizer;
  readonly recurrentRegularizer: Regularizer;
  readonly biasRegularizer: Regularizer;

  readonly dropout: number;
  readonly recurrentDropout: number;

  readonly stateSize: number[];
  readonly implementation: number;

  readonly DEFAULT_ACTIVATION = 'tanh';
  readonly DEFAULT_RECURRENT_ACTIVATION = 'hardSigmoid';
  readonly DEFAULT_KERNEL_INITIALIZER = 'glorotNormal';
  readonly DEFAULT_RECURRENT_INITIALIZER = 'orthogonal';

  readonly DEFAULT_BIAS_INITIALIZER = 'zeros';

  kernel: LayerVariable;
  recurrentKernel: LayerVariable;
  bias: LayerVariable;

  constructor(config: LSTMCellLayerConfig) {
    super(config);

    this.units = config.units;
    this.activation = getActivation(
        config.activation === undefined ? this.DEFAULT_ACTIVATION :
                                          config.activation);
    this.recurrentActivation = getActivation(
        config.recurrentActivation === undefined ?
            this.DEFAULT_RECURRENT_ACTIVATION :
            config.recurrentActivation);
    this.useBias = config.useBias == null ? true : config.useBias;

    this.kernelInitializer = getInitializer(
        config.kernelInitializer || this.DEFAULT_KERNEL_INITIALIZER);
    this.recurrentInitializer = getInitializer(
        config.recurrentInitializer || this.DEFAULT_RECURRENT_INITIALIZER);

    this.biasInitializer =
        getInitializer(config.biasInitializer || this.DEFAULT_BIAS_INITIALIZER);
    this.unitForgetBias = config.unitForgetBias;

    this.kernelRegularizer = getRegularizer(config.kernelRegularizer);
    this.recurrentRegularizer = getRegularizer(config.recurrentRegularizer);
    this.biasRegularizer = getRegularizer(config.biasRegularizer);

    this.kernelConstraint = getConstraint(config.kernelConstraint);
    this.recurrentConstraint = getConstraint(config.recurrentConstraint);
    this.biasConstraint = getConstraint(config.biasConstraint);

    this.dropout = math_utils.min(
        [1, math_utils.max([0, config.dropout == null ? 0 : config.dropout])]);
    this.recurrentDropout = math_utils.min([
      1,
      math_utils.max(
          [0, config.recurrentDropout == null ? 0 : config.recurrentDropout])
    ]);
    this.implementation = config.implementation;
    this.stateSize = [this.units, this.units];
    this.dropoutMask = null;
    this.recurrentDropoutMask = null;
  }

  public build(inputShape: Shape|Shape[]): void {
    inputShape = getExactlyOneShape(inputShape);
    const inputDim = inputShape[inputShape.length - 1];
    this.kernel = this.addWeight(
        'kernel', [inputDim, this.units * 4], null, this.kernelInitializer,
        this.kernelRegularizer, true, this.kernelConstraint);
    this.recurrentKernel = this.addWeight(
        'recurrent_kernel', [this.units, this.units * 4], null,
        this.recurrentInitializer, this.recurrentRegularizer, true,
        this.recurrentConstraint);
    let biasInitializer: Initializer;
    if (this.useBias) {
      if (this.unitForgetBias) {
        const capturedBiasInit = this.biasInitializer;
        const capturedUnits = this.units;
        biasInitializer = new (class CustomInit extends Initializer {
          static className = 'CustomInit';

          apply(shape: Shape, dtype?: DataType): Tensor {
            // TODO(cais): More informative variable names?
            const bI = capturedBiasInit.apply([capturedUnits]);
            const bF = (new Ones()).apply([capturedUnits]);
            const bCAndH = capturedBiasInit.apply([capturedUnits * 2]);
            return K.concatAlongFirstAxis(
                K.concatAlongFirstAxis(bI, bF), bCAndH);
          }
        })();
      } else {
        biasInitializer = this.biasInitializer;
      }
      this.bias = this.addWeight(
          'bias', [this.units * 4], null, biasInitializer, this.biasRegularizer,
          true, this.biasConstraint);
    } else {
      this.bias = null;
    }
    // Porting Notes: Unlike the PyKeras implementation, we perform slicing
    //   of the weights and bias in the call() method, at execution time.
    this.built = true;
  }

  call(inputs: Tensor|Tensor[], kwargs: Kwargs): Tensor|Tensor[] {
    return tidy(() => {
      const training = kwargs['training'] == null ? false : kwargs['training'];
      inputs = inputs as Tensor[];
      if (inputs.length !== 3) {
        throw new ValueError(
            `LSTMCell expects 3 input Tensors (inputs, h, c), got ` +
            `${inputs.length}.`);
      }
      let hTMinus1 = inputs[1];    // Previous memory state.
      const cTMinus1 = inputs[2];  // Previous carry state.
      inputs = inputs[0];
      if (0 < this.dropout && this.dropout < 1 && this.dropoutMask == null) {
        this.dropoutMask = generateDropoutMask(
                               () => tfc.onesLike(inputs as Tensor),
                               this.dropout, training, 4) as Tensor[];
      }
      if (0 < this.recurrentDropout && this.recurrentDropout < 1 &&
          this.recurrentDropoutMask == null) {
        this.recurrentDropoutMask =
            generateDropoutMask(
                () => tfc.onesLike(hTMinus1), this.recurrentDropout, training,
                4) as Tensor[];
      }
      const dpMask = this.dropoutMask as [Tensor, Tensor, Tensor, Tensor];
      const recDpMask =
          this.recurrentDropoutMask as [Tensor, Tensor, Tensor, Tensor];

      // Note: For superior performance, TensorFlow.js always uses
      // implementation 2 regardless of the actual value of
      // config.implementation.
      let i: Tensor;
      let f: Tensor;
      let c: Tensor;
      let o: Tensor;
      if (0 < this.dropout && this.dropout < 1) {
        inputs = tfc.mul(inputs, dpMask[0]);
      }
      let z = K.dot(inputs, this.kernel.read());
      if (0 < this.recurrentDropout && this.recurrentDropout < 1) {
        hTMinus1 = tfc.mul(hTMinus1, recDpMask[0]);
      }
      z = tfc.add(z, K.dot(hTMinus1, this.recurrentKernel.read()));
      if (this.useBias) {
        z = K.biasAdd(z, this.bias.read());
      }

      const [z0, z1, z2, z3] = tfc.split(z, 4, z.rank - 1);

      i = this.recurrentActivation.apply(z0);
      f = this.recurrentActivation.apply(z1);
      c = tfc.add(tfc.mul(f, cTMinus1), tfc.mul(i, this.activation.apply(z2)));
      o = this.recurrentActivation.apply(z3);

      const h = tfc.mul(o, this.activation.apply(c));
      // TODO(cais): Add use_learning_phase flag properly.
      return [h, h, c];
    });
  }

  getConfig(): serialization.ConfigDict {
    const config: serialization.ConfigDict = {
      units: this.units,
      activation: serializeActivation(this.activation),
      recurrentActivation: serializeActivation(this.recurrentActivation),
      useBias: this.useBias,
      kernelInitializer: serializeInitializer(this.kernelInitializer),
      recurrentInitializer: serializeInitializer(this.recurrentInitializer),
      biasInitializer: serializeInitializer(this.biasInitializer),
      unitForgetBias: this.unitForgetBias,
      kernelRegularizer: serializeRegularizer(this.kernelRegularizer),
      recurrentRegularizer: serializeRegularizer(this.recurrentRegularizer),
      biasRegularizer: serializeRegularizer(this.biasRegularizer),
      activityRegularizer: serializeRegularizer(this.activityRegularizer),
      kernelConstraint: serializeConstraint(this.kernelConstraint),
      recurrentConstraint: serializeConstraint(this.recurrentConstraint),
      biasConstraint: serializeConstraint(this.biasConstraint),
      dropout: this.dropout,
      recurrentDropout: this.recurrentDropout,
      implementation: this.implementation,
    };
    const baseConfig = super.getConfig();
    Object.assign(config, baseConfig);
    return config;
  }
}
serialization.registerClass(LSTMCell);

// Porting Note: Since this is a superset of SimpleRNNLayerConfig, we inherit
//   from that interface instead of repeating the fields here.
export interface LSTMLayerConfig extends SimpleRNNLayerConfig {
  /**
   * Activation function to use for the recurrent step.
   *
   * Defaults to hard sigmoid (`hardSigmoid`).
   *
   * If `null`, no activation is applied.
   */
  recurrentActivation?: string;

  /**
   * If `true`, add 1 to the bias of the forget gate at initialization.
   * Setting it to `true` will also force `biasInitializer = 'zeros'`.
   * This is recommended in
   * [Jozefowicz et
   * al.](http://www.jmlr.org/proceedings/papers/v37/jozefowicz15.pdf).
   */
  unitForgetBias?: boolean;

  /**
   * Implementation mode, either 1 or 2.
   *   Mode 1 will structure its operations as a larger number of
   *   smaller dot products and additions, whereas mode 2 will
   *   batch them into fewer, larger operations. These modes will
   *   have different performance profiles on different hardware and
   *   for different applications.
   *
   * Note: For superior performance, TensorFlow.js always uses implementation
   * 2, regardless of the actual value of this config field.
   */
  implementation?: number;
}

/**
 * Long-Short Term Memory layer - Hochreiter 1997.
 *
 * This is an `RNN` layer consisting of one `LSTMCell`. However, unlike
 * the underlying `LSTMCell`, the `apply` method of `LSTM` operates
 * on a sequence of inputs. The shape of the input (not including the first,
 * batch dimension) needs to be at least 2-D, with the first dimension being
 * time steps. For example:
 *
 * ```js
 * const lstm = tf.layers.lstm({units: 8, returnSequences: true});
 *
 * // Create an input with 10 time steps.
 * const input = tf.input({shape: [10, 20]});
 * const output = lstm.apply(input);
 *
 * console.log(JSON.stringify(output.shape));
 * // [null, 10, 8]: 1st dimension is unknown batch size; 2nd dimension is the
 * // same as the sequence length of `input`, due to `returnSequences`: `true`;
 * // 3rd dimension is the `LSTMCell`'s number of units.
 */
export class LSTM extends RNN {
  static className = 'LSTM';
  constructor(config: LSTMLayerConfig) {
    if (config.implementation as number === 0) {
      console.warn(
          '`implementation=0` has been deprecated, and now defaults to ' +
          '`implementation=1`. Please update your layer call.');
    }
    config.cell = new LSTMCell(config);
    super(config as RNNLayerConfig);
    // TODO(cais): Add activityRegularizer.
  }

  call(inputs: Tensor|Tensor[], kwargs: Kwargs): Tensor|Tensor[] {
    return tidy(() => {
      if (this.cell.dropoutMask != null) {
        tfc.dispose(this.cell.dropoutMask);
        this.cell.dropoutMask = null;
      }
      if (this.cell.recurrentDropoutMask != null) {
        tfc.dispose(this.cell.recurrentDropoutMask);
        this.cell.recurrentDropoutMask = null;
      }
      const mask = kwargs == null ? null : kwargs['mask'];
      const training = kwargs == null ? null : kwargs['training'];
      const initialState: Tensor[] =
          kwargs == null ? null : kwargs['initialState'];
      return super.call(inputs, {mask, training, initialState});
    });
  }

  get units(): number {
    return (this.cell as LSTMCell).units;
  }

  get activation(): Activation {
    return (this.cell as LSTMCell).activation;
  }

  get recurrentActivation(): Activation {
    return (this.cell as LSTMCell).recurrentActivation;
  }

  get useBias(): boolean {
    return (this.cell as LSTMCell).useBias;
  }

  get kernelInitializer(): Initializer {
    return (this.cell as LSTMCell).kernelInitializer;
  }

  get recurrentInitializer(): Initializer {
    return (this.cell as LSTMCell).recurrentInitializer;
  }

  get biasInitializer(): Initializer {
    return (this.cell as LSTMCell).biasInitializer;
  }

  get unitForgetBias(): boolean {
    return (this.cell as LSTMCell).unitForgetBias;
  }

  get kernelRegularizer(): Regularizer {
    return (this.cell as LSTMCell).kernelRegularizer;
  }

  get recurrentRegularizer(): Regularizer {
    return (this.cell as LSTMCell).recurrentRegularizer;
  }

  get biasRegularizer(): Regularizer {
    return (this.cell as LSTMCell).biasRegularizer;
  }

  get kernelConstraint(): Constraint {
    return (this.cell as LSTMCell).kernelConstraint;
  }

  get recurrentConstraint(): Constraint {
    return (this.cell as LSTMCell).recurrentConstraint;
  }

  get biasConstraint(): Constraint {
    return (this.cell as LSTMCell).biasConstraint;
  }

  get dropout(): number {
    return (this.cell as LSTMCell).dropout;
  }

  get recurrentDropout(): number {
    return (this.cell as LSTMCell).recurrentDropout;
  }

  get implementation(): number {
    return (this.cell as LSTMCell).implementation;
  }

  getConfig(): serialization.ConfigDict {
    const config: serialization.ConfigDict = {
      units: this.units,
      activation: serializeActivation(this.activation),
      recurrentActivation: serializeActivation(this.recurrentActivation),
      useBias: this.useBias,
      kernelInitializer: serializeInitializer(this.kernelInitializer),
      recurrentInitializer: serializeInitializer(this.recurrentInitializer),
      biasInitializer: serializeInitializer(this.biasInitializer),
      unitForgetBias: this.unitForgetBias,
      kernelRegularizer: serializeRegularizer(this.kernelRegularizer),
      recurrentRegularizer: serializeRegularizer(this.recurrentRegularizer),
      biasRegularizer: serializeRegularizer(this.biasRegularizer),
      activityRegularizer: serializeRegularizer(this.activityRegularizer),
      kernelConstraint: serializeConstraint(this.kernelConstraint),
      recurrentConstraint: serializeConstraint(this.recurrentConstraint),
      biasConstraint: serializeConstraint(this.biasConstraint),
      dropout: this.dropout,
      recurrentDropout: this.recurrentDropout,
      implementation: this.implementation,
    };
    const baseConfig = super.getConfig();
    delete baseConfig['cell'];
    Object.assign(config, baseConfig);
    return config;
  }

  static fromConfig<T extends serialization.Serializable>(
      cls: serialization.SerializableConstructor<T>,
      config: serialization.ConfigDict): T {
    if (config['implmentation'] === 0) {
      config['implementation'] = 1;
    }
    return new cls(config);
  }
}
serialization.registerClass(LSTM);

export interface StackedRNNCellsConfig extends LayerConfig {
  /**
   * A `Array` of `RNNCell` instances.
   */
  cells: RNNCell[];
}

/**
 * Wrapper allowing a stack of RNN cells to behave as a single cell.
 *
 * Used to implement efficient stacked RNNs.
 */
export class StackedRNNCells extends RNNCell {
  static className = 'StackedRNNCells';
  protected cells: RNNCell[];

  constructor(config: StackedRNNCellsConfig) {
    super(config);
    this.cells = config.cells;
  }

  get stateSize(): number[] {
    // States are a flat list in reverse order of the cell stack.
    // This allows perserving the requirement `stack.statesize[0] ===
    // outputDim`. E.g., states of a 2-layer LSTM would be `[h2, c2, h1, c1]`,
    // assuming one LSTM has states `[h, c]`.
    const stateSize: number[] = [];
    for (const cell of this.cells.slice().reverse()) {
      if (Array.isArray(cell.stateSize)) {
        stateSize.push(...cell.stateSize);
      } else {
        stateSize.push(cell.stateSize);
      }
    }
    return stateSize;
  }

  call(inputs: Tensor|Tensor[], kwargs: Kwargs): Tensor|Tensor[] {
    return tidy(() => {
      inputs = inputs as Tensor[];
      let states = inputs.slice(1);

      // Recover per-cell states.
      const nestedStates: Tensor[][] = [];
      for (const cell of this.cells.slice().reverse()) {
        if (Array.isArray(cell.stateSize)) {
          nestedStates.push(states.splice(0, cell.stateSize.length));
        } else {
          nestedStates.push(states.splice(0, 1));
        }
      }
      nestedStates.reverse();

      // Call the cells in order and store the returned states.
      const newNestedStates: Tensor[][] = [];
      let callInputs: Tensor[];
      for (let i = 0; i < this.cells.length; ++i) {
        const cell = this.cells[i];
        states = nestedStates[i];
        // TODO(cais): Take care of constants.
        if (i === 0) {
          callInputs = [inputs[0]].concat(states);
        } else {
          callInputs = [callInputs[0]].concat(states);
        }
        callInputs = cell.call(callInputs, kwargs) as Tensor[];
        newNestedStates.push(callInputs.slice(1));
      }

      // Format the new states as a flat list in reverse cell order.
      states = [];
      for (const cellStates of newNestedStates.slice().reverse()) {
        states.push(...cellStates);
      }
      return [callInputs[0]].concat(states);
    });
  }

  public build(inputShape: Shape|Shape[]): void {
    if (isArrayOfShapes(inputShape)) {
      // TODO(cais): Take care of input constants.
      // const constantShape = inputShape.slice(1);
      inputShape = (inputShape as Shape[])[0];
    }
    inputShape = inputShape as Shape;
    let outputDim: number;
    for (const cell of this.cells) {
      // TODO(cais): Take care of input constants.
      cell.build(inputShape);
      if (Array.isArray(cell.stateSize)) {
        outputDim = cell.stateSize[0];
      } else {
        outputDim = cell.stateSize;
      }
      inputShape = [inputShape[0], outputDim];
    }
    this.built = true;
  }

  getConfig(): serialization.ConfigDict {
    const cellConfigs: serialization.ConfigDict[] = [];
    for (const cell of this.cells) {
      cellConfigs.push({
        'className': this.getClassName(),
        'config': cell.getConfig(),
      });
    }
    const config: serialization.ConfigDict = {'cells': cellConfigs};
    const baseConfig = super.getConfig();
    Object.assign(config, baseConfig);
    return config;
  }

  static fromConfig<T extends serialization.Serializable>(
      cls: serialization.SerializableConstructor<T>,
      config: serialization.ConfigDict,
      customObjects = {} as serialization.ConfigDict): T {
    const cells: RNNCell[] = [];
    for (const cellConfig of (config['cells'] as serialization.ConfigDict[])) {
      cells.push(deserialize(cellConfig, customObjects) as RNNCell);
    }
    return new cls({cells});
  }

  get trainableWeights(): LayerVariable[] {
    if (!this.trainable) {
      return [];
    }
    const weights: LayerVariable[] = [];
    for (const cell of this.cells) {
      weights.push(...cell.trainableWeights);
    }
    return weights;
  }

  get nonTrainableWeights(): LayerVariable[] {
    const weights: LayerVariable[] = [];
    for (const cell of this.cells) {
      weights.push(...cell.nonTrainableWeights);
    }
    if (!this.trainable) {
      const trainableWeights: LayerVariable[] = [];
      for (const cell of this.cells) {
        trainableWeights.push(...cell.trainableWeights);
      }
      return trainableWeights.concat(weights);
    }
    return weights;
  }

  /**
   * Retrieve the weights of a the model.
   *
   * @returns A flat `Array` of `tf.Tensor`s.
   */
  getWeights(): Tensor[] {
    const weights: LayerVariable[] = [];
    for (const cell of this.cells) {
      weights.push(...cell.weights);
    }
    return batchGetValue(weights);
  }

  /**
   * Set the weights of the model.
   *
   * @param weights An `Array` of `tf.Tensor`s with shapes and types matching
   *     the output of `getWeights()`.
   */
  setWeights(weights: Tensor[]): void {
    const tuples: Array<[LayerVariable, Tensor]> = [];
    for (const cell of this.cells) {
      const numParams = cell.weights.length;
      const inputWeights = weights.splice(numParams);
      for (let i = 0; i < cell.weights.length; ++i) {
        tuples.push([cell.weights[i], inputWeights[i]]);
      }
    }
    batchSetValue(tuples);
  }

  // TODO(cais): Maybe implemnt `losses` and `getLossesFor`.
}
serialization.registerClass(StackedRNNCells);

function generateDropoutMask(
    ones: () => Tensor, rate: number, training: boolean = null,
    count = 1): Tensor|Tensor[] {
  function droppedInputs(): Tensor {
    return K.dropout(ones(), getScalar(rate));
  }
  if (count > 1) {
    const mask: Tensor[] = [];
    for (let i = 0; i < count; i++) {
      mask.push(K.inTrainPhase(droppedInputs, ones, training));
    }
    mask.forEach(m => tfc.keep(m));
    return mask;
  } else {
    return tfc.keep(K.inTrainPhase(droppedInputs, ones, training));
  }
}<|MERGE_RESOLUTION|>--- conflicted
+++ resolved
@@ -141,109 +141,99 @@
     stepFunction: RnnStepFunction, inputs: Tensor, initialStates: Tensor[],
     goBackwards = false, mask?: Tensor, constants?: Tensor[], unroll = false,
     needPerStepOutputs = false): [Tensor, Tensor, Tensor[]] {
-  const ndim = inputs.shape.length;
-  if (ndim < 3) {
-    throw new ValueError(`Input should be at least 3D, but is ${ndim}D.`);
-  }
-
-  // Transpose to time-major, i.e., from [batch, time, ...] to [time, batch,
-  // ...].
-  const axes = [1, 0].concat(math_utils.range(2, ndim));
-  inputs = tfc.transpose(inputs, axes);
-
-  if (constants != null) {
-    throw new NotImplementedError(
-        'The rnn() functoin of the deeplearn.js backend does not support ' +
-        'constants yet.');
-  }
-
-  // Porting Note: the unroll option is ignored by the imperative backend.
-  if (unroll) {
-    console.warn(
-        'Backend rnn(): the unroll = true option is not applicable to the ' +
-        'imperative deeplearn.js backend.');
-  }
-
-  if (mask != null) {
-    mask = mask.asType('bool').asType('float32');
-    if (mask.rank === ndim - 1) {
-      mask = tfc.expandDims(mask, -1);
-    }
-    mask = tfc.transpose(mask, axes);
-  }
-
-  if (goBackwards) {
-    inputs = tfc.reverse(inputs, 0);
+  return tfc.tidy(() => {
+    const ndim = inputs.shape.length;
+    if (ndim < 3) {
+      throw new ValueError(`Input should be at least 3D, but is ${ndim}D.`);
+    }
+
+    // Transpose to time-major, i.e., from [batch, time, ...] to [time, batch,
+    // ...].
+    const axes = [1, 0].concat(math_utils.range(2, ndim));
+    inputs = tfc.transpose(inputs, axes);
+
+    if (constants != null) {
+      throw new NotImplementedError(
+          'The rnn() functoin of the deeplearn.js backend does not support ' +
+          'constants yet.');
+    }
+
+    // Porting Note: the unroll option is ignored by the imperative backend.
+    if (unroll) {
+      console.warn(
+          'Backend rnn(): the unroll = true option is not applicable to the ' +
+          'imperative deeplearn.js backend.');
+    }
+
     if (mask != null) {
-      mask = tfc.reverse(mask, 0);
-    }
-  }
-
-  // Porting Note: PyKeras with TensorFlow backend uses a symbolic loop
-  //   (tf.while_loop). But for the imperative deeplearn.js backend, we just
-  //   use the usual TypeScript control flow to iterate over the time steps in
-  //   the inputs.
-  // Porting Note: PyKeras patches a "_use_learning_phase" attribute to
-  // outputs.
-  //   This is not idiomatic in TypeScript. The info regarding whether we are
-  //   in a learning (i.e., training) phase for RNN is passed in a different
-  //   way.
-
-  const perStepOutputs: Tensor[] = [];
-  let lastOutput: Tensor;
-  let states = initialStates;
-  const timeSteps = inputs.shape[0];
-  const perStepInputs = tfc.unstack(inputs);
-  for (let t = 0; t < timeSteps; ++t) {
-<<<<<<< HEAD
-    const currentInput = perStepInputs[t];
-=======
-    // TODO(cais): Try unstack() for performance. Same below.
-    let currentInput = K.sliceAlongFirstAxis(inputs, t, 1);
-
-    currentInput = currentInput.reshape(currentInput.shape.slice(1));
->>>>>>> 8c8c285c
-    const stepOutputs = tfc.tidy(() => stepFunction(currentInput, states));
-
-    // TODO(soergel): Call K.concatenate() to perform only one concatenation
-    // at the end, once the backend function is available.
-    if (mask == null) {
-      lastOutput = stepOutputs[0];
-      states = stepOutputs[1];
-    } else {
-      const maskedOutputs = tfc.tidy(() => {
-        // TODO(cais): Use unstack instead for performance?
-        const stepMask = K.sliceAlongFirstAxis(mask, t, 1).squeeze([0]);
-        const negStepMask = tfc.onesLike(stepMask).sub(stepMask);
-        // TODO(cais): Would tfc.where() be better for performance?
-        const output = stepOutputs[0].mul(stepMask)
-            .addStrict(states[0].mul(negStepMask));
-        const newStates = states.map((state, i) => {
-          return stepOutputs[1][i].mul(stepMask)
-              .addStrict(state.mul(negStepMask));
+      mask = mask.asType('bool').asType('float32');
+      if (mask.rank === ndim - 1) {
+        mask = tfc.expandDims(mask, -1);
+      }
+      mask = tfc.transpose(mask, axes);
+    }
+
+    if (goBackwards) {
+      inputs = tfc.reverse(inputs, 0);
+      if (mask != null) {
+        mask = tfc.reverse(mask, 0);
+      }
+    }
+
+    // Porting Note: PyKeras with TensorFlow backend uses a symbolic loop
+    //   (tf.while_loop). But for the imperative deeplearn.js backend, we just
+    //   use the usual TypeScript control flow to iterate over the time steps in
+    //   the inputs.
+    // Porting Note: PyKeras patches a "_use_learning_phase" attribute to
+    // outputs.
+    //   This is not idiomatic in TypeScript. The info regarding whether we are
+    //   in a learning (i.e., training) phase for RNN is passed in a different
+    //   way.
+
+    const perStepOutputs: Tensor[] = [];
+    let lastOutput: Tensor;
+    let states = initialStates;
+    const timeSteps = inputs.shape[0];
+    const perStepInputs = tfc.unstack(inputs);
+    for (let t = 0; t < timeSteps; ++t) {
+      const currentInput = perStepInputs[t];
+      const stepOutputs = tfc.tidy(() => stepFunction(currentInput, states));
+
+      if (mask == null) {
+        lastOutput = stepOutputs[0];
+        states = stepOutputs[1];
+      } else {
+        const maskedOutputs = tfc.tidy(() => {
+          // TODO(cais): Use unstack instead for performance?
+          const stepMask = K.sliceAlongFirstAxis(mask, t, 1).squeeze([0]);
+          const negStepMask = tfc.onesLike(stepMask).sub(stepMask);
+          // TODO(cais): Would tfc.where() be better for performance?
+          const output = stepOutputs[0].mul(stepMask)
+              .addStrict(states[0].mul(negStepMask));
+          const newStates = states.map((state, i) => {
+            return stepOutputs[1][i].mul(stepMask)
+                .addStrict(state.mul(negStepMask));
+          });
+          return {output, newStates};
         });
-        return {output, newStates};
-      });
-      lastOutput = maskedOutputs.output;
-      states = maskedOutputs.newStates;
-    }
-
+        lastOutput = maskedOutputs.output;
+        states = maskedOutputs.newStates;
+      }
+
+      if (needPerStepOutputs) {
+        perStepOutputs.push(lastOutput);
+      }
+    }
+    let outputs: Tensor;
     if (needPerStepOutputs) {
-      perStepOutputs.push(lastOutput);
-    }
-<<<<<<< HEAD
-    states = stepOutputs[1];
-=======
->>>>>>> 8c8c285c
-  }
-  let outputs: Tensor;
-  if (needPerStepOutputs) {
-    outputs = tfc.stack(perStepOutputs, 1);
-  }
-  perStepOutputs.pop();
-  // The last element is `lastOutput` and shouldn't be disposed.
-  tfc.dispose([perStepInputs, perStepOutputs]);
-  return [lastOutput, outputs, states];
+      outputs = tfc.stack(perStepOutputs, 1);
+    }
+    // The last element is `lastOutput` and shouldn't be disposed.
+    // perStepOutputs.pop();
+    // tfc.dispose([perStepInputs]);
+    // tfc.dispose([perStepInputs, perStepOutputs]);
+    return [lastOutput, outputs, states] as [Tensor, Tensor, Tensor[]];
+  });
 }
 
 export interface BaseRNNLayerConfig extends LayerConfig {
