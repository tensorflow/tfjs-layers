/**
 * @license
 * Copyright 2018 Google LLC
 *
 * Use of this source code is governed by an MIT-style
 * license that can be found in the LICENSE file or at
 * https://opensource.org/licenses/MIT.
 * =============================================================================
 */

/**
 * TensorFlow.js Layers: Convolutional Layers
 */

// tslint:disable:max-line-length
import {conv2dTranspose, separableConv2d, serialization, Tensor, Tensor4D, tidy} from '@tensorflow/tfjs-core';

import {ActivationFn, getActivation, serializeActivation} from '../activations';
import * as K from '../backend/tfjs_backend';
import {checkDataFormat, checkPaddingMode, DataFormat, PaddingMode} from '../common';
import {Constraint, ConstraintIdentifier, getConstraint, serializeConstraint} from '../constraints';
import {InputSpec, Layer, LayerConfig} from '../engine/topology';
import {NotImplementedError, ValueError} from '../errors';
import {getInitializer, Initializer, InitializerIdentifier, serializeInitializer} from '../initializers';
import {getRegularizer, Regularizer, RegularizerIdentifier, serializeRegularizer} from '../regularizers';
import {Shape} from '../types';
import {DType, LayerVariable} from '../types';
import {convOutputLength, deconvLength, normalizeArray} from '../utils/conv_utils';
import * as generic_utils from '../utils/generic_utils';
// tslint:enable:max-line-length

/**
 * LayerConfig for convolutional layers.
 * Applies to convolution of all ranks (e.g, Conv1D, Conv2D).
 */
export interface ConvLayerConfig extends LayerConfig {
  /**
   * The dimensions of the convolution window. If kernelSize is a number, the
   * convolutional window will be square.
   */
  kernelSize: number|number[];

  /**
   * The dimensionality of the output space (i.e. the number of filters in the
   * convolution).
   */
  filters?: number;

  /**
   * The strides of the convolution in each dimension. If strides is a number,
   * strides in both dimensions are equal.
   *
   * Specifying any stride value != 1 is incompatible with specifying any
   * `dilationRate` value != 1.
   */
  strides?: number|number[];

  /**
   * Padding mode.
   */
  padding?: PaddingMode;

  /**
   * Format of the data, which determines the ordering of the dimensions in
   * the inputs.
   *
   * `channels_last` corresponds to inputs with shape
   *   `(batch, ..., channels)`
   *
   *  `channels_first` corresponds to inputs with shape `(batch, channels,
   * ...)`.
   *
   * Defaults to `channels_last`.
   */
  dataFormat?: DataFormat;

  /**
   * The dilation rate to use for the dilated convolution in each dimension.
   * Should be an integer or array of two integers.
   *
   * Currently, specifying any `dilationRate` value != 1 is incompatible with
   * specifying any `strides` value != 1.
   */
  dilationRate?: number|[number]|[number, number];

  /**
   * Activation function of the layer.
   *
   * If you don't specify the activation, none is applied.
   */
  activation?: string;

  /**
   * Whether the layer uses a bias vector. Defaults to false.
   */
  useBias?: boolean;

  /**
   * Initializer for the convolutional kernel weights matrix.
   */
  kernelInitializer?: InitializerIdentifier|Initializer;

  /**
   * Initializer for the bias vector.
   */
  biasInitializer?: InitializerIdentifier|Initializer;

  /**
   * Constraint for the convolutional kernel weights.
   */
  kernelConstraint?: ConstraintIdentifier|Constraint;

  /**
   * Constraint for the bias vector.
   */
  biasConstraint?: ConstraintIdentifier|Constraint;

  /**
   * Regularizer function applied to the kernel weights matrix.
   */
  kernelRegularizer?: RegularizerIdentifier|Regularizer;

  /**
   * Regularizer function applied to the bias vector.
   */
  biasRegularizer?: RegularizerIdentifier|Regularizer;

  /**
   * Regularizer function applied to the activation.
   */
  activityRegularizer?: RegularizerIdentifier|Regularizer;
}

/**
 * Abstract nD convolution layer.
 */
export abstract class Conv extends Layer {
  protected readonly rank: number;
  protected readonly filters: number;
  protected readonly kernelSize: number[];
  protected readonly strides: number[];
  protected readonly padding: PaddingMode;
  protected readonly dataFormat: DataFormat;
  protected readonly dilationRate: number|[number]|[number, number];
  protected readonly activation: ActivationFn;
  protected readonly useBias: boolean;
  protected readonly kernelInitializer?: Initializer;
  protected readonly biasInitializer?: Initializer;
  protected readonly kernelConstraint?: Constraint;
  protected readonly biasConstraint?: Constraint;
  protected readonly kernelRegularizer?: Regularizer;
  protected readonly biasRegularizer?: Regularizer;

  protected kernel: LayerVariable = null;
  protected bias: LayerVariable = null;

  readonly DEFAULT_KERNEL_INITIALIZER: InitializerIdentifier = 'glorotNormal';
  readonly DEFAULT_BIAS_INITIALIZER: InitializerIdentifier = 'zeros';

  constructor(rank: number, config: ConvLayerConfig) {
    super(config);
    this.rank = rank;
    if (this.rank !== 1 && this.rank !== 2) {
      throw new NotImplementedError(
          `Convolution layer for rank other than 1 or 2 (${this.rank}) is ` +
          `not implemented yet.`);
    }

    this.filters = config.filters;
    this.kernelSize = normalizeArray(config.kernelSize, rank, 'kernelSize');
    this.strides = normalizeArray(
        config.strides == null ? 1 : config.strides, rank, 'strides');
    this.padding = config.padding == null ? 'valid' : config.padding;
    checkPaddingMode(this.padding);
    this.dataFormat =
        config.dataFormat == null ? 'channelsLast' : config.dataFormat;
    checkDataFormat(this.dataFormat);

    this.dilationRate = config.dilationRate == null ? 1 : config.dilationRate;
    if (this.rank === 1 &&
        (Array.isArray(this.dilationRate) &&
         (this.dilationRate as number[]).length !== 1)) {
      throw new ValueError(
          `dilationRate must be a number or an array of a single number ` +
          `for 1D convolution, but received ` +
          `${JSON.stringify(this.dilationRate)}`);
    }
    if (this.rank === 2) {
      if (typeof this.dilationRate === 'number') {
        this.dilationRate = [this.dilationRate, this.dilationRate];
      } else if (this.dilationRate.length !== 2) {
        throw new ValueError(
            `dilationRate must be a number or array of two numbers for 2D ` +
            `convolution, but received ${JSON.stringify(this.dilationRate)}`);
      }
    }

    this.activation = getActivation(config.activation);
    this.useBias = config.useBias == null ? true : config.useBias;
    this.kernelInitializer = getInitializer(
        config.kernelInitializer || this.DEFAULT_KERNEL_INITIALIZER);
    this.biasInitializer =
        getInitializer(config.biasInitializer || this.DEFAULT_BIAS_INITIALIZER);
    this.kernelConstraint = getConstraint(config.kernelConstraint);
    this.biasConstraint = getConstraint(config.biasConstraint);
    this.kernelRegularizer = getRegularizer(config.kernelRegularizer);
    this.biasRegularizer = getRegularizer(config.biasRegularizer);
    this.activityRegularizer = getRegularizer(config.activityRegularizer);
  }

  build(inputShape: Shape|Shape[]): void {
    inputShape = generic_utils.getExactlyOneShape(inputShape);
    const channelAxis =
        this.dataFormat === 'channelsFirst' ? 1 : inputShape.length - 1;
    if (inputShape[channelAxis] == null) {
      throw new ValueError(
          `The channel dimension of the input should be defined. ` +
          `Found ${inputShape[channelAxis]}`);
    }
    const inputDim = inputShape[channelAxis];

    const kernelShape = this.kernelSize.concat([inputDim, this.filters]);

    this.kernel = this.addWeight(
        'kernel', kernelShape, null, this.kernelInitializer,
        this.kernelRegularizer, true, this.kernelConstraint);
    if (this.useBias) {
      this.bias = this.addWeight(
          'bias', [this.filters], null, this.biasInitializer,
          this.biasRegularizer, true, this.biasConstraint);
    }

    this.inputSpec = [{ndim: this.rank + 2, axes: {[channelAxis]: inputDim}}];
    this.built = true;
  }

  // tslint:disable-next-line:no-any
  call(inputs: Tensor|Tensor[], kwargs: any): Tensor|Tensor[] {
    inputs = generic_utils.getExactlyOneTensor(inputs);
    let outputs: Tensor;
    const biasValue = this.bias == null ? null : this.bias.read();

    if (this.rank === 1) {
      outputs = K.conv1dWithBias(
          inputs, this.kernel.read(), biasValue, this.strides[0], this.padding,
          this.dataFormat, this.dilationRate as number);
    } else if (this.rank === 2) {
      // TODO(cais): Move up to constructor.
      outputs = K.conv2dWithBias(
          inputs, this.kernel.read(), biasValue, this.strides, this.padding,
          this.dataFormat, this.dilationRate as [number, number]);
    } else if (this.rank === 3) {
      throw new NotImplementedError('3D convolution is not implemented yet.');
    }

    if (this.activation != null) {
      outputs = this.activation(outputs);
    }
    return outputs;
  }

  computeOutputShape(inputShape: Shape|Shape[]): Shape|Shape[] {
    inputShape = generic_utils.getExactlyOneShape(inputShape);
    const newSpace: number[] = [];
    const space = (this.dataFormat === 'channelsLast') ?
        inputShape.slice(1, inputShape.length - 1) :
        inputShape.slice(2);
    for (let i = 0; i < space.length; ++i) {
      const newDim = convOutputLength(
          space[i], this.kernelSize[i], this.padding, this.strides[i],
          typeof this.dilationRate === 'number' ? this.dilationRate :
                                                  this.dilationRate[i]);
      newSpace.push(newDim);
    }

    let outputShape = [inputShape[0]];
    if (this.dataFormat === 'channelsLast') {
      outputShape = outputShape.concat(newSpace);
      outputShape.push(this.filters);
    } else {
      outputShape.push(this.filters);
      outputShape = outputShape.concat(newSpace);
    }
    return outputShape;
  }

  getConfig(): serialization.ConfigDict {
    const config: serialization.ConfigDict = {
      rank: this.rank,
      filters: this.filters,
      kernelSize: this.kernelSize,
      strides: this.strides,
      padding: this.padding,
      dataFormat: this.dataFormat,
      dilationRate: this.dilationRate,
      activation: serializeActivation(this.activation),
      useBias: this.useBias,
      kernelInitializer: serializeInitializer(this.kernelInitializer),
      biasInitializer: serializeInitializer(this.biasInitializer),
      kernelRegularizer: serializeRegularizer(this.kernelRegularizer),
      biasRegularizer: serializeRegularizer(this.biasRegularizer),
      activityRegularizer: serializeRegularizer(this.activityRegularizer),
      kernelConstraint: serializeConstraint(this.kernelConstraint),
      biasConstraint: serializeConstraint(this.biasConstraint)
    };
    const baseConfig = super.getConfig();
    Object.assign(config, baseConfig);
    return config;
  }
}


/**
 * 2D convolution layer (e.g. spatial convolution over images).
 *
 * This layer creates a convolution kernel that is convolved
 * with the layer input to produce a tensor of outputs.
 *
 * If `useBias` is True, a bias vector is created and added to the outputs.
 *
 * If `activation` is not `null`, it is applied to the outputs as well.
 *
 * When using this layer as the first layer in a model,
 * provide the keyword argument `inputShape`
 * (Array of integers, does not include the sample axis),
 * e.g. `inputShape=[128, 128, 3]` for 128x128 RGB pictures
 * in `dataFormat='channelsLast'`.
 */
export class Conv2D extends Conv {
  static className = 'Conv2D';
  constructor(config: ConvLayerConfig) {
    super(2, config);
  }

  getConfig(): serialization.ConfigDict {
    const config = super.getConfig();
    delete config['rank'];
    return config;
  }
}
serialization.SerializationMap.register(Conv2D);

/**
 * Transposed convolutional layer (sometimes called Deconvolution).
 *
 * The need for transposed convolutions generally arises
 * from the desire to use a transformation going in the opposite direction of a
 * normal convolution, i.e., from something that has the shape of the output of
 * some convolution to something that has the shape of its input while
 * maintaining a connectivity pattern that is compatible with said convolution.
 *
 * When using this layer as the first layer in a model, provide the
 * configuration `inputShape` (`Array` of integers, does not include the sample
 * axis), e.g., `inputShape: [128, 128, 3]` for 128x128 RGB pictures in
 * `dataFormat: 'channelsLast'`.
 *
 * Input shape:
 *   4D tensor with shape:
 *   `[batch, channels, rows, cols]` if `dataFormat` is `'channelsFirst'`.
 *   or 4D tensor with shape
 *   `[batch, rows, cols, channels]` if `dataFormat` is `'channelsLast`.
 *
 * Output shape:
 *   4D tensor with shape:
 *   `[batch, filters, newRows, newCols]` if `dataFormat` is `'channelsFirst'`.
 *   or 4D tensor with shape:
 *   `[batch, newRows, newCols, filters]` if `dataFormat` is `'channelsLast'`.
 *
 * References:
 *   - [A guide to convolution arithmetic for deep
 * learning](https://arxiv.org/abs/1603.07285v1)
 *   - [Deconvolutional
 * Networks](http://www.matthewzeiler.com/pubs/cvpr2010/cvpr2010.pdf)
 */
export class Conv2DTranspose extends Conv2D {
  static className = 'Conv2DTranspose';
  inputSpec: InputSpec[];

  constructor(config: ConvLayerConfig) {
    super(config);
    this.inputSpec = [new InputSpec({ndim: 4})];

    if (this.padding !== 'same' && this.padding !== 'valid') {
      throw new ValueError(
          `Conv2DTranspose currently supports only padding modes 'same' ` +
          `and 'valid', but received padding mode ${this.padding}`);
    }
  }

  build(inputShape: Shape|Shape[]): void {
    inputShape = generic_utils.getExactlyOneShape(inputShape);

    if (inputShape.length !== 4) {
      throw new ValueError(
          'Input should have rank 4; Received input shape: ' +
          JSON.stringify(inputShape));
    }

    const channelAxis =
        this.dataFormat === 'channelsFirst' ? 1 : inputShape.length - 1;
    if (inputShape[channelAxis] == null) {
      throw new ValueError(
          'The channel dimension of the inputs should be defined. ' +
          'Found `None`.');
    }
    const inputDim = inputShape[channelAxis];
    const kernelShape = this.kernelSize.concat([this.filters, inputDim]);

    this.kernel = this.addWeight(
        'kernel', kernelShape, DType.float32, this.kernelInitializer,
        this.kernelRegularizer, true, this.kernelConstraint);
    if (this.useBias) {
      this.bias = this.addWeight(
          'bias', [this.filters], DType.float32, this.biasInitializer,
          this.biasRegularizer, true, this.biasConstraint);
    }

    // Set input spec.
    this.inputSpec =
        [new InputSpec({ndim: 4, axes: {[channelAxis]: inputDim}})];
    this.built = true;
  }

  // tslint:disable-next-line:no-any
  call(inputs: Tensor|Tensor[], kwargs: any): Tensor|Tensor[] {
    return tidy(() => {
      let input = generic_utils.getExactlyOneTensor(inputs);
      if (input.shape.length !== 4) {
        throw new ValueError(
            `Conv2DTranspose.call() expects input tensor to be rank-4, but ` +
            `received a tensor of rank-${input.shape.length}`);
      }

      const inputShape = input.shape;
      const batchSize = inputShape[0];

      let hAxis: number;
      let wAxis: number;
      if (this.dataFormat === 'channelsFirst') {
        hAxis = 2;
        wAxis = 3;
      } else {
        hAxis = 1;
        wAxis = 2;
      }

      const height = inputShape[hAxis];
      const width = inputShape[wAxis];
      const kernelH = this.kernelSize[0];
      const kernelW = this.kernelSize[1];
      const strideH = this.strides[0];
      const strideW = this.strides[1];

      // Infer the dynamic output shape.
      const outHeight = deconvLength(height, strideH, kernelH, this.padding);
      const outWidth = deconvLength(width, strideW, kernelW, this.padding);

      // Porting Note: We don't branch based on `this.dataFormat` here, because
      //   the tjfs-core function `conv2dTranspose` called below always assumes
      //   channelsLast.
      const outputShape: [number, number, number, number] =
          [batchSize, outHeight, outWidth, this.filters];

      if (this.dataFormat !== 'channelsLast') {
        input = K.transpose(input, [0, 2, 3, 1]);
      }
      let outputs = conv2dTranspose(
          input as Tensor4D, this.kernel.read() as Tensor4D, outputShape,
          this.strides as [number, number], this.padding as 'same' | 'valid');
      if (this.dataFormat !== 'channelsLast') {
        outputs = K.transpose(outputs, [0, 3, 1, 2]) as Tensor4D;
      }

      if (this.bias != null) {
        outputs =
            K.biasAdd(outputs, this.bias.read(), this.dataFormat) as Tensor4D;
      }
      if (this.activation != null) {
        outputs = this.activation(outputs) as Tensor4D;
      }
      return outputs;
    });
  }

  computeOutputShape(inputShape: Shape|Shape[]): Shape|Shape[] {
    inputShape = generic_utils.getExactlyOneShape(inputShape);
    const outputShape = inputShape.slice();

    let channelAxis: number;
    let heightAxis: number;
    let widthAxis: number;
    if (this.dataFormat === 'channelsFirst') {
      channelAxis = 1;
      heightAxis = 2;
      widthAxis = 3;
    } else {
      channelAxis = 3;
      heightAxis = 1;
      widthAxis = 2;
    }

    const kernelH = this.kernelSize[0];
    const kernelW = this.kernelSize[1];
    const strideH = this.strides[0];
    const strideW = this.strides[1];

    outputShape[channelAxis] = this.filters;
    outputShape[heightAxis] =
        deconvLength(outputShape[heightAxis], strideH, kernelH, this.padding);
    outputShape[widthAxis] =
        deconvLength(outputShape[widthAxis], strideW, kernelW, this.padding);
    return outputShape;
  }

  getConfig(): serialization.ConfigDict {
    const config = super.getConfig();
    delete config['dilationRate'];
    return config;
  }
}
serialization.SerializationMap.register(Conv2DTranspose);


export interface SeparableConvLayerConfig extends ConvLayerConfig {
  /**
   * The number of depthwise convolution output channels for each input
   * channel.
   * The total number of depthwise convolution output channels will be equal to
   * `filtersIn * depthMultiplier`.
   * Default: 1.
   */
  depthMultiplier?: number;

  /**
   * Initializer for the depthwise kernel matrix.
   */
  depthwiseInitializer?: InitializerIdentifier|Initializer;

  /**
   * Initializer for the pointwise kernel matrix.
   */
  pointwiseInitializer?: InitializerIdentifier|Initializer;

  /**
   * Regularizer function applied to the depthwise kernel matrix.
   */
  depthwiseRegularizer?: RegularizerIdentifier|Regularizer;

  /**
   * Regularizer function applied to the pointwise kernel matrix.
   */
  pointwiseRegularizer?: RegularizerIdentifier|Regularizer;

  /**
   * Constraint function applied to the depthwise kernel matrix.
   */
  depthwiseConstraint?: ConstraintIdentifier|Constraint;

  /**
   * Constraint function applied to the pointwise kernel matrix.
   */
  pointwiseConstraint?: ConstraintIdentifier|Constraint;
}


export class SeparableConv extends Conv {
  static className = 'SeparableConv';

  readonly depthMultiplier: number;

  protected readonly depthwiseInitializer?: Initializer;
  protected readonly depthwiseRegularizer?: Regularizer;
  protected readonly depthwiseConstraint?: Constraint;
  protected readonly pointwiseInitializer?: Initializer;
  protected readonly pointwiseRegularizer?: Regularizer;
  protected readonly pointwiseConstraint?: Constraint;

  readonly DEFAULT_DEPTHWISE_INITIALIZER: InitializerIdentifier =
      'glorotUniform';
  readonly DEFAULT_POINTWISE_INITIALIZER: InitializerIdentifier =
      'glorotUniform';

  protected depthwiseKernel: LayerVariable = null;
  protected pointwiseKernel: LayerVariable = null;

  constructor(rank: number, config?: SeparableConvLayerConfig) {
    super(rank, config);

    if (config.filters == null) {
      throw new ValueError(
          'The `filters` configuration field is required by SeparableConv, ' +
          'but is unspecified.');
    }
    if (config.kernelInitializer != null || config.kernelRegularizer != null ||
        config.kernelConstraint != null) {
      throw new ValueError(
          'Fields kernelInitializer, kernelRegularizer and kernelConstraint ' +
          'are invalid for SeparableConv2D. Use depthwiseInitializer, ' +
          'depthwiseRegularizer, depthwiseConstraint, pointwiseInitializer, ' +
          'pointwiseRegularizer and pointwiseConstraint instead.');
    }
    if (config.padding != null && config.padding !== 'same' &&
        config.padding !== 'valid') {
      throw new ValueError(
          `SeparableConv${this.rank}D supports only padding modes: ` +
          `'same' and 'valid', but received ${JSON.stringify(config.padding)}`);
    }

    this.depthMultiplier =
        config.depthMultiplier == null ? 1 : config.depthMultiplier;
    this.depthwiseInitializer = getInitializer(
        config.depthwiseInitializer || this.DEFAULT_DEPTHWISE_INITIALIZER);
    this.depthwiseRegularizer = getRegularizer(config.depthwiseRegularizer);
    this.depthwiseConstraint = getConstraint(config.depthwiseConstraint);
    this.pointwiseInitializer = getInitializer(
        config.depthwiseInitializer || this.DEFAULT_POINTWISE_INITIALIZER);
    this.pointwiseRegularizer = getRegularizer(config.pointwiseRegularizer);
    this.pointwiseConstraint = getConstraint(config.pointwiseConstraint);
  }

  build(inputShape: Shape|Shape[]): void {
    inputShape = generic_utils.getExactlyOneShape(inputShape);
    if (inputShape.length < this.rank + 2) {
      throw new ValueError(
          `Inputs to SeparableConv${this.rank}D should have rank ` +
          `${this.rank + 2}, but received input shape: ` +
          `${JSON.stringify(inputShape)}`);
    }
    const channelAxis =
        this.dataFormat === 'channelsFirst' ? 1 : inputShape.length - 1;
    if (inputShape[channelAxis] == null || inputShape[channelAxis] < 0) {
      throw new ValueError(
          `The channel dimension of the inputs should be defined, ` +
          `but found ${JSON.stringify(inputShape[channelAxis])}`);
    }

    const inputDim = inputShape[channelAxis];
    const depthwiseKernelShape =
        this.kernelSize.concat([inputDim, this.depthMultiplier]);
    const pointwiseKernelShape = [];
    for (let i = 0; i < this.rank; ++i) {
      pointwiseKernelShape.push(1);
    }
    pointwiseKernelShape.push(inputDim * this.depthMultiplier, this.filters);

    const trainable = true;
    this.depthwiseKernel = this.addWeight(
        'depthwise_kernel', depthwiseKernelShape, DType.float32,
        this.depthwiseInitializer, this.depthwiseRegularizer, trainable,
        this.depthwiseConstraint);
    this.pointwiseKernel = this.addWeight(
        'pointwise_kernel', pointwiseKernelShape, DType.float32,
        this.pointwiseInitializer, this.pointwiseRegularizer, trainable,
        this.pointwiseConstraint);
    if (this.useBias) {
      this.bias = this.addWeight(
          'bias', [this.filters], DType.float32, this.biasInitializer,
          this.biasRegularizer, trainable, this.biasConstraint);
    } else {
      this.bias = null;
    }

    this.inputSpec =
        [new InputSpec({ndim: this.rank + 2, axes: {[channelAxis]: inputDim}})];
    this.built = true;
  }

  // tslint:disable-next-line:no-any
  call(inputs: Tensor|Tensor[], kwargs: any): Tensor|Tensor[] {
    inputs = generic_utils.getExactlyOneTensor(inputs);

    let output: Tensor;
    if (this.rank === 1) {
      throw new NotImplementedError(
          '1D separable convolution is not implemented yet.');
    } else if (this.rank === 2) {
      if (this.dataFormat === 'channelsFirst') {
        inputs = K.transpose(inputs, [0, 2, 3, 1]);  // NCHW -> NHWC.
      }

      output = separableConv2d(
          inputs as Tensor4D, this.depthwiseKernel.read() as Tensor4D,
          this.pointwiseKernel.read() as Tensor4D,
          this.strides as [number, number], this.padding as 'same' | 'valid',
          this.dilationRate as [number, number], 'NHWC');
    }

    if (this.useBias) {
      output = K.biasAdd(output, this.bias.read(), this.dataFormat);
    }
    if (this.activation != null) {
      output = this.activation(output);
    }

    if (this.dataFormat === 'channelsFirst') {
      output = K.transpose(output, [0, 3, 1, 2]);  // NHWC -> NCHW.
    }
    return output;
  }

  getConfig(): serialization.ConfigDict {
    const config = super.getConfig();
    delete config['rank'];
    delete config['kernelInitializer'];
    delete config['kernelRegularizer'];
    delete config['kernelConstraint'];
    config['depthwiseInitializer'] =
        serializeInitializer(this.depthwiseInitializer);
    config['pointwiseInitializer'] =
        serializeInitializer(this.pointwiseInitializer);
    config['depthwiseRegularizer'] =
        serializeRegularizer(this.depthwiseRegularizer);
    config['pointwiseRegularizer'] =
        serializeRegularizer(this.pointwiseRegularizer);
    config['depthwiseConstraint'] =
        serializeConstraint(this.depthwiseConstraint);
    config['pointwiseConstraint'] =
        serializeConstraint(this.pointwiseConstraint);
    return config;
  }
}

/**
 * Depthwise separable 2D convolution.
 *
 * Separable convolution consists of first performing
 * a depthwise spatial convolution
 * (which acts on each input channel separately)
 * followed by a pointwise convolution which mixes together the resulting
 * output channels. The `depthMultiplier` argument controls how many
 * output channels are generated per input channel in the depthwise step.
 *
 * Intuitively, separable convolutions can be understood as
 * a way to factorize a convolution kernel into two smaller kernels,
 * or as an extreme version of an Inception block.
 *
 * Input shape:
 *   4D tensor with shape:
 *     `[batch, channels, rows, cols]` if data_format='channelsFirst'
 *   or 4D tensor with shape:
 *     `[batch, rows, cols, channels]` if data_format='channelsLast'.
 *
 * Output shape:
 *   4D tensor with shape:
 *     `[batch, filters, newRows, newCols]` if data_format='channelsFirst'
 *   or 4D tensor with shape:
 *     `[batch, newRows, newCols, filters]` if data_format='channelsLast'.
 *     `rows` and `cols` values might have changed due to padding.
 */
export class SeparableConv2D extends SeparableConv {
  static className = 'SeparableConv2D';
  constructor(config?: SeparableConvLayerConfig) {
    super(2, config);
  }
}
serialization.SerializationMap.register(SeparableConv2D);

/**
 * 1D convolution layer (e.g., temporal convolution).
 *
 * This layer creates a convolution kernel that is convolved
 * with the layer input over a single spatial (or temporal) dimension
 * to produce a tensor of outputs.
 *
 * If `use_bias` is True, a bias vector is created and added to the outputs.
 *
 * If `activation` is not `null`, it is applied to the outputs as well.
 *
 * When using this layer as the first layer in a model, provide an `inputShape`
 * argument `Array` or `null`.
 *
 * For example, `inputShape` would be:
 * - `[10, 128]` for sequences of 10 vectors of 128-dimensional vectors
 * - `[null, 128]` for variable-length sequences of 128-dimensional vectors.
 */
export class Conv1D extends Conv {
  static className = 'Conv1D';
  constructor(config: ConvLayerConfig) {
    super(1, config);
    this.inputSpec = [{ndim: 3}];
  }

  getConfig(): serialization.ConfigDict {
    const config = super.getConfig();
    delete config['rank'];
    delete config['dataFormat'];
    return config;
  }
}
<<<<<<< HEAD
serialization.SerializationMap.register(Conv1D);
=======
generic_utils.ClassNameMap.register(Conv1D);

export interface Cropping2DLayerConfig extends LayerConfig {
  /**
   * Dimension of the corpping along the width and the height.
   * - If integer: the same symmetric cropping
   *  is applied to width and height.
   * - If list of 2 integers:
   *   interpreted as two different
   *   symmetric cropping values for height and width:
   *   `[symmetric_height_crop, symmetric_width_crop]`.
   * - If a list of 2 list of 2 integers:
   *   interpreted as
   *   `[[top_crop, bottom_crop], [left_crop, right_crop]]`
   */
  cropping: number|[number, number]|[[number, number], [number, number]];

  /**
   * Format of the data, which determines the ordering of the dimensions in
   * the inputs.
   *
   * `channels_last` corresponds to inputs with shape
   *   `(batch, ..., channels)`
   *
   *  `channels_first` corresponds to inputs with shape `(batch, channels,
   * ...)`.
   *
   * Defaults to `channels_last`.
   */
  dataFormat?: DataFormat;
}

/**
 * Cropping layer for 2D input (e.g., image).
 *
 * This layer can crop an input
 * at the top, bottom, left and right side of an image tensor.
 *
 * Input shape:
 *   4D tensor with shape:
 *   - If `dataFormat` is `"channelsLast"`:
 *     `[batch, rows, cols, channels]`
 *   - If `data_format` is `"channels_first"`:
 *     `[batch, channels, rows, cols]`.
 *
 * Output shape:
 *   4D with shape:
 *   - If `dataFormat` is `"channelsLast"`:
 *     `[batch, croppedRows, croppedCols, channels]`
 *    - If `dataFormat` is `"channelsFirst"`:
 *     `[batch, channels, croppedRows, croppedCols]`.
 *
 * Examples
 * ```js
 *
 * const model = tf.sequential();
 * model.add(tf.layers.cropping2D({cropping:[[2, 2], [2, 2]],
 *                                inputShape: [128, 128, 3]}));
 * //now output shape is [batch, 124, 124, 3]
 * ```
 */
export class Cropping2D extends Layer {
  static className = 'Cropping2D';
  protected readonly cropping: [[number, number], [number, number]];
  protected readonly dataFormat: DataFormat;

  constructor(config: Cropping2DLayerConfig) {
    super(config);
    if (typeof config.cropping === 'number')
      this.cropping = [
        [config.cropping, config.cropping], [config.cropping, config.cropping]
      ];
    else if (typeof config.cropping[0] === 'number')
      this.cropping = [
        [config.cropping[0] as number, config.cropping[0] as number],
        [config.cropping[1] as number, config.cropping[1] as number]
      ];
    else
      this.cropping = config.cropping as [[number, number], [number, number]];
    this.dataFormat =
        config.dataFormat === undefined ? 'channelsLast' : config.dataFormat;
    this.inputSpec = [{ndim: 4}];
  }

  computeOutputShape(inputShape: Shape): Shape {
    if (this.dataFormat === 'channelsFirst')
      return [
        inputShape[0], inputShape[1],
        inputShape[2] - this.cropping[0][0] - this.cropping[0][1],
        inputShape[2] - this.cropping[1][0] - this.cropping[1][1]
      ];
    else
      return [
        inputShape[0],
        inputShape[1] - this.cropping[0][0] - this.cropping[0][1],
        inputShape[2] - this.cropping[1][0] - this.cropping[1][1], inputShape[3]
      ];
  }

  // tslint:disable-next-line:no-any
  call(inputs: Tensor|Tensor[], kwargs: any): Tensor|Tensor[] {
    inputs = generic_utils.getExactlyOneTensor(inputs);

    if (this.dataFormat === 'channelsLast') {
      const hSliced = K.sliceAlongAxis(
          inputs, this.cropping[0][0],
          inputs.shape[1] - this.cropping[0][0] - this.cropping[0][1], 2);
      return K.sliceAlongAxis(
          hSliced, this.cropping[1][0],
          inputs.shape[2] - this.cropping[1][1] - this.cropping[1][0], 3);
    } else {
      const hSliced = K.sliceAlongAxis(
          inputs, this.cropping[0][0],
          inputs.shape[2] - this.cropping[0][0] - this.cropping[0][1], 3);
      return K.sliceAlongAxis(
          hSliced, this.cropping[1][0],
          inputs.shape[3] - this.cropping[1][1] - this.cropping[1][0], 4);
    }
  }

  getConfig(): ConfigDict {
    const config = {cropping: this.cropping, dataFormat: this.dataFormat};
    const baseConfig = super.getConfig();
    Object.assign(config, baseConfig);
    return config;
  }
}
generic_utils.ClassNameMap.register(Cropping2D);
>>>>>>> 11903bad
<|MERGE_RESOLUTION|>--- conflicted
+++ resolved
@@ -787,10 +787,7 @@
     return config;
   }
 }
-<<<<<<< HEAD
 serialization.SerializationMap.register(Conv1D);
-=======
-generic_utils.ClassNameMap.register(Conv1D);
 
 export interface Cropping2DLayerConfig extends LayerConfig {
   /**
@@ -910,12 +907,11 @@
     }
   }
 
-  getConfig(): ConfigDict {
+  getConfig(): serialization.ConfigDict {
     const config = {cropping: this.cropping, dataFormat: this.dataFormat};
     const baseConfig = super.getConfig();
     Object.assign(config, baseConfig);
     return config;
   }
 }
-generic_utils.ClassNameMap.register(Cropping2D);
->>>>>>> 11903bad
+serialization.SerializationMap.register(Cropping2D);