--- conflicted
+++ resolved
@@ -778,25 +778,6 @@
       const x = tfc.ones([batchSize, sequenceLength, inputSize]);
       const scalar1 = tfc.scalar(62);
       const scalar2 = tfc.scalar(7812);
-<<<<<<< HEAD
-      let y1: Tensor;
-      let y2: Tensor;
-      tfc.tidy(() => {
-        y1 = model.predict(x) as Tensor;
-        expectTensorsClose(y1, tfc.ones([batchSize, units]).mul(scalar1));
-        y2 = model.predict(x) as Tensor;
-        expectTensorsClose(y2, tfc.ones([batchSize, units]).mul(scalar2));
-      });
-      model.resetStates();
-      const numTensors0 = tfc.memory().numTensors;
-
-      tfc.tidy(() => {
-        y1 = model.predict(x) as Tensor;
-        expectTensorsClose(y1, tfc.ones([batchSize, units]).mul(scalar1));
-        y2 = model.predict(x) as Tensor;
-        expectTensorsClose(y2, tfc.ones([batchSize, units]).mul(scalar2));
-      });
-=======
 
       let y1 = model.predict(x) as Tensor;
       expect(y1.kept).toBe(false);
@@ -829,7 +810,6 @@
       expectTensorsClose(y2, y2Expected);
       tfc.dispose([y1, y2, y1Expected, y2Expected]);
 
->>>>>>> aead96ae
       // Assert no memory leak, even without resetStates() being called.
       expect(tfc.memory().numTensors).toEqual(numTensors0);
     });
@@ -1375,27 +1355,6 @@
     const model = tfl.sequential();
     model.add(rnn);
     const x = tfc.ones([batchSize, sequenceLength, inputSize]);
-<<<<<<< HEAD
-    tfc.tidy(() => {
-      const y1 = model.predict(x) as Tensor;
-      expectTensorsClose(
-          y1, tfc.ones([batchSize, units]).mul(tfc.scalar(0.542)));
-      const y2 = model.predict(x) as Tensor;
-      expectTensorsClose(
-          y2, tfc.ones([batchSize, units]).mul(tfc.scalar(0.9371182)));
-    });
-    model.resetStates();
-    const numTensors0 = tfc.memory().numTensors;
-
-    tfc.tidy(() => {
-      const y3 = model.predict(x) as Tensor;
-      expectTensorsClose(
-          y3, tfc.ones([batchSize, units]).mul(tfc.scalar(0.542)));
-      const y4 = model.predict(x) as Tensor;
-      expectTensorsClose(
-          y4, tfc.ones([batchSize, units]).mul(tfc.scalar(0.9371182)));
-    });
-=======
     const y1 = model.predict(x) as Tensor;
     expect(y1.kept).toBe(false);
     const y1Expected =
@@ -1426,7 +1385,6 @@
         tfc.tidy(() => tfc.ones([batchSize, units]).mul(tfc.scalar(0.9371182)));
     expectTensorsClose(y4, y4Expected);
     tfc.dispose([y3, y3Expected, y4, y4Expected]);
->>>>>>> aead96ae
     // Assert no memory leak, even without resetStates() being called.
     expect(tfc.memory().numTensors).toEqual(numTensors0);
   });
@@ -1949,27 +1907,6 @@
       model.add(rnn);
       const x = tfc.ones([batchSize, sequenceLength, inputSize]);
 
-<<<<<<< HEAD
-      tfc.tidy(() => {
-        const y1 = model.predict(x) as Tensor;
-        expectTensorsClose(
-            y1, tfc.ones([batchSize, units]).mul(tfc.scalar(0.995)));
-        const y2 = model.predict(x) as Tensor;
-        expectTensorsClose(
-            y2, tfc.ones([batchSize, units]).mul(tfc.scalar(0.99998766)));
-      });
-      model.resetStates();
-      const numTensors0 = tfc.memory().numTensors;
-
-      tfc.tidy(() => {
-        const y1 = model.predict(x) as Tensor;
-        expectTensorsClose(
-            y1, tfc.ones([batchSize, units]).mul(tfc.scalar(0.995)));
-        const y2 = model.predict(x) as Tensor;
-        expectTensorsClose(
-            y2, tfc.ones([batchSize, units]).mul(tfc.scalar(0.99998766)));
-      });
-=======
       let y1 = model.predict(x) as Tensor;
       expect(y1.kept).toBe(false);
       let y1Expected =
@@ -2000,7 +1937,6 @@
           () => tfc.ones([batchSize, units]).mul(tfc.scalar(0.99998766)));
       expectTensorsClose(y2, y2Expected);
       tfc.dispose([y1, y2, y1Expected, y2Expected]);
->>>>>>> aead96ae
       // Assert no memory leak, even without resetStates() being called.
       expect(tfc.memory().numTensors).toEqual(numTensors0);
     });
