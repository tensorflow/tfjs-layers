--- conflicted
+++ resolved
@@ -26,11 +26,7 @@
 import {Add, Average, Concatenate, ConcatenateLayerConfig, Maximum, MergeLayerConfig, Minimum, Multiply} from './layers/merge';
 import {BatchNormalization, BatchNormalizationLayerConfig} from './layers/normalization';
 import {AvgPooling1D, AvgPooling2D, GlobalAveragePooling1D, GlobalAveragePooling2D, GlobalMaxPooling1D, GlobalMaxPooling2D, GlobalPooling2DLayerConfig, MaxPooling1D, MaxPooling2D, Pooling1DLayerConfig, Pooling2DLayerConfig} from './layers/pooling';
-<<<<<<< HEAD
-import {GRU, GRUCell, GRUCellLayerConfig, GRULayerConfig, LSTM, LSTMCell, LSTMCellLayerConfig, LSTMLayerConfig, RNN, RNNLayerConfig, SimpleRNN, SimpleRNNCell, SimpleRNNCellLayerConfig, SimpleRNNLayerConfig} from './layers/recurrent';
-=======
-import {GRU, GRUCell, GRUCellLayerConfig, GRULayerConfig, LSTM, LSTMCell, LSTMCellLayerConfig, LSTMLayerConfig, RNNCell, SimpleRNN, SimpleRNNCell, SimpleRNNCellLayerConfig, SimpleRNNLayerConfig, StackedRNNCells, StackedRNNCellsConfig} from './layers/recurrent';
->>>>>>> e428504d
+import {GRU, GRUCell, GRUCellLayerConfig, GRULayerConfig, LSTM, LSTMCell, LSTMCellLayerConfig, LSTMLayerConfig, RNN, RNNCell, RNNLayerConfig, SimpleRNN, SimpleRNNCell, SimpleRNNCellLayerConfig, SimpleRNNLayerConfig, StackedRNNCells, StackedRNNCellsConfig} from './layers/recurrent';
 import {Bidirectional, BidirectionalLayerConfig, TimeDistributed, WrapperLayerConfig} from './layers/wrappers';
 import {loadModelInternal, Sequential, SequentialConfig} from './models';
 import {l1, L1Config, L1L2, L1L2Config, l2, L2Config} from './regularizers';
@@ -446,19 +442,24 @@
     heading: 'Layers',
     subheading: 'Recurrent',
     namespace: 'layers',
-<<<<<<< HEAD
     useDocsFrom: 'RNN',
     configParamIndices: [0]
   })
   static rnn(config: RNNLayerConfig): RNN {
     return new RNN(config);
-=======
     useDocsFrom: 'StackedRNNCells',
+    configParamIndices: [0]
+  })
+
+  @doc({
+    heading: 'Layers',
+    subheading: 'Recurrent',
+    namespace: 'layers',
+    useDocsFrom: 'RNN',
     configParamIndices: [0]
   })
   static stackedRNNCells(config: StackedRNNCellsConfig): StackedRNNCells {
     return new StackedRNNCells(config);
->>>>>>> e428504d
   }
 
   // Wrapper Layers.
