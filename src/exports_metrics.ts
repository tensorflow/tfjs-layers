/**
 * @license
 * Copyright 2018 Google LLC
 *
 * Use of this source code is governed by an MIT-style
 * license that can be found in the LICENSE file or at
 * https://opensource.org/licenses/MIT.
 * =============================================================================
 */
import {Tensor} from '@tensorflow/tfjs-core';

import * as losses from './losses';
import * as metrics from './metrics';

/**
 * Binary accuracy metric function.
 *
 * `yTrue` and `yPred` can have 0-1 values. Example:
 * ```js
 * const x = tf.tensor2d([[1, 1, 1, 1], [0, 0, 0, 0]], [2, 4]);
 * const y = tf.tensor2d([[1, 0, 1, 0], [0, 0, 0, 1]], [2, 4]);
 * const accuracy = tf.metrics.binaryAccuracy(x, y);
 * accuracy.print();
 * ```
 *
 * `yTrue` and `yPred` can also have floating-number values between 0 and 1, in
 * which case the values will be thresholded at 0.5 to yield 0-1 values (i.e.,
 * a value >= 0.5 and <= 1.0 is interpreted as 1.
 * )
 * Example:
 * ```js
 * const x = tf.tensor1d([1, 1, 1, 1, 0, 0, 0, 0]);
 * const y = tf.tensor1d([0.2, 0.4, 0.6, 0.8, 0.2, 0.3, 0.4, 0.7]);
 * const accuracy = tf.metrics.binaryAccuracy(x, y);
 * accuracy.print();
 * ```
 *
 * @param yTrue Binary Tensor of truth.
 * @param yPred Binary Tensor of prediction.
 * @return Accuracy Tensor.
 */
/** @doc {heading: 'Metrics', namespace: 'metrics'} */
export function binaryAccuracy(yTrue: Tensor, yPred: Tensor): Tensor {
  return metrics.binaryAccuracy(yTrue, yPred);
}

/**
 * Binary crossentropy metric function.
 *
 * Example:
 * ```js
 * const x = tf.tensor2d([[0], [1], [1], [1]]);
 * const y = tf.tensor2d([[0], [0], [0.5], [1]]);
 * const crossentropy = tf.metrics.binaryCrossentropy(x, y);
 * crossentropy.print();
 * ```
 *
 * @param yTrue Binary Tensor of truth.
 * @param yPred Binary Tensor of prediction, probabilities for the `1` case.
 * @return Accuracy Tensor.
 */
/** @doc {heading: 'Metrics', namespace: 'metrics'} */
export function binaryCrossentropy(yTrue: Tensor, yPred: Tensor): Tensor {
  return metrics.binaryCrossentropy(yTrue, yPred);
}

/**
 * Sparse categorical accuracy metric function.
 *
 * Example:
 * ```js
 *
 * const yTrue = tf.tensor1d([1, 1, 2, 2, 0]);
 * const yPred = tf.tensor2d(
 *      [[0, 1, 0], [1, 0, 0], [0, 0.4, 0.6], [0, 0.6, 0.4], [0.7, 0.3, 0]]);
 * const crossentropy = tf.metrics.sparseCategoricalAccuracy(yTrue, yPred);
 * crossentropy.print();
 * ```
 *
 * @param yTrue True labels: indices.
 * @param yPred Predicted probabilities or logits.
 * @returns Accuracy tensor.
 */
/** @doc {heading: 'Metrics', namespace: 'metrics'} */
export function sparseCategoricalAccuracy(
    yTrue: Tensor, yPred: Tensor): Tensor {
  return metrics.sparseCategoricalAccuracy(yTrue, yPred);
}

/**
 * Categorical accuracy metric function.
 *
 * Example:
 * ```js
 * const x = tf.tensor2d([[0, 0, 0, 1], [0, 0, 0, 1]]);
 * const y = tf.tensor2d([[0.1, 0.8, 0.05, 0.05], [0.1, 0.05, 0.05, 0.8]]);
 * const accuracy = tf.metrics.categoricalAccuracy(x, y);
 * accuracy.print();
 * ```
 *
 * @param yTrue Binary Tensor of truth: one-hot encoding of categories.
 * @param yPred Binary Tensor of prediction: probabilities or logits for the
 *   same categories as in `yTrue`.
 * @return Accuracy Tensor.
 */
/** @doc {heading: 'Metrics', namespace: 'metrics'} */
export function categoricalAccuracy(yTrue: Tensor, yPred: Tensor): Tensor {
  return metrics.categoricalAccuracy(yTrue, yPred);
}

/**
 * Categorical crossentropy between an output tensor and a target tensor.
 *
 * @param target A tensor of the same shape as `output`.
 * @param output A tensor resulting from a softmax (unless `fromLogits` is
 *  `true`, in which case `output` is expected to be the logits).
 * @param fromLogits Boolean, whether `output` is the result of a softmax, or is
 *   a tensor of logits.
 */
/** @doc {heading: 'Metrics', namespace: 'metrics'} */
export function categoricalCrossentropy(yTrue: Tensor, yPred: Tensor): Tensor {
  return metrics.categoricalCrossentropy(yTrue, yPred);
}

/**
<<<<<<< HEAD
 * Top K categorical accuracy metric function.
 *
 * Example:
 * ```js
 * const yTrue = tf.tensor2d([[0.3, 0.2, 0.1], [0.1, 0.2, 0.7]]);
 * const yPred = tf.tensor2d([[0, 1, 0], [1, 0, 0]]);
 * const k = 2;
 * const accuracy = tf.metrics.topKCategoricalAccuracy(yTrue, yPred, k);
 * accuracy.print();
 * ```
 *
 * @param yTrue True values.
 * @param yPred Predicted values.
 * @param k Optional Number of top elements to look at for computing metrics,
 *    default to 5.
 * @returns Accuracy tensor.
 */
/** @doc {heading: 'Metrics', namespace: 'metrics'} */
export function topKCategoricalAccuracy(
  yTrue: Tensor, yPred: Tensor, k?: number): Tensor {
  return metrics.topKCategoricalAccuracy(yTrue, yPred, k);
}

/**
 * Top K sparse categorical accuracy metric function.
 *
 * Example:
 * ```js
 * const yTrue = tf.tensor1d([1, 0]);
 * const yPred = tf.tensor2d([[0, 1, 0], [1, 0, 0]]);
 * const k = 2;
 * const accuracy = tf.metrics.sparseTopKCategoricalAccuracy(yTrue, yPred, k);
 * accuracy.print();
 * ```
 *
 * @param yTrue True labels: indices.
 * @param yPred Predicted values.
 * @param k Optional Number of top elements to look at for computing metrics,
 *    default to 5.
 * @returns Accuracy tensor.
 */
/** @doc {heading: 'Metrics', namespace: 'metrics'} */
export function sparseTopKCategoricalAccuracy(
  yTrue: Tensor, yPred: Tensor, k?: number): Tensor {
  return metrics.sparseTopKCategoricalAccuracy(yTrue, yPred, k);
}

/**
 * @doc {
 *   heading: 'Metrics',
 *   namespace: 'metrics',
 *   useDocsFrom: 'precision'
 * }
=======
 * Computes the precision of the predictions with respect to the labels.
 *
 * Example:
 * ```js
 * const x = tf.tensor2d(
 *    [
 *      [0, 0, 0, 1],
 *      [0, 1, 0, 0],
 *      [0, 0, 0, 1],
 *      [1, 0, 0, 0],
 *      [0, 0, 1, 0]
 *    ]
 * );
 *
 * const y = tf.tensor2d(
 *    [
 *      [0, 0, 1, 0],
 *      [0, 1, 0, 0],
 *      [0, 0, 0, 1],
 *      [0, 1, 0, 0],
 *      [0, 1, 0, 0]
 *    ]
 * );
 *
 * const precision = tf.metrics.precision(x, y);
 * precision.print();
 * ```
 *
 * @param yTrue The ground truth values. Expected to be contain only 0-1 values.
 * @param yPred The predicted values. Expected to be contain only 0-1 values.
 * @return Precision Tensor.
>>>>>>> 4a338118
 */
/** @doc {heading: 'Metrics', namespace: 'metrics'} */
export function precision(yTrue: Tensor, yPred: Tensor): Tensor {
  return metrics.precision(yTrue, yPred);
}

/**
 * Computes the recall of the predictions with respect to the labels.
 *
 * Example:
 * ```js
 * const x = tf.tensor2d(
 *    [
 *      [0, 0, 0, 1],
 *      [0, 1, 0, 0],
 *      [0, 0, 0, 1],
 *      [1, 0, 0, 0],
 *      [0, 0, 1, 0]
 *    ]
 * );
 *
 * const y = tf.tensor2d(
 *    [
 *      [0, 0, 1, 0],
 *      [0, 1, 0, 0],
 *      [0, 0, 0, 1],
 *      [0, 1, 0, 0],
 *      [0, 1, 0, 0]
 *    ]
 * );
 *
 * const recall = tf.metrics.recall(x, y);
 * recall.print();
 * ```
 *
 * @param yTrue The ground truth values. Expected to be contain only 0-1 values.
 * @param yPred The predicted values. Expected to be contain only 0-1 values.
 * @return Recall Tensor.
 */
/** @doc {heading: 'Metrics', namespace: 'metrics'} */
export function recall(yTrue: Tensor, yPred: Tensor): Tensor {
  return metrics.recall(yTrue, yPred);
}

/**
 * Loss or metric function: Cosine proximity.
 *
 * Mathematically, cosine proximity is defined as:
 *   `-sum(l2Normalize(yTrue) * l2Normalize(yPred))`,
 * wherein `l2Normalize()` normalizes the L2 norm of the input to 1 and `*`
 * represents element-wise multiplication.
 *
 * ```js
 * const yTrue = tf.tensor2d([[1, 0], [1, 0]]);
 * const yPred = tf.tensor2d([[1 / Math.sqrt(2), 1 / Math.sqrt(2)], [0, 1]]);
 * const proximity = tf.metrics.cosineProximity(yTrue, yPred);
 * proximity.print();
 * ```
 *
 * @param yTrue Truth Tensor.
 * @param yPred Prediction Tensor.
 * @return Cosine proximity Tensor.
 */
/** @doc {heading: 'Metrics', namespace: 'metrics'} */
export function cosineProximity(yTrue: Tensor, yPred: Tensor): Tensor {
  return losses.cosineProximity(yTrue, yPred);
}

/**
 * Loss or metric function: Mean absolute error.
 *
 * Mathematically, mean absolute error is defined as:
 *   `mean(abs(yPred - yTrue))`,
 * wherein the `mean` is applied over feature dimensions.
 *
 * ```js
 * const yTrue = tf.tensor2d([[0, 1], [0, 0], [2, 3]]);
 * const yPred = tf.tensor2d([[0, 1], [0, 1], [-2, -3]]);
 * const mse = tf.metrics.meanAbsoluteError(yTrue, yPred);
 * mse.print();
 * ```
 *
 * @param yTrue Truth Tensor.
 * @param yPred Prediction Tensor.
 * @return Mean absolute error Tensor.
 */
/** @doc {heading: 'Metrics', namespace: 'metrics'} */
export function meanAbsoluteError(yTrue: Tensor, yPred: Tensor): Tensor {
  return losses.meanAbsoluteError(yTrue, yPred);
}

/**
 * Loss or metric function: Mean absolute percentage error.
 *
 * ```js
 * const yTrue = tf.tensor2d([[0, 1], [10, 20]]);
 * const yPred = tf.tensor2d([[0, 1], [11, 24]]);
 * const mse = tf.metrics.meanAbsolutePercentageError(yTrue, yPred);
 * mse.print();
 * ```
 *
 * Aliases: `tf.metrics.MAPE`, `tf.metrics.mape`.
 *
 * @param yTrue Truth Tensor.
 * @param yPred Prediction Tensor.
 * @return Mean absolute percentage error Tensor.
 */
/** @doc {heading: 'Metrics', namespace: 'metrics'} */
export function meanAbsolutePercentageError(
    yTrue: Tensor, yPred: Tensor): Tensor {
  return losses.meanAbsolutePercentageError(yTrue, yPred);
}

export function MAPE(yTrue: Tensor, yPred: Tensor): Tensor {
  return losses.meanAbsolutePercentageError(yTrue, yPred);
}

export function mape(yTrue: Tensor, yPred: Tensor): Tensor {
  return losses.meanAbsolutePercentageError(yTrue, yPred);
}

/**
 * Loss or metric function: Mean squared error.
 *
 * ```js
 * const yTrue = tf.tensor2d([[0, 1], [3, 4]]);
 * const yPred = tf.tensor2d([[0, 1], [-3, -4]]);
 * const mse = tf.metrics.meanSquaredError(yTrue, yPred);
 * mse.print();
 * ```
 *
 * Aliases: `tf.metrics.MSE`, `tf.metrics.mse`.
 *
 * @param yTrue Truth Tensor.
 * @param yPred Prediction Tensor.
 * @return Mean squared error Tensor.
 */
/** @doc {heading: 'Metrics', namespace: 'metrics'} */
export function meanSquaredError(yTrue: Tensor, yPred: Tensor): Tensor {
  return losses.meanSquaredError(yTrue, yPred);
}

export function MSE(yTrue: Tensor, yPred: Tensor): Tensor {
  return losses.meanSquaredError(yTrue, yPred);
}

export function mse(yTrue: Tensor, yPred: Tensor): Tensor {
  return losses.meanSquaredError(yTrue, yPred);
}<|MERGE_RESOLUTION|>--- conflicted
+++ resolved
@@ -123,7 +123,6 @@
 }
 
 /**
-<<<<<<< HEAD
  * Top K categorical accuracy metric function.
  *
  * Example:
@@ -172,12 +171,6 @@
 }
 
 /**
- * @doc {
- *   heading: 'Metrics',
- *   namespace: 'metrics',
- *   useDocsFrom: 'precision'
- * }
-=======
  * Computes the precision of the predictions with respect to the labels.
  *
  * Example:
@@ -209,7 +202,6 @@
  * @param yTrue The ground truth values. Expected to be contain only 0-1 values.
  * @param yPred The predicted values. Expected to be contain only 0-1 values.
  * @return Precision Tensor.
->>>>>>> 4a338118
  */
 /** @doc {heading: 'Metrics', namespace: 'metrics'} */
 export function precision(yTrue: Tensor, yPred: Tensor): Tensor {
