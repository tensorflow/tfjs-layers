{
  "name": "tfjs-layers-benchmarks",
  "version": "0.1.2",
  "description": "",
  "main": "index.js",
  "license": "Apache-2.0",
  "private": true,
  "engines": {
    "node": ">=8.9.0"
  },
  "dependencies": {
<<<<<<< HEAD
    "@tensorflow/tfjs-core": "^0.13.1",
=======
    "@tensorflow/tfjs-core": "^0.13.2",
>>>>>>> b4521925
    "@tensorflow/tfjs-layers": "^0.8.1",
    "vega-embed": "~3.0.0"
  },
  "scripts": {
    "watch": "NODE_ENV=development parcel --no-hmr --open index.html ",
    "build": "NODE_ENV=production parcel build index.html  --no-minify --public-url ./",
    "lint": "eslint ./*.js"
  },
  "devDependencies": {
    "babel-plugin-transform-runtime": "~6.23.0",
    "babel-polyfill": "~6.26.0",
    "babel-preset-env": "~1.6.1",
    "clang-format": "~1.2.2",
    "eslint": "~4.19.1",
    "http-server": "~0.10.0",
    "parcel-bundler": "~1.6.2"
  },
  "babel": {
    "presets": [
      [
        "env",
        {
          "modules": false,
          "targets": {
            "browsers": [
              "> 1%",
              "last 3 versions",
              "ie >= 9",
              "ios >= 8",
              "android >= 4.2"
            ]
          },
          "useBuiltIns": false
        }
      ]
    ],
    "plugins": [
      "transform-runtime"
    ]
  }
}<|MERGE_RESOLUTION|>--- conflicted
+++ resolved
@@ -9,11 +9,7 @@
     "node": ">=8.9.0"
   },
   "dependencies": {
-<<<<<<< HEAD
-    "@tensorflow/tfjs-core": "^0.13.1",
-=======
     "@tensorflow/tfjs-core": "^0.13.2",
->>>>>>> b4521925
     "@tensorflow/tfjs-layers": "^0.8.1",
     "vega-embed": "~3.0.0"
   },
