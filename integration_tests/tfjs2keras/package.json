{
  "name": "tfjs-layers-tfjs2keras-test",
  "version": "0.0.1",
  "description": "Testing sending models from tfjs-layers to Keras",
  "private": false,
  "dependencies": {
<<<<<<< HEAD
    "@tensorflow/tfjs-core": "0.13.1",
=======
    "@tensorflow/tfjs-core": "0.13.2",
>>>>>>> b4521925
    "@tensorflow/tfjs-layers": "*",
    "@tensorflow/tfjs-node": "0.1.17",
    "clang-format": "~1.2.2",
    "tsify": "~3.0.1",
    "tslint": "~5.6.0",
    "typescript": "2.8.3"
  },
  "scripts": {
    "build": "tsc",
    "lint": "tslint -p . --type-check -t verbose"
  }
}<|MERGE_RESOLUTION|>--- conflicted
+++ resolved
@@ -4,11 +4,7 @@
   "description": "Testing sending models from tfjs-layers to Keras",
   "private": false,
   "dependencies": {
-<<<<<<< HEAD
-    "@tensorflow/tfjs-core": "0.13.1",
-=======
     "@tensorflow/tfjs-core": "0.13.2",
->>>>>>> b4521925
     "@tensorflow/tfjs-layers": "*",
     "@tensorflow/tfjs-node": "0.1.17",
     "clang-format": "~1.2.2",
